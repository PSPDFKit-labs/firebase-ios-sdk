--- conflicted
+++ resolved
@@ -72,33 +72,6 @@
         - travis_retry ./scripts/pod_lib_lint.rb FirebaseCore.podspec --platforms=ios --use-modular-headers
         - travis_retry ./scripts/pod_lib_lint.rb FirebaseCore.podspec --platforms=tvos --use-modular-headers
         - travis_retry ./scripts/pod_lib_lint.rb FirebaseCore.podspec --platforms=macos --use-modular-headers
-<<<<<<< HEAD
-
-    - stage: test
-      os: osx
-      env:
-        - PROJECT=CoreDiagnostics METHOD=pod-lib-lint
-      script:
-        - travis_retry ./scripts/if_changed.sh ./scripts/pod_lib_lint.rb FirebaseCoreDiagnostics.podspec --platforms=ios
-        - travis_retry ./scripts/if_changed.sh ./scripts/pod_lib_lint.rb FirebaseCoreDiagnostics.podspec --platforms=tvos
-        - travis_retry ./scripts/if_changed.sh ./scripts/pod_lib_lint.rb FirebaseCoreDiagnostics.podspec --platforms=macos
-
-    - stage: test
-      os: osx
-      osx_image: xcode10.3
-      env:
-        - PROJECT=CoreDiagnostics METHOD=pod-lib-lint
-      script:
-        - travis_retry ./scripts/if_changed.sh ./scripts/pod_lib_lint.rb FirebaseCoreDiagnostics.podspec --platforms=ios
-
-    - stage: test
-      if: type = cron
-      os: osx
-      env:
-        - PROJECT=CoreDiagnosticsCron METHOD=pod-lib-lint
-      script:
-=======
->>>>>>> 4eecadc8
         - travis_retry ./scripts/pod_lib_lint.rb FirebaseCoreDiagnostics.podspec --platforms=ios --use-libraries
         - travis_retry ./scripts/pod_lib_lint.rb FirebaseCoreDiagnostics.podspec --platforms=tvos --use-libraries
         - travis_retry ./scripts/pod_lib_lint.rb FirebaseCoreDiagnostics.podspec --platforms=macos --use-libraries
@@ -396,34 +369,10 @@
         - travis_retry ./scripts/if_changed.sh ./scripts/build.sh $PROJECT $PLATFORM
 
     - stage: test
-<<<<<<< HEAD
-      os: osx
-      env:
-        - PROJECT=InAppMessagingDisplay PLATFORM=iOS METHOD=xcodebuild
-      before_install:
-        - ./scripts/if_changed.sh ./scripts/install_prereqs.sh
-      script:
-        - travis_retry ./scripts/if_changed.sh ./scripts/build.sh $PROJECT $PLATFORM
-
-    - stage: test
-      os: osx
-      osx_image: xcode10.3
-      env:
-        - PROJECT=InAppMessagingDisplay PLATFORM=iOS METHOD=xcodebuild
-      before_install:
-        - ./scripts/if_changed.sh ./scripts/install_prereqs.sh
-      script:
-        - travis_retry ./scripts/if_changed.sh ./scripts/build.sh $PROJECT $PLATFORM
-
-    - stage: test
-      os: osx
-      env:
-        - PROJECT=InAppMessagingDisplay PLATFORM=iPad METHOD=xcodebuild
-=======
-      if: type = cron
+      if: type = cron
+      os: osx
       env:
         - PROJECT=InAppMessaging PLATFORM=iPad METHOD=xcodebuild
->>>>>>> 4eecadc8
       before_install:
         - ./scripts/if_changed.sh ./scripts/install_prereqs.sh
       script:
@@ -574,33 +523,6 @@
         - travis_retry ./scripts/pod_lib_lint.rb GoogleDataTransport.podspec --platforms=ios --use-modular-headers
         - travis_retry ./scripts/pod_lib_lint.rb GoogleDataTransport.podspec --platforms=macos --use-modular-headers
         - travis_retry ./scripts/pod_lib_lint.rb GoogleDataTransport.podspec --platforms=tvos --use-modular-headers
-<<<<<<< HEAD
-
-    - stage: test
-      os: osx
-      env:
-        - PROJECT=GoogleDataTransportCCTSupport METHOD=pod-lib-lint
-      script:
-        - travis_retry ./scripts/if_changed.sh ./scripts/pod_lib_lint.rb GoogleDataTransportCCTSupport.podspec --platforms=ios
-        - travis_retry ./scripts/if_changed.sh ./scripts/pod_lib_lint.rb GoogleDataTransportCCTSupport.podspec --platforms=macos
-        - travis_retry ./scripts/if_changed.sh ./scripts/pod_lib_lint.rb GoogleDataTransportCCTSupport.podspec --platforms=tvos
-
-    - stage: test
-      os: osx
-      osx_image: xcode10.3
-      env:
-        - PROJECT=GoogleDataTransportCCTSupport METHOD=pod-lib-lint
-      script:
-        - ./scripts/if_changed.sh ./scripts/pod_lib_lint.rb GoogleDataTransportCCTSupport.podspec --platforms=ios
-
-    - stage: test
-      if: type = cron
-      os: osx
-      env:
-        - PROJECT=GoogleDataTransportCCTSupportCron METHOD=pod-lib-lint
-      script:
-=======
->>>>>>> 4eecadc8
         - travis_retry ./scripts/pod_lib_lint.rb GoogleDataTransportCCTSupport.podspec --platforms=ios --use-libraries
         - travis_retry ./scripts/pod_lib_lint.rb GoogleDataTransportCCTSupport.podspec --platforms=macos --use-libraries
         - travis_retry ./scripts/pod_lib_lint.rb GoogleDataTransportCCTSupport.podspec --platforms=tvos --use-libraries
