/*
 * Copyright 2019 Google
 *
 * Licensed under the Apache License, Version 2.0 (the "License");
 * you may not use this file except in compliance with the License.
 * You may obtain a copy of the License at
 *
 *      http://www.apache.org/licenses/LICENSE-2.0
 *
 * Unless required by applicable law or agreed to in writing, software
 * distributed under the License is distributed on an "AS IS" BASIS,
 * WITHOUT WARRANTIES OR CONDITIONS OF ANY KIND, either express or implied.
 * See the License for the specific language governing permissions and
 * limitations under the License.
 */

<<<<<<< HEAD
#import "FirebaseRemoteConfig/Sources/RCNConfigContent.h"
=======
#import "googlemac/iPhone/Config/RemoteConfig/Source/FIRRemoteConfig.h"
#import "googlemac/iPhone/Config/RemoteConfig/Source/RCNConfigConstants.h"
#import "googlemac/iPhone/Config/RemoteConfig/Source/RCNConfigDBManager.h"
#import "googlemac/iPhone/Config/RemoteConfig/Source/RCNConfigDefines.h"
#import "googlemac/iPhone/Config/RemoteConfig/Source/RCNConfigValue_Internal.h"
#import "googlemac/iPhone/Config/RemoteConfig/Source/RCNUserDefaultsManager.h"
>>>>>>> 1cdf6713

#import <FirebaseRemoteConfig/FIRRemoteConfig.h>
#import "FirebaseRemoteConfig/Sources/RCNConfigConstants.h"
#import "FirebaseRemoteConfig/Sources/RCNConfigDBManager.h"
#import "FirebaseRemoteConfig/Sources/RCNConfigDefines.h"
#import "FirebaseRemoteConfig/Sources/RCNConfigValue_Internal.h"

#import <FirebaseCore/FIRApp.h>
#import <FirebaseCore/FIRLogger.h>

@implementation RCNConfigContent {
  /// Active config data that is currently used.
  NSMutableDictionary *_activeConfig;
  /// Pending config (aka Fetched config) data that is latest data from server that might or might
  /// not be applied.
  NSMutableDictionary *_fetchedConfig;
  /// Default config provided by user.
  NSMutableDictionary *_defaultConfig;
  /// DBManager
  RCNConfigDBManager *_DBManager;
  /// Current bundle identifier;
  NSString *_bundleIdentifier;
  /// Dispatch semaphore to block all config reads until we have read from the database. This only
  /// potentially blocks on the first read. Should be a no-wait for all subsequent reads once we
  /// have data read into memory from the database.
  dispatch_semaphore_t _configLoadFromDBSemaphore;
  /// Boolean indicating if initial DB load of fetched,active and default config has succeeded.
  BOOL _isConfigLoadFromDBCompleted;
  /// Boolean indicating that the load from database has initiated at least once.
  BOOL _isDatabaseLoadAlreadyInitiated;
  /// Manages user defaults per app:namespace.
  RCNUserDefaultsManager *_userDefaultsManager;
  /// Features and rollouts namespace. This is {firebaseAppid}_{firebaseNamespace}_features
  NSString *_featuresNamespace;
  // Feature information stored from a fetch response. Pending activation.
  NSMutableArray<NSString *> *_fetchedFeaturesInformation;
  // Activated and available feature information.
  NSMutableArray<NSString *> *_activatedFeaturesInformation;
  // Feature rollout information stored from a fetch response. Pending activation.
  NSMutableArray<id> *_fetchedRolloutInformation;
  // Feature rollout information stored from a fetch response. Pending activation.
  NSMutableArray<id> *_activatedRolloutInformation;
}

/// Default timeout when waiting to read data from database.
static const NSTimeInterval kDatabaseLoadTimeoutSecs = 30.0;

/// Singleton instance of RCNConfigContent.
+ (instancetype)sharedInstance {
  static dispatch_once_t onceToken;
  static RCNConfigContent *sharedInstance;
  dispatch_once(&onceToken, ^{
    sharedInstance =
        [[RCNConfigContent alloc] initWithDBManager:[RCNConfigDBManager sharedInstance]];
  });
  return sharedInstance;
}

- (instancetype)init {
  NSAssert(NO, @"Invalid initializer.");
  return nil;
}

/// Designated initializer
- (instancetype)initWithDBManager:(RCNConfigDBManager *)DBManager {
  self = [super init];
  if (self) {
    _activeConfig = [[NSMutableDictionary alloc] init];
    _fetchedConfig = [[NSMutableDictionary alloc] init];
    _defaultConfig = [[NSMutableDictionary alloc] init];
    _fetchedFeaturesInformation = [[NSMutableArray alloc] init];
    _fetchedRolloutInformation = [[NSMutableArray alloc] init];
    _activatedFeaturesInformation = [[NSMutableArray alloc] init];
    _activatedRolloutInformation = [[NSMutableArray alloc] init];
    _bundleIdentifier = [[NSBundle mainBundle] bundleIdentifier];
    if (!_bundleIdentifier) {
      FIRLogNotice(kFIRLoggerRemoteConfig, @"I-RCN000038",
                   @"Main bundle identifier is missing. Remote Config might not work properly.");
      _bundleIdentifier = @"";
    }
    _DBManager = DBManager;
    _configLoadFromDBSemaphore = dispatch_semaphore_create(0);
    [self loadConfigFromTables];
  }
  return self;
}

// Blocking call that returns true/false once database load completes / times out.
// @return Initialization status.
- (BOOL)initializationSuccessful {
  RCN_MUST_NOT_BE_MAIN_THREAD();
  BOOL isDatabaseLoadSuccessful = [self checkAndWaitForInitialDatabaseLoad];
  return isDatabaseLoadSuccessful;
}

#pragma mark - update
/// This function is for copying dictionary when user set up a default config or when user clicks
/// activate. For now the DBSource can only be Active or Default.
- (void)copyFromDictionary:(NSDictionary *)fromDict
                  toSource:(RCNDBSource)DBSource
              forNamespace:(NSString *)FIRNamespace {
  // Make sure database load has completed.
  [self checkAndWaitForInitialDatabaseLoad];
  NSMutableDictionary *toDict;
  if (!fromDict) {
    FIRLogError(kFIRLoggerRemoteConfig, @"I-RCN000007",
                @"The source dictionary to copy from does not exist.");
    return;
  }
  FIRRemoteConfigSource source = FIRRemoteConfigSourceRemote;
  switch (DBSource) {
    case RCNDBSourceDefault:
      toDict = _defaultConfig;
      source = FIRRemoteConfigSourceDefault;
      break;
    case RCNDBSourceFetched:
      FIRLogWarning(kFIRLoggerRemoteConfig, @"I-RCN000008",
                    @"This shouldn't happen. Destination dictionary should never be pending type.");
      return;
    case RCNDBSourceActive:
      toDict = _activeConfig;
      source = FIRRemoteConfigSourceRemote;
      [toDict removeObjectForKey:FIRNamespace];
      break;
    default:
      toDict = _activeConfig;
      source = FIRRemoteConfigSourceRemote;
      [toDict removeObjectForKey:FIRNamespace];
      break;
  }

  // Completely wipe out DB first.
  [_DBManager deleteRecordFromMainTableWithNamespace:FIRNamespace
                                    bundleIdentifier:_bundleIdentifier
                                          fromSource:DBSource];

  // Handle features and feature rollouts if copying to active source.
  if (DBSource == RCNDBSourceActive) {
    [self activateFetchedFeaturesAndRolloutsInformationForNamespace:FIRNamespace];
  }

  toDict[FIRNamespace] = [[NSMutableDictionary alloc] init];
  NSDictionary *config = fromDict[FIRNamespace];
  for (NSString *key in config) {
    if (DBSource == FIRRemoteConfigSourceDefault) {
      NSObject *value = config[key];
      NSData *valueData;
      if ([value isKindOfClass:[NSData class]]) {
        valueData = (NSData *)value;
      } else if ([value isKindOfClass:[NSString class]]) {
        valueData = [(NSString *)value dataUsingEncoding:NSUTF8StringEncoding];
      } else if ([value isKindOfClass:[NSNumber class]]) {
        NSString *strValue = [(NSNumber *)value stringValue];
        valueData = [(NSString *)strValue dataUsingEncoding:NSUTF8StringEncoding];
      } else if ([value isKindOfClass:[NSDate class]]) {
        NSDateFormatter *dateFormatter = [[NSDateFormatter alloc] init];
        [dateFormatter setDateFormat:@"yyyy-MM-dd HH:mm:ss"];
        NSString *strValue = [dateFormatter stringFromDate:(NSDate *)value];
        valueData = [(NSString *)strValue dataUsingEncoding:NSUTF8StringEncoding];
      } else {
        continue;
      }
      toDict[FIRNamespace][key] = [[FIRRemoteConfigValue alloc] initWithData:valueData
                                                                      source:source];
      NSArray *values = @[ _bundleIdentifier, FIRNamespace, key, valueData ];
      [self updateMainTableWithValues:values fromSource:DBSource];
    } else {
      // Copying to Active.
      FIRRemoteConfigValue *value = config[key];
      toDict[FIRNamespace][key] = [[FIRRemoteConfigValue alloc] initWithData:value.dataValue
                                                                      source:source];
      NSArray *values = @[ _bundleIdentifier, FIRNamespace, key, value.dataValue ];
      [self updateMainTableWithValues:values fromSource:DBSource];
    }
  }
}

- (void)activateFetchedFeaturesAndRolloutsInformationForNamespace:
    (NSString *)fullyQualifiedNamespace {
  // Delete any previous entries.
  [_DBManager deleteRecordFromFeaturesTableWithNamespace:fullyQualifiedNamespace
                                        bundleIdentifier:_bundleIdentifier
                                              fromSource:RCNDBSourceActive];

  // Copy features and rollouts info to the active table.
  NSError *error;
  NSData *fetchedFeaturesData = [NSJSONSerialization dataWithJSONObject:_fetchedFeaturesInformation
                                                                options:0
                                                                  error:&error];
  if (fetchedFeaturesData && !error) {
    NSArray *values =
        @[ _bundleIdentifier, fullyQualifiedNamespace, kRCNFeaturesKeyName, fetchedFeaturesData ];
    _activatedFeaturesInformation = _fetchedFeaturesInformation;
    [_DBManager insertFeaturesTableWithValues:values
                                   fromSource:RCNDBSourceActive
                            completionHandler:nil];
  } else {
    FIRLogError(kFIRLoggerRemoteConfig, @"I-RCN000073", @"Could not serialize features data.");
  }

  // Rollouts.
  NSData *rolloutsData = [NSJSONSerialization dataWithJSONObject:_fetchedRolloutInformation
                                                         options:0
                                                           error:&error];
  if (rolloutsData && !error) {
    _activatedRolloutInformation = _fetchedRolloutInformation;
    NSArray *values =
        @[ _bundleIdentifier, fullyQualifiedNamespace, kRCNRolloutsKeyName, rolloutsData ];
    [_DBManager insertFeaturesTableWithValues:values
                                   fromSource:RCNDBSourceActive
                            completionHandler:nil];
  } else {
    FIRLogError(kFIRLoggerRemoteConfig, @"I-RCN000074", @"Could not serialize rollouts data.");
  }
}

- (void)updateConfigContentWithResponse:(NSDictionary *)response
                           forNamespace:(NSString *)currentNamespace {
  // Make sure database load has completed.
  [self checkAndWaitForInitialDatabaseLoad];
  NSString *state = response[RCNFetchResponseKeyState];

  if (!state) {
    FIRLogError(kFIRLoggerRemoteConfig, @"I-RCN000049", @"State field in fetch response is nil.");
    return;
  }
  FIRLogDebug(kFIRLoggerRemoteConfig, @"I-RCN000059",
              @"Updating config content from Response for namespace:%@ with state: %@",
              currentNamespace, response[RCNFetchResponseKeyState]);

  if ([state isEqualToString:RCNFetchResponseKeyStateNoChange]) {
    [self handleNoChangeStateForConfigNamespace:currentNamespace];
    return;
  }

  /// Handle empty config state
  if ([state isEqualToString:RCNFetchResponseKeyStateEmptyConfig]) {
    [self handleEmptyConfigStateForConfigNamespace:currentNamespace];
    return;
  }

  /// Handle no template state.
  if ([state isEqualToString:RCNFetchResponseKeyStateNoTemplate]) {
    [self handleNoTemplateStateForConfigNamespace:currentNamespace];
    return;
  }

  /// Handle update state
  if ([state isEqualToString:RCNFetchResponseKeyStateUpdate]) {
    [self handleUpdateForFeatureKeys:response[RCNFetchResponseKeyEnabledFeatures]
                         andRollouts:response[RCNFetchResponseKeyActiveRollouts]
                        forNamespace:currentNamespace];
    [self handleUpdateStateForConfigNamespace:currentNamespace
                                  withEntries:response[RCNFetchResponseKeyEntries]];
    return;
  }
}

#pragma mark State handling
- (void)handleUpdateForFeatureKeys:(NSArray *)featureKeys
                       andRollouts:(NSArray *)rollouts
                      forNamespace:(NSString *)currentNamespace {
  // Clear before updating
  [_DBManager deleteAllRecordsFromFeaturesTableWithSource:RCNDBSourceFetched];

  // Store the fetched feature information.
  [_fetchedFeaturesInformation removeAllObjects];
  _fetchedFeaturesInformation = [featureKeys mutableCopy];
  _fetchedFeaturesInformation =
      _fetchedFeaturesInformation ? _fetchedFeaturesInformation : [[NSMutableArray alloc] init];
  NSError *error;
  NSData *fetchedFeaturesData = [NSJSONSerialization dataWithJSONObject:_fetchedFeaturesInformation
                                                                options:0
                                                                  error:&error];
  if (!fetchedFeaturesData || error) {
    FIRLogError(kFIRLoggerRemoteConfig, @"I-RCN000075",
                @"Could not get fetched feature serialized data.%@", currentNamespace);
  }
  NSArray *values =
      @[ _bundleIdentifier, currentNamespace, kRCNFeaturesKeyName, fetchedFeaturesData ];
  [_DBManager insertFeaturesTableWithValues:values
                                 fromSource:RCNDBSourceFetched
                          completionHandler:nil];

  // Store the fetched rollouts information.
  [_fetchedRolloutInformation removeAllObjects];
  _fetchedRolloutInformation = [rollouts mutableCopy];
  _fetchedRolloutInformation =
      _fetchedRolloutInformation ? _fetchedRolloutInformation : [[NSMutableArray alloc] init];
  NSData *fetchedRolloutData = [NSJSONSerialization dataWithJSONObject:_fetchedRolloutInformation
                                                               options:0
                                                                 error:&error];
  if (!fetchedRolloutData || error) {
    FIRLogError(kFIRLoggerRemoteConfig, @"I-RCN000076",
                @"Could not get fetched rollout serialized data.%@", currentNamespace);
  }
  values = @[ _bundleIdentifier, currentNamespace, kRCNRolloutsKeyName, fetchedRolloutData ];
  [_DBManager insertFeaturesTableWithValues:values
                                 fromSource:RCNDBSourceFetched
                          completionHandler:nil];
}

- (void)handleNoChangeStateForConfigNamespace:(NSString *)currentNamespace {
  if (!_fetchedConfig[currentNamespace]) {
    _fetchedConfig[currentNamespace] = [[NSMutableDictionary alloc] init];
  }
}

- (void)handleEmptyConfigStateForConfigNamespace:(NSString *)currentNamespace {
  if (_fetchedConfig[currentNamespace]) {
    [_fetchedConfig[currentNamespace] removeAllObjects];
  } else {
    // If namespace has empty status and it doesn't exist in _fetchedConfig, we will
    // still add an entry for that namespace. Even if it will not be persisted in database.
    // TODO: Add generics for all collection types.
    _fetchedConfig[currentNamespace] = [[NSMutableDictionary alloc] init];
  }
  [_DBManager deleteRecordFromMainTableWithNamespace:currentNamespace
                                    bundleIdentifier:_bundleIdentifier
                                          fromSource:RCNDBSourceFetched];
}

- (void)handleNoTemplateStateForConfigNamespace:(NSString *)currentNamespace {
  // Remove the namespace.
  [_fetchedConfig removeObjectForKey:currentNamespace];
  [_DBManager deleteRecordFromMainTableWithNamespace:currentNamespace
                                    bundleIdentifier:_bundleIdentifier
                                          fromSource:RCNDBSourceFetched];
}
- (void)handleUpdateStateForConfigNamespace:(NSString *)currentNamespace
                                withEntries:(NSDictionary *)entries {
  FIRLogDebug(kFIRLoggerRemoteConfig, @"I-RCN000058", @"Update config in DB for namespace:%@",
              currentNamespace);
  // Clear before updating
  [_DBManager deleteRecordFromMainTableWithNamespace:currentNamespace
                                    bundleIdentifier:_bundleIdentifier
                                          fromSource:RCNDBSourceFetched];
  if ([_fetchedConfig objectForKey:currentNamespace]) {
    [_fetchedConfig[currentNamespace] removeAllObjects];
  } else {
    _fetchedConfig[currentNamespace] = [[NSMutableDictionary alloc] init];
  }

  // Store the fetched config values.
  for (NSString *key in entries) {
    NSData *valueData = [entries[key] dataUsingEncoding:NSUTF8StringEncoding];
    if (!valueData) {
      continue;
    }
    _fetchedConfig[currentNamespace][key] =
        [[FIRRemoteConfigValue alloc] initWithData:valueData source:FIRRemoteConfigSourceRemote];
    NSArray *values = @[ _bundleIdentifier, currentNamespace, key, valueData ];
    [self updateMainTableWithValues:values fromSource:RCNDBSourceFetched];
  }
}

#pragma mark - database

/// This method is only meant to be called at init time. The underlying logic will need to be
/// revaluated if the assumption changes at a later time.
- (void)loadConfigFromTables {
  if (!_DBManager) {
    return;
  }

  NSAssert(!_isDatabaseLoadAlreadyInitiated, @"Database load has already been initiated");
  _isDatabaseLoadAlreadyInitiated = true;

  [_DBManager
<<<<<<< HEAD
      loadMainWithBundleIdentifier:_bundleIdentifier
                 completionHandler:^(BOOL success, NSDictionary *fetchedConfig,
                                     NSDictionary *activeConfig, NSDictionary *defaultConfig) {
                   self->_fetchedConfig = [fetchedConfig mutableCopy];
                   self->_activeConfig = [activeConfig mutableCopy];
                   self->_defaultConfig = [defaultConfig mutableCopy];
                   dispatch_semaphore_signal(self->_configLoadFromDBSemaphore);
                 }];
=======
      loadWithBundleIdentifier:_bundleIdentifier
             completionHandler:^(BOOL success, NSDictionary *fetchedConfig,
                                 NSDictionary *activeConfig, NSDictionary *defaultConfig,
                                 NSDictionary<NSString *, id> *fetchedFeaturesAndRollouts,
                                 NSDictionary<NSString *, id> *activatedFeaturesAndRollouts) {
               _fetchedConfig = [fetchedConfig mutableCopy];
               _activeConfig = [activeConfig mutableCopy];
               _defaultConfig = [defaultConfig mutableCopy];
               // Fetched feature.
               NSData *fetchedFeatureData =
                   [fetchedFeaturesAndRollouts objectForKey:kRCNFeaturesKeyName];
               if (fetchedFeatureData) {
                 NSError *error;
                 _fetchedFeaturesInformation =
                     [[NSJSONSerialization JSONObjectWithData:fetchedFeatureData
                                                      options:0
                                                        error:&error] mutableCopy];
                 if (error) {
                   FIRLogError(kFIRLoggerRemoteConfig, @"I-RCN000077",
                               @"Could not deserialize fetched feature information.");
                 }
               }
               _fetchedFeaturesInformation = _fetchedFeaturesInformation
                                                 ? _fetchedFeaturesInformation
                                                 : [[NSMutableArray alloc] init];

               // Fetched rollout.
               NSData *fetchedRolloutData =
                   [fetchedFeaturesAndRollouts objectForKey:kRCNRolloutsKeyName];
               if (fetchedRolloutData) {
                 NSError *error;
                 _fetchedRolloutInformation =
                     [[NSJSONSerialization JSONObjectWithData:fetchedRolloutData
                                                      options:0
                                                        error:&error] mutableCopy];
                 if (error) {
                   FIRLogError(kFIRLoggerRemoteConfig, @"I-RCN000078",
                               @"Could not deserialize fetched rollouts information.");
                 }
               }
               _fetchedRolloutInformation = _fetchedRolloutInformation
                                                ? _fetchedRolloutInformation
                                                : [[NSMutableArray alloc] init];

               // Activated feature.
               NSData *activatedFeatureData =
                   [activatedFeaturesAndRollouts objectForKey:kRCNFeaturesKeyName];
               if (activatedFeatureData) {
                 NSError *error;
                 _activatedFeaturesInformation =
                     [[NSJSONSerialization JSONObjectWithData:activatedFeatureData
                                                      options:0
                                                        error:&error] mutableCopy];
                 if (error) {
                   FIRLogError(kFIRLoggerRemoteConfig, @"I-RCN000079",
                               @"Could not deserialize activated feature information.");
                 }
               }
               _activatedFeaturesInformation = _activatedFeaturesInformation
                                                   ? _activatedFeaturesInformation
                                                   : [[NSMutableArray alloc] init];

               // Activated rollout.
               NSData *activatedRolloutData =
                   [activatedFeaturesAndRollouts objectForKey:kRCNRolloutsKeyName];
               if (activatedRolloutData) {
                 NSError *error;
                 _activatedRolloutInformation =
                     [[NSJSONSerialization JSONObjectWithData:activatedRolloutData
                                                      options:0
                                                        error:&error] mutableCopy];
                 if (error) {
                   FIRLogError(kFIRLoggerRemoteConfig, @"I-RCN000080",
                               @"Could not deserialize activated feature information.");
                 }
               }
               _activatedRolloutInformation = _activatedRolloutInformation
                                                  ? _activatedRolloutInformation
                                                  : [[NSMutableArray alloc] init];
               dispatch_semaphore_signal(_configLoadFromDBSemaphore);
             }];
>>>>>>> 1cdf6713
}

/// Update the current config result to main table.
/// @param values Values in a row to write to the table.
/// @param source The source the config data is coming from. It determines which table to write to.
- (void)updateMainTableWithValues:(NSArray *)values fromSource:(RCNDBSource)source {
  [_DBManager insertMainTableWithValues:values fromSource:source completionHandler:nil];
}
#pragma mark - getter/setter
- (NSDictionary *)fetchedConfig {
  /// If this is the first time reading the fetchedConfig, we might still be reading it from the
  /// database.
  [self checkAndWaitForInitialDatabaseLoad];
  return _fetchedConfig;
}

- (NSDictionary *)activeConfig {
  /// If this is the first time reading the activeConfig, we might still be reading it from the
  /// database.
  [self checkAndWaitForInitialDatabaseLoad];
  return _activeConfig;
}

- (NSDictionary *)defaultConfig {
  /// If this is the first time reading the fetchedConfig, we might still be reading it from the
  /// database.
  [self checkAndWaitForInitialDatabaseLoad];
  return _defaultConfig;
}

- (NSArray<NSString *> *)enabledFeatureKeys {
  /// If this is the first time reading the features, we might still be reading it from the
  /// database.
  [self checkAndWaitForInitialDatabaseLoad];
  return _activatedFeaturesInformation;
}

- (NSArray<NSString *> *)activeRollouts {
  /// If this is the first time reading the activeRollouts, we might still be reading it from the
  /// database.
  [self checkAndWaitForInitialDatabaseLoad];
  return _activatedRolloutInformation;
}

/// We load the database async at init time. Block all further calls to active/fetched/default
/// configs until load is done.
/// @return Database load completion status.
- (BOOL)checkAndWaitForInitialDatabaseLoad {
  /// Wait on semaphore until done. This should be a no-op for subsequent calls.
  if (!_isConfigLoadFromDBCompleted) {
    long result = dispatch_semaphore_wait(
        _configLoadFromDBSemaphore,
        dispatch_time(DISPATCH_TIME_NOW, (int64_t)(kDatabaseLoadTimeoutSecs * NSEC_PER_SEC)));
    if (result != 0) {
      FIRLogError(kFIRLoggerRemoteConfig, @"I-RCN000048",
                  @"Timed out waiting for fetched config to be loaded from DB");
      return false;
    }
    _isConfigLoadFromDBCompleted = true;
  }
  return true;
}

@end<|MERGE_RESOLUTION|>--- conflicted
+++ resolved
@@ -14,22 +14,14 @@
  * limitations under the License.
  */
 
-<<<<<<< HEAD
 #import "FirebaseRemoteConfig/Sources/RCNConfigContent.h"
-=======
-#import "googlemac/iPhone/Config/RemoteConfig/Source/FIRRemoteConfig.h"
-#import "googlemac/iPhone/Config/RemoteConfig/Source/RCNConfigConstants.h"
-#import "googlemac/iPhone/Config/RemoteConfig/Source/RCNConfigDBManager.h"
-#import "googlemac/iPhone/Config/RemoteConfig/Source/RCNConfigDefines.h"
-#import "googlemac/iPhone/Config/RemoteConfig/Source/RCNConfigValue_Internal.h"
-#import "googlemac/iPhone/Config/RemoteConfig/Source/RCNUserDefaultsManager.h"
->>>>>>> 1cdf6713
 
 #import <FirebaseRemoteConfig/FIRRemoteConfig.h>
 #import "FirebaseRemoteConfig/Sources/RCNConfigConstants.h"
 #import "FirebaseRemoteConfig/Sources/RCNConfigDBManager.h"
 #import "FirebaseRemoteConfig/Sources/RCNConfigDefines.h"
 #import "FirebaseRemoteConfig/Sources/RCNConfigValue_Internal.h"
+#import "FirebaseRemoteConfig/Sources/RCNUserDefaultsManager.h"
 
 #import <FirebaseCore/FIRApp.h>
 #import <FirebaseCore/FIRLogger.h>
@@ -393,16 +385,6 @@
   _isDatabaseLoadAlreadyInitiated = true;
 
   [_DBManager
-<<<<<<< HEAD
-      loadMainWithBundleIdentifier:_bundleIdentifier
-                 completionHandler:^(BOOL success, NSDictionary *fetchedConfig,
-                                     NSDictionary *activeConfig, NSDictionary *defaultConfig) {
-                   self->_fetchedConfig = [fetchedConfig mutableCopy];
-                   self->_activeConfig = [activeConfig mutableCopy];
-                   self->_defaultConfig = [defaultConfig mutableCopy];
-                   dispatch_semaphore_signal(self->_configLoadFromDBSemaphore);
-                 }];
-=======
       loadWithBundleIdentifier:_bundleIdentifier
              completionHandler:^(BOOL success, NSDictionary *fetchedConfig,
                                  NSDictionary *activeConfig, NSDictionary *defaultConfig,
@@ -484,7 +466,6 @@
                                                   : [[NSMutableArray alloc] init];
                dispatch_semaphore_signal(_configLoadFromDBSemaphore);
              }];
->>>>>>> 1cdf6713
 }
 
 /// Update the current config result to main table.
