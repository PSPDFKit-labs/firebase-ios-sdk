--- conflicted
+++ resolved
@@ -725,11 +725,8 @@
 		939A15D3AD941CF7242DA9FA /* FSTLevelDBLRUGarbageCollectorTests.mm in Sources */ = {isa = PBXBuildFile; fileRef = 5CC9650620A0E9C600A2D6A1 /* FSTLevelDBLRUGarbageCollectorTests.mm */; };
 		939C898FE9D129F6A2EA259C /* FSTHelpers.mm in Sources */ = {isa = PBXBuildFile; fileRef = 5492E03A2021401F00B64F25 /* FSTHelpers.mm */; };
 		93E5620E3884A431A14500B0 /* document_key_test.cc in Sources */ = {isa = PBXBuildFile; fileRef = B6152AD5202A5385000E5744 /* document_key_test.cc */; };
-<<<<<<< HEAD
 		9424DA0353DCC7B5EDDEEF5D /* FSTQueryCacheTests.mm in Sources */ = {isa = PBXBuildFile; fileRef = 5492E0892021552A00B64F25 /* FSTQueryCacheTests.mm */; };
-=======
 		94BBB23B93E449D03FA34F87 /* mutation_queue_test.cc in Sources */ = {isa = PBXBuildFile; fileRef = 3068AA9DFBBA86C1FE2A946E /* mutation_queue_test.cc */; };
->>>>>>> 948bd5bc
 		95622D4B4C50B4613E739AD5 /* event_manager_test.mm in Sources */ = {isa = PBXBuildFile; fileRef = A28C9DBBA0D9DCD288652DC2 /* event_manager_test.mm */; };
 		95C0F55813DA51E6B8C439E1 /* status_apple_test.mm in Sources */ = {isa = PBXBuildFile; fileRef = 5493A423225F9990006DE7BA /* status_apple_test.mm */; };
 		95DCD082374F871A86EF905F /* to_string_apple_test.mm in Sources */ = {isa = PBXBuildFile; fileRef = B68B1E002213A764008977EF /* to_string_apple_test.mm */; };
