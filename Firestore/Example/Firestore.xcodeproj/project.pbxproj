// !$*UTF8*$!
{
	archiveVersion = 1;
	classes = {
	};
	objectVersion = 46;
	objects = {

/* Begin PBXBuildFile section */
		00701EDB1AB5C1B7534AC90E /* objc_class_test_helper.mm in Sources */ = {isa = PBXBuildFile; fileRef = B5748BD89DF96FB1B20272F3 /* objc_class_test_helper.mm */; };
		0087625FD31D76E1365C589E /* string_apple_test.mm in Sources */ = {isa = PBXBuildFile; fileRef = 0EE5300F8233D14025EF0456 /* string_apple_test.mm */; };
		009CDC5D8C96F54A229F462F /* local_serializer_test.cc in Sources */ = {isa = PBXBuildFile; fileRef = F8043813A5D16963EC02B182 /* local_serializer_test.cc */; };
		009CDC6F03AC92F3E345085E /* collection_spec_test.json in Resources */ = {isa = PBXBuildFile; fileRef = 54DA129C1F315EE100DD57A1 /* collection_spec_test.json */; };
		009F5174BD172716AFE9F20A /* string_apple_test.mm in Sources */ = {isa = PBXBuildFile; fileRef = 0EE5300F8233D14025EF0456 /* string_apple_test.mm */; };
		00B7AFE2A7C158DD685EB5EE /* FIRCollectionReferenceTests.mm in Sources */ = {isa = PBXBuildFile; fileRef = 5492E045202154AA00B64F25 /* FIRCollectionReferenceTests.mm */; };
		00F1CB487E8E0DA48F2E8FEC /* message_test.cc in Sources */ = {isa = PBXBuildFile; fileRef = CE37875365497FFA8687B745 /* message_test.cc */; };
		00FB77925C843B7DCA944712 /* FSTLevelDBTransactionTests.mm in Sources */ = {isa = PBXBuildFile; fileRef = 132E36BB104830BD806351AC /* FSTLevelDBTransactionTests.mm */; };
		01D9704C3AAA13FAD2F962AB /* statusor_test.cc in Sources */ = {isa = PBXBuildFile; fileRef = 54A0352D20A3B3D7003E0143 /* statusor_test.cc */; };
		01E9A8EC21839E4905EDBA3E /* leveldb_persistence_test.cc in Sources */ = {isa = PBXBuildFile; fileRef = 5C2989FEC97E94ADD2A0B7E5 /* leveldb_persistence_test.cc */; };
		020AFD89BB40E5175838BB76 /* local_serializer_test.cc in Sources */ = {isa = PBXBuildFile; fileRef = F8043813A5D16963EC02B182 /* local_serializer_test.cc */; };
		022BA1619A576F6818B212C5 /* remote_store_spec_test.json in Resources */ = {isa = PBXBuildFile; fileRef = 3B843E4A1F3930A400548890 /* remote_store_spec_test.json */; };
		02B83EB79020AE6CBA60A410 /* FIRTimestampTest.m in Sources */ = {isa = PBXBuildFile; fileRef = B65D34A7203C99090076A5E1 /* FIRTimestampTest.m */; };
		02C953A7B0FA5EF87DB0361A /* FSTIntegrationTestCase.mm in Sources */ = {isa = PBXBuildFile; fileRef = 5491BC711FB44593008B3588 /* FSTIntegrationTestCase.mm */; };
		02EB33CC2590E1484D462912 /* annotations.pb.cc in Sources */ = {isa = PBXBuildFile; fileRef = 618BBE9520B89AAC00B5BCE7 /* annotations.pb.cc */; };
		036381635A5E42A666757192 /* event_manager_test.mm in Sources */ = {isa = PBXBuildFile; fileRef = A28C9DBBA0D9DCD288652DC2 /* event_manager_test.mm */; };
		041CF73F67F6A22BF317625A /* FIRTimestampTest.m in Sources */ = {isa = PBXBuildFile; fileRef = B65D34A7203C99090076A5E1 /* FIRTimestampTest.m */; };
		0455FC6E2A281BD755FD933A /* precondition_test.cc in Sources */ = {isa = PBXBuildFile; fileRef = 549CCA5520A36E1F00BCEB75 /* precondition_test.cc */; };
		047F5209AB055A884D795B8A /* field_filter_test.cc in Sources */ = {isa = PBXBuildFile; fileRef = E8551D6C6FB0B1BACE9E5BAD /* field_filter_test.cc */; };
		0500A324CEC854C5B0CF364C /* FIRCollectionReferenceTests.mm in Sources */ = {isa = PBXBuildFile; fileRef = 5492E045202154AA00B64F25 /* FIRCollectionReferenceTests.mm */; };
		051D3E20184AF195266EF678 /* no_document_test.cc in Sources */ = {isa = PBXBuildFile; fileRef = AB6B908720322E8800CC290A /* no_document_test.cc */; };
		0535C1B65DADAE1CE47FA3CA /* string_format_apple_test.mm in Sources */ = {isa = PBXBuildFile; fileRef = 9CFD366B783AE27B9E79EE7A /* string_format_apple_test.mm */; };
		056542AD1D0F78E29E22EFA9 /* grpc_connection_test.cc in Sources */ = {isa = PBXBuildFile; fileRef = B6D9649021544D4F00EB9CFB /* grpc_connection_test.cc */; };
		05D99904EA713414928DD920 /* query_listener_test.cc in Sources */ = {isa = PBXBuildFile; fileRef = 7C3F995E040E9E9C5E8514BB /* query_listener_test.cc */; };
		06A3926F89C847846BE4D6BE /* http.pb.cc in Sources */ = {isa = PBXBuildFile; fileRef = 618BBE9720B89AAC00B5BCE7 /* http.pb.cc */; };
		06BCEB9C65DFAA142F3D3F0B /* view_testing.cc in Sources */ = {isa = PBXBuildFile; fileRef = A5466E7809AD2871FFDE6C76 /* view_testing.cc */; };
		072D805A94E767DE4D371881 /* FSTSyncEngineTestDriver.mm in Sources */ = {isa = PBXBuildFile; fileRef = 5492E02E20213FFC00B64F25 /* FSTSyncEngineTestDriver.mm */; };
		079E63E270F3EFCA175D2705 /* cc_compilation_test.cc in Sources */ = {isa = PBXBuildFile; fileRef = 1B342370EAE3AA02393E33EB /* cc_compilation_test.cc */; };
		07A64E6C4EB700E3AF3FD496 /* document_test.cc in Sources */ = {isa = PBXBuildFile; fileRef = AB6B908320322E4D00CC290A /* document_test.cc */; };
		07ADEF17BFBC07C0C2E306F6 /* FSTMockDatastore.mm in Sources */ = {isa = PBXBuildFile; fileRef = 5492E02D20213FFC00B64F25 /* FSTMockDatastore.mm */; };
		07B1E8C62772758BC82FEBEE /* field_mask_test.cc in Sources */ = {isa = PBXBuildFile; fileRef = 549CCA5320A36E1F00BCEB75 /* field_mask_test.cc */; };
		07DAD9847381941F659B0D0B /* fake_credentials_provider.cc in Sources */ = {isa = PBXBuildFile; fileRef = B60894F62170207100EBC644 /* fake_credentials_provider.cc */; };
		081C3C95C7776BC92DBE5FF3 /* FSTMemoryMutationQueueTests.mm in Sources */ = {isa = PBXBuildFile; fileRef = 5492E0972021552C00B64F25 /* FSTMemoryMutationQueueTests.mm */; };
		086E10B1B37666FB746D56BC /* FSTHelpers.mm in Sources */ = {isa = PBXBuildFile; fileRef = 5492E03A2021401F00B64F25 /* FSTHelpers.mm */; };
		08839E1CEAAC07E350257E9D /* collection_spec_test.json in Resources */ = {isa = PBXBuildFile; fileRef = 54DA129C1F315EE100DD57A1 /* collection_spec_test.json */; };
		08A9C531265B5E4C5367346E /* cc_compilation_test.cc in Sources */ = {isa = PBXBuildFile; fileRef = 1B342370EAE3AA02393E33EB /* cc_compilation_test.cc */; };
		08D853C9D3A4DC919C55671A /* comparison_test.cc in Sources */ = {isa = PBXBuildFile; fileRef = 548DB928200D59F600E00ABC /* comparison_test.cc */; };
		08E3D48B3651E4908D75B23A /* async_testing.cc in Sources */ = {isa = PBXBuildFile; fileRef = 872C92ABD71B12784A1C5520 /* async_testing.cc */; };
		08F44F7DF9A3EF0D35C8FB57 /* FIRNumericTransformTests.mm in Sources */ = {isa = PBXBuildFile; fileRef = D5B25E7E7D6873CBA4571841 /* FIRNumericTransformTests.mm */; };
		08FA4102AD14452E9587A1F2 /* leveldb_util_test.cc in Sources */ = {isa = PBXBuildFile; fileRef = 332485C4DCC6BA0DBB5E31B7 /* leveldb_util_test.cc */; };
		0963F6D7B0F9AE1E24B82866 /* path_test.cc in Sources */ = {isa = PBXBuildFile; fileRef = 403DBF6EFB541DFD01582AA3 /* path_test.cc */; };
		098191405BA24F9A7E4F80C6 /* append_only_list_test.cc in Sources */ = {isa = PBXBuildFile; fileRef = 5477CDE922EE71C8000FCC1E /* append_only_list_test.cc */; };
		0A1B97E51BDE36DE4F6E3787 /* empty_credentials_provider_test.cc in Sources */ = {isa = PBXBuildFile; fileRef = AB38D93620239689000A432D /* empty_credentials_provider_test.cc */; };
		0A52B47C43B7602EE64F53A7 /* cc_compilation_test.cc in Sources */ = {isa = PBXBuildFile; fileRef = 1B342370EAE3AA02393E33EB /* cc_compilation_test.cc */; };
		0A6FBE65A7FE048BAD562A15 /* FSTGoogleTestTests.mm in Sources */ = {isa = PBXBuildFile; fileRef = 54764FAE1FAA21B90085E60A /* FSTGoogleTestTests.mm */; };
		0A800CA749750B01E36A6787 /* field_value_benchmark.cc in Sources */ = {isa = PBXBuildFile; fileRef = 6D0EE49C1D5AF75664D0EBE4 /* field_value_benchmark.cc */; };
		0AE084A7886BC11B8C305122 /* string_util_test.cc in Sources */ = {isa = PBXBuildFile; fileRef = AB380CFC201A2EE200D97691 /* string_util_test.cc */; };
		0B071E9044CEEF666D829354 /* field_filter_test.cc in Sources */ = {isa = PBXBuildFile; fileRef = E8551D6C6FB0B1BACE9E5BAD /* field_filter_test.cc */; };
		0B4D2668C1E81DF6D62BA9BF /* field_value_benchmark.cc in Sources */ = {isa = PBXBuildFile; fileRef = 6D0EE49C1D5AF75664D0EBE4 /* field_value_benchmark.cc */; };
		0B7B24194E2131F5C325FE0E /* async_queue_test.cc in Sources */ = {isa = PBXBuildFile; fileRef = B6FB467B208E9A8200554BA2 /* async_queue_test.cc */; };
		0B9BD73418289EFF91917934 /* bits_test.cc in Sources */ = {isa = PBXBuildFile; fileRef = AB380D01201BC69F00D97691 /* bits_test.cc */; };
		0BC541D6457CBEDEA7BCF180 /* objc_type_traits_apple_test.mm in Sources */ = {isa = PBXBuildFile; fileRef = 2A0CF41BA5AED6049B0BEB2C /* objc_type_traits_apple_test.mm */; };
		0BDC438E72D4DD44877BEDEE /* string_win_test.cc in Sources */ = {isa = PBXBuildFile; fileRef = 79507DF8378D3C42F5B36268 /* string_win_test.cc */; };
		0C18678CE7E355B17C34F2EE /* grpc_stream_test.cc in Sources */ = {isa = PBXBuildFile; fileRef = B6BBE42F21262CF400C6A53E /* grpc_stream_test.cc */; };
		0CEE93636BA4852D3C5EC428 /* timestamp_test.cc in Sources */ = {isa = PBXBuildFile; fileRef = ABF6506B201131F8005F2C74 /* timestamp_test.cc */; };
		0D2D25522A94AA8195907870 /* status.pb.cc in Sources */ = {isa = PBXBuildFile; fileRef = 618BBE9920B89AAC00B5BCE7 /* status.pb.cc */; };
		0D88B4CB916A4752B08E5B42 /* query_listener_test.cc in Sources */ = {isa = PBXBuildFile; fileRef = 7C3F995E040E9E9C5E8514BB /* query_listener_test.cc */; };
		0DAA255C2FEB387895ADEE12 /* bits_test.cc in Sources */ = {isa = PBXBuildFile; fileRef = AB380D01201BC69F00D97691 /* bits_test.cc */; };
		0DDEE9FE08845BB7CA4607DE /* grpc_connection_test.cc in Sources */ = {isa = PBXBuildFile; fileRef = B6D9649021544D4F00EB9CFB /* grpc_connection_test.cc */; };
		0E4C94369FFF7EC0C9229752 /* iterator_adaptors_test.cc in Sources */ = {isa = PBXBuildFile; fileRef = 54A0353420A3D8CB003E0143 /* iterator_adaptors_test.cc */; };
		0EF74A344612147DE4261A4B /* field_value_benchmark.cc in Sources */ = {isa = PBXBuildFile; fileRef = 6D0EE49C1D5AF75664D0EBE4 /* field_value_benchmark.cc */; };
		0F54634745BA07B09BDC14D7 /* FSTIntegrationTestCase.mm in Sources */ = {isa = PBXBuildFile; fileRef = 5491BC711FB44593008B3588 /* FSTIntegrationTestCase.mm */; };
		0FA4D5601BE9F0CB5EC2882C /* local_serializer_test.cc in Sources */ = {isa = PBXBuildFile; fileRef = F8043813A5D16963EC02B182 /* local_serializer_test.cc */; };
		0FBDD5991E8F6CD5F8542474 /* latlng.pb.cc in Sources */ = {isa = PBXBuildFile; fileRef = 618BBE9220B89AAC00B5BCE7 /* latlng.pb.cc */; };
		10CA552415BE0954221A1626 /* FSTLRUGarbageCollectorTests.mm in Sources */ = {isa = PBXBuildFile; fileRef = 5CC9650220A0E93200A2D6A1 /* FSTLRUGarbageCollectorTests.mm */; };
		1115DB1F1DCE93B63E03BA8C /* comparison_test.cc in Sources */ = {isa = PBXBuildFile; fileRef = 548DB928200D59F600E00ABC /* comparison_test.cc */; };
		113190791F42202FDE1ABC14 /* FIRQuerySnapshotTests.mm in Sources */ = {isa = PBXBuildFile; fileRef = 5492E04F202154AA00B64F25 /* FIRQuerySnapshotTests.mm */; };
		11BC867491A6631D37DE56A8 /* async_testing.cc in Sources */ = {isa = PBXBuildFile; fileRef = 872C92ABD71B12784A1C5520 /* async_testing.cc */; };
		11CFC7F545012C246B3484FD /* FSTLevelDBMigrationsTests.mm in Sources */ = {isa = PBXBuildFile; fileRef = 5492E0862021552A00B64F25 /* FSTLevelDBMigrationsTests.mm */; };
		11F8EE69182C9699E90A9E3D /* database_info_test.cc in Sources */ = {isa = PBXBuildFile; fileRef = AB38D92E20235D22000A432D /* database_info_test.cc */; };
		12158DFCEE09D24B7988A340 /* maybe_document.pb.cc in Sources */ = {isa = PBXBuildFile; fileRef = 618BBE7E20B89AAC00B5BCE7 /* maybe_document.pb.cc */; };
		1235769322B7E99F007DDFA9 /* EncodableFieldValueTests.swift in Sources */ = {isa = PBXBuildFile; fileRef = 1235769122B7E915007DDFA9 /* EncodableFieldValueTests.swift */; };
		1235769522B86E65007DDFA9 /* FirestoreEncoderTests.swift in Sources */ = {isa = PBXBuildFile; fileRef = 1235769422B86E65007DDFA9 /* FirestoreEncoderTests.swift */; };
		125B1048ECB755C2106802EB /* executor_std_test.cc in Sources */ = {isa = PBXBuildFile; fileRef = B6FB4687208F9B9100554BA2 /* executor_std_test.cc */; };
		127CC0D222B3ADDC00A3E42A /* CodableTimestampTests.swift in Sources */ = {isa = PBXBuildFile; fileRef = 7B65C996438B84DBC7616640 /* CodableTimestampTests.swift */; };
		1291D9F5300AFACD1FBD262D /* array_sorted_map_test.cc in Sources */ = {isa = PBXBuildFile; fileRef = 54EB764C202277B30088B8F3 /* array_sorted_map_test.cc */; };
		12BB9ED1CA98AA52B92F497B /* log_test.cc in Sources */ = {isa = PBXBuildFile; fileRef = 54C2294E1FECABAE007D065B /* log_test.cc */; };
		12DB753599571E24DCED0C2C /* FIRValidationTests.mm in Sources */ = {isa = PBXBuildFile; fileRef = 5492E06D202154D600B64F25 /* FIRValidationTests.mm */; };
		12E04A12ABD5533B616D552A /* maybe_document.pb.cc in Sources */ = {isa = PBXBuildFile; fileRef = 618BBE7E20B89AAC00B5BCE7 /* maybe_document.pb.cc */; };
		12E62D5722BBC41A0074F412 /* FSTAPIHelpers.mm in Sources */ = {isa = PBXBuildFile; fileRef = 5492E04E202154AA00B64F25 /* FSTAPIHelpers.mm */; };
		12E62D5822BBC6EF0074F412 /* FSTHelpers.mm in Sources */ = {isa = PBXBuildFile; fileRef = 5492E03A2021401F00B64F25 /* FSTHelpers.mm */; };
		132E3483789344640A52F223 /* reference_set_test.cc in Sources */ = {isa = PBXBuildFile; fileRef = 132E32997D781B896672D30A /* reference_set_test.cc */; };
		132E3E53179DE287D875F3F2 /* FSTLevelDBTransactionTests.mm in Sources */ = {isa = PBXBuildFile; fileRef = 132E36BB104830BD806351AC /* FSTLevelDBTransactionTests.mm */; };
		132E3EE56C143B2C9ACB6187 /* FSTLevelDBBenchmarkTests.mm in Sources */ = {isa = PBXBuildFile; fileRef = 132E3BB3D5C42282B4ACFB20 /* FSTLevelDBBenchmarkTests.mm */; };
		135429EEF1D7FA9D1E329392 /* fake_credentials_provider.cc in Sources */ = {isa = PBXBuildFile; fileRef = B60894F62170207100EBC644 /* fake_credentials_provider.cc */; };
		1357806B4CD3A62A8F5DE86D /* http.pb.cc in Sources */ = {isa = PBXBuildFile; fileRef = 618BBE9720B89AAC00B5BCE7 /* http.pb.cc */; };
		13D8F4196528BAB19DBB18A7 /* snapshot_version_test.cc in Sources */ = {isa = PBXBuildFile; fileRef = ABA495B9202B7E79008A7851 /* snapshot_version_test.cc */; };
		13E264F840239C8C99865921 /* document_test.cc in Sources */ = {isa = PBXBuildFile; fileRef = AB6B908320322E4D00CC290A /* document_test.cc */; };
		1465E362F7BA7A3D063E61C7 /* database_id_test.cc in Sources */ = {isa = PBXBuildFile; fileRef = AB71064B201FA60300344F18 /* database_id_test.cc */; };
		146C140B254F3837A4DD7AE8 /* bits_test.cc in Sources */ = {isa = PBXBuildFile; fileRef = AB380D01201BC69F00D97691 /* bits_test.cc */; };
		152543FD706D5E8851C8DA92 /* precondition_test.cc in Sources */ = {isa = PBXBuildFile; fileRef = 549CCA5520A36E1F00BCEB75 /* precondition_test.cc */; };
		153F3E4E9E3A0174E29550B4 /* mutation.pb.cc in Sources */ = {isa = PBXBuildFile; fileRef = 618BBE8220B89AAC00B5BCE7 /* mutation.pb.cc */; };
		15A5F95DA733FD89A1E4147D /* limit_spec_test.json in Resources */ = {isa = PBXBuildFile; fileRef = 54DA129F1F315EE100DD57A1 /* limit_spec_test.json */; };
		15BF63DFF3A7E9A5376C4233 /* transform_operation_test.cc in Sources */ = {isa = PBXBuildFile; fileRef = 33607A3AE91548BD219EC9C6 /* transform_operation_test.cc */; };
		15F54E9538839D56A40C5565 /* watch_change_test.cc in Sources */ = {isa = PBXBuildFile; fileRef = 2D7472BC70C024D736FF74D9 /* watch_change_test.cc */; };
		1628C9CE4A1640E73761806B /* FSTMutationQueueTests.mm in Sources */ = {isa = PBXBuildFile; fileRef = 5492E0962021552C00B64F25 /* FSTMutationQueueTests.mm */; };
		16791B16601204220623916C /* status_test.cc in Sources */ = {isa = PBXBuildFile; fileRef = 54A0352C20A3B3D7003E0143 /* status_test.cc */; };
		169D01E6FF2CDF994B32B491 /* create_noop_connectivity_monitor.cc in Sources */ = {isa = PBXBuildFile; fileRef = B67BF448216EB43000CA9097 /* create_noop_connectivity_monitor.cc */; };
		16F52ECC6FA8A0587CD779EB /* user_test.cc in Sources */ = {isa = PBXBuildFile; fileRef = AB38D93220239654000A432D /* user_test.cc */; };
		16FE432587C1B40AF08613D2 /* objc_type_traits_apple_test.mm in Sources */ = {isa = PBXBuildFile; fileRef = 2A0CF41BA5AED6049B0BEB2C /* objc_type_traits_apple_test.mm */; };
		1733601ECCEA33E730DEAF45 /* autoid_test.cc in Sources */ = {isa = PBXBuildFile; fileRef = 54740A521FC913E500713A1A /* autoid_test.cc */; };
		17473086EBACB98CDC3CC65C /* view_test.cc in Sources */ = {isa = PBXBuildFile; fileRef = C7429071B33BDF80A7FA2F8A /* view_test.cc */; };
		17638F813B9B556FE7718C0C /* FIRQuerySnapshotTests.mm in Sources */ = {isa = PBXBuildFile; fileRef = 5492E04F202154AA00B64F25 /* FIRQuerySnapshotTests.mm */; };
		17DFF30CF61D87883986E8B6 /* executor_std_test.cc in Sources */ = {isa = PBXBuildFile; fileRef = B6FB4687208F9B9100554BA2 /* executor_std_test.cc */; };
		1817DEF8FF479D218381C541 /* FSTGoogleTestTests.mm in Sources */ = {isa = PBXBuildFile; fileRef = 54764FAE1FAA21B90085E60A /* FSTGoogleTestTests.mm */; };
		18638EAED9E126FC5D895B14 /* common.pb.cc in Sources */ = {isa = PBXBuildFile; fileRef = 544129D221C2DDC800EFB9CC /* common.pb.cc */; };
		18688026A6F1E9404F63B243 /* empty_credentials_provider_test.cc in Sources */ = {isa = PBXBuildFile; fileRef = AB38D93620239689000A432D /* empty_credentials_provider_test.cc */; };
		187B2380475130E559822D15 /* FSTLRUGarbageCollectorTests.mm in Sources */ = {isa = PBXBuildFile; fileRef = 5CC9650220A0E93200A2D6A1 /* FSTLRUGarbageCollectorTests.mm */; };
		18CF41A17EA3292329E1119D /* FIRGeoPointTests.mm in Sources */ = {isa = PBXBuildFile; fileRef = 5492E048202154AA00B64F25 /* FIRGeoPointTests.mm */; };
		18F644E6AA98E6D6F3F1F809 /* executor_test.cc in Sources */ = {isa = PBXBuildFile; fileRef = B6FB4688208F9B9100554BA2 /* executor_test.cc */; };
		198F193BD9484E49375A7BE7 /* FSTHelpers.mm in Sources */ = {isa = PBXBuildFile; fileRef = 5492E03A2021401F00B64F25 /* FSTHelpers.mm */; };
		199B778D5820495797E0BE02 /* filesystem_test.cc in Sources */ = {isa = PBXBuildFile; fileRef = F51859B394D01C0C507282F1 /* filesystem_test.cc */; };
		1A1927621A8593B0A69AA2F3 /* FSTLevelDBMigrationsTests.mm in Sources */ = {isa = PBXBuildFile; fileRef = 5492E0862021552A00B64F25 /* FSTLevelDBMigrationsTests.mm */; };
		1A82B6A8C3B0E69D259C514C /* event_manager_test.mm in Sources */ = {isa = PBXBuildFile; fileRef = A28C9DBBA0D9DCD288652DC2 /* event_manager_test.mm */; };
		1B4794A51F4266556CD0976B /* view_snapshot_test.cc in Sources */ = {isa = PBXBuildFile; fileRef = CC572A9168BBEF7B83E4BBC5 /* view_snapshot_test.cc */; };
		1B6E74BA33B010D76DB1E2F9 /* FIRGeoPointTests.mm in Sources */ = {isa = PBXBuildFile; fileRef = 5492E048202154AA00B64F25 /* FIRGeoPointTests.mm */; };
		1BD1E22ECED65BD98A9138A3 /* memory_query_cache_test.cc in Sources */ = {isa = PBXBuildFile; fileRef = BB644F9A3FB7EE4EA704E56A /* memory_query_cache_test.cc */; };
		1BF1F9A0CBB6B01654D3C2BE /* field_transform_test.cc in Sources */ = {isa = PBXBuildFile; fileRef = 7515B47C92ABEEC66864B55C /* field_transform_test.cc */; };
		1C19D796DB6715368407387A /* annotations.pb.cc in Sources */ = {isa = PBXBuildFile; fileRef = 618BBE9520B89AAC00B5BCE7 /* annotations.pb.cc */; };
		1C4D8915AE94323AD1024D74 /* token_test.cc in Sources */ = {isa = PBXBuildFile; fileRef = ABC1D7DF2023A3EF00BA84F0 /* token_test.cc */; };
		1C7254742A9F6F7042C9D78E /* FSTEventAccumulator.mm in Sources */ = {isa = PBXBuildFile; fileRef = 5492E0392021401F00B64F25 /* FSTEventAccumulator.mm */; };
		1C79AE3FBFC91800E30D092C /* CodableIntegrationTests.swift in Sources */ = {isa = PBXBuildFile; fileRef = 124C932B22C1642C00CA8C2D /* CodableIntegrationTests.swift */; };
		1CAA9012B25F975D445D5978 /* strerror_test.cc in Sources */ = {isa = PBXBuildFile; fileRef = 358C3B5FE573B1D60A4F7592 /* strerror_test.cc */; };
		1CB8AEFBF3E9565FF9955B50 /* async_queue_libdispatch_test.mm in Sources */ = {isa = PBXBuildFile; fileRef = B6FB4680208EA0BE00554BA2 /* async_queue_libdispatch_test.mm */; };
		1CC9BABDD52B2A1E37E2698D /* mutation_test.cc in Sources */ = {isa = PBXBuildFile; fileRef = C8522DE226C467C54E6788D8 /* mutation_test.cc */; };
		1D618761796DE311A1707AA2 /* database_id_test.cc in Sources */ = {isa = PBXBuildFile; fileRef = AB71064B201FA60300344F18 /* database_id_test.cc */; };
		1D71CA6BBA1E3433F243188E /* common.pb.cc in Sources */ = {isa = PBXBuildFile; fileRef = 544129D221C2DDC800EFB9CC /* common.pb.cc */; };
		1D76DDBE57A4D66C64C00B65 /* FIRFieldValueTests.mm in Sources */ = {isa = PBXBuildFile; fileRef = 5492E04A202154AA00B64F25 /* FIRFieldValueTests.mm */; };
		1DB3013C5FC736B519CD65A3 /* common.pb.cc in Sources */ = {isa = PBXBuildFile; fileRef = 544129D221C2DDC800EFB9CC /* common.pb.cc */; };
		1DFAEEE901B4E517A4CB9CAD /* FSTMemoryMutationQueueTests.mm in Sources */ = {isa = PBXBuildFile; fileRef = 5492E0972021552C00B64F25 /* FSTMemoryMutationQueueTests.mm */; };
		1E1683C9F65658270745EDCD /* no_document_test.cc in Sources */ = {isa = PBXBuildFile; fileRef = AB6B908720322E8800CC290A /* no_document_test.cc */; };
		1E2AE064CF32A604DC7BFD4D /* to_string_test.cc in Sources */ = {isa = PBXBuildFile; fileRef = B696858D2214B53900271095 /* to_string_test.cc */; };
		1E42CD0F60EB22A5D0C86D1F /* timestamp_test.cc in Sources */ = {isa = PBXBuildFile; fileRef = ABF6506B201131F8005F2C74 /* timestamp_test.cc */; };
		1E52635E55FD6FAB78FD29D8 /* FSTLevelDBMutationQueueTests.mm in Sources */ = {isa = PBXBuildFile; fileRef = 5492E0872021552A00B64F25 /* FSTLevelDBMutationQueueTests.mm */; };
		1E6E2AE74B7C9DEDFC07E76B /* FSTGoogleTestTests.mm in Sources */ = {isa = PBXBuildFile; fileRef = 54764FAE1FAA21B90085E60A /* FSTGoogleTestTests.mm */; };
		1E8A00ABF414AC6C6591D9AC /* cc_compilation_test.cc in Sources */ = {isa = PBXBuildFile; fileRef = 1B342370EAE3AA02393E33EB /* cc_compilation_test.cc */; };
		1EF47EF3D03B0847007C2318 /* xcgmock_test.mm in Sources */ = {isa = PBXBuildFile; fileRef = 4425A513895DEC60325A139E /* xcgmock_test.mm */; };
		1F38FD2703C58DFA69101183 /* document.pb.cc in Sources */ = {isa = PBXBuildFile; fileRef = 544129D821C2DDC800EFB9CC /* document.pb.cc */; };
		1F998DDECB54A66222CC66AA /* string_format_test.cc in Sources */ = {isa = PBXBuildFile; fileRef = 54131E9620ADE678001DF3FF /* string_format_test.cc */; };
		20814A477D00EA11D0E76631 /* FIRDocumentSnapshotTests.mm in Sources */ = {isa = PBXBuildFile; fileRef = 5492E04B202154AA00B64F25 /* FIRDocumentSnapshotTests.mm */; };
		20A26E9D0336F7F32A098D05 /* Pods_Firestore_IntegrationTests_tvOS.framework in Frameworks */ = {isa = PBXBuildFile; fileRef = 2220F583583EFC28DE792ABE /* Pods_Firestore_IntegrationTests_tvOS.framework */; };
		20BBEADB4725D48BB27548E9 /* FSTLevelDBLocalStoreTests.mm in Sources */ = {isa = PBXBuildFile; fileRef = 5492E08F2021552B00B64F25 /* FSTLevelDBLocalStoreTests.mm */; };
		21836C4D9D48F962E7A3A244 /* ordered_code_test.cc in Sources */ = {isa = PBXBuildFile; fileRef = AB380D03201BC6E400D97691 /* ordered_code_test.cc */; };
		21A2A881F71CB825299DF06E /* hard_assert_test.cc in Sources */ = {isa = PBXBuildFile; fileRef = 444B7AB3F5A2929070CB1363 /* hard_assert_test.cc */; };
		21C17F15579341289AD01051 /* persistence_testing.cc in Sources */ = {isa = PBXBuildFile; fileRef = 9113B6F513D0473AEABBAF1F /* persistence_testing.cc */; };
		227CFA0B2A01884C277E4F1D /* hashing_test.cc in Sources */ = {isa = PBXBuildFile; fileRef = 54511E8D209805F8005BD28F /* hashing_test.cc */; };
		229D1A9381F698D71F229471 /* string_win_test.cc in Sources */ = {isa = PBXBuildFile; fileRef = 79507DF8378D3C42F5B36268 /* string_win_test.cc */; };
		22A00AC39CAB3426A943E037 /* query.pb.cc in Sources */ = {isa = PBXBuildFile; fileRef = 544129D621C2DDC800EFB9CC /* query.pb.cc */; };
		239B9B357E67036BEA831E3A /* FSTMutationQueueTests.mm in Sources */ = {isa = PBXBuildFile; fileRef = 5492E0962021552C00B64F25 /* FSTMutationQueueTests.mm */; };
		23C04A637090E438461E4E70 /* latlng.pb.cc in Sources */ = {isa = PBXBuildFile; fileRef = 618BBE9220B89AAC00B5BCE7 /* latlng.pb.cc */; };
		258B372CF33B7E7984BBA659 /* fake_target_metadata_provider.cc in Sources */ = {isa = PBXBuildFile; fileRef = 71140E5D09C6E76F7C71B2FC /* fake_target_metadata_provider.cc */; };
		25A75DFA730BAD21A5538EC5 /* document.pb.cc in Sources */ = {isa = PBXBuildFile; fileRef = 544129D821C2DDC800EFB9CC /* document.pb.cc */; };
		25C167BAA4284FC951206E1F /* FIRFirestoreTests.mm in Sources */ = {isa = PBXBuildFile; fileRef = 5467FAFF203E56F8009C9584 /* FIRFirestoreTests.mm */; };
		25FE27330996A59F31713A0C /* FIRDocumentReferenceTests.mm in Sources */ = {isa = PBXBuildFile; fileRef = 5492E049202154AA00B64F25 /* FIRDocumentReferenceTests.mm */; };
		2620644052E960310DADB298 /* FIRFieldValueTests.mm in Sources */ = {isa = PBXBuildFile; fileRef = 5492E04A202154AA00B64F25 /* FIRFieldValueTests.mm */; };
		2634E1C1971C05790B505824 /* resource_path_test.cc in Sources */ = {isa = PBXBuildFile; fileRef = B686F2B02024FFD70028D6BE /* resource_path_test.cc */; };
		26777815544F549DD18D87AF /* message_test.cc in Sources */ = {isa = PBXBuildFile; fileRef = CE37875365497FFA8687B745 /* message_test.cc */; };
		268FC3360157A2DCAF89F92D /* snapshot_version_test.cc in Sources */ = {isa = PBXBuildFile; fileRef = ABA495B9202B7E79008A7851 /* snapshot_version_test.cc */; };
		26B52236C9D049847042E1BD /* FSTMockDatastore.mm in Sources */ = {isa = PBXBuildFile; fileRef = 5492E02D20213FFC00B64F25 /* FSTMockDatastore.mm */; };
		26CB3D7C871BC56456C6021E /* timestamp_test.cc in Sources */ = {isa = PBXBuildFile; fileRef = ABF6506B201131F8005F2C74 /* timestamp_test.cc */; };
		276A563D546698B6AAC20164 /* annotations.pb.cc in Sources */ = {isa = PBXBuildFile; fileRef = 618BBE9520B89AAC00B5BCE7 /* annotations.pb.cc */; };
		27E46C94AAB087C80A97FF7F /* FIRServerTimestampTests.mm in Sources */ = {isa = PBXBuildFile; fileRef = 5492E06E202154D600B64F25 /* FIRServerTimestampTests.mm */; };
		280A282BE9AF4DCF4E855EAB /* filesystem_test.cc in Sources */ = {isa = PBXBuildFile; fileRef = F51859B394D01C0C507282F1 /* filesystem_test.cc */; };
		28691225046DF9DF181B3350 /* ordered_code_benchmark.cc in Sources */ = {isa = PBXBuildFile; fileRef = 0473AFFF5567E667A125347B /* ordered_code_benchmark.cc */; };
		28E4B4A53A739AE2C9CF4159 /* FIRDocumentSnapshotTests.mm in Sources */ = {isa = PBXBuildFile; fileRef = 5492E04B202154AA00B64F25 /* FIRDocumentSnapshotTests.mm */; };
		297DC2B3C1EB136D58F4BA9C /* byte_string_test.cc in Sources */ = {isa = PBXBuildFile; fileRef = 5342CDDB137B4E93E2E85CCA /* byte_string_test.cc */; };
		298E0F8F6EB27AA36BA1CE76 /* FIRQueryUnitTests.mm in Sources */ = {isa = PBXBuildFile; fileRef = FF73B39D04D1760190E6B84A /* FIRQueryUnitTests.mm */; };
		29954A3172DDFE5133D91E24 /* FSTLevelDBSpecTests.mm in Sources */ = {isa = PBXBuildFile; fileRef = 5492E02C20213FFB00B64F25 /* FSTLevelDBSpecTests.mm */; };
		29FDE0C0BA643E3804D8546C /* FSTMemoryLRUGarbageCollectorTests.mm in Sources */ = {isa = PBXBuildFile; fileRef = 5CC9650420A0E9BD00A2D6A1 /* FSTMemoryLRUGarbageCollectorTests.mm */; };
		2A365DB6DF32631964FE690A /* stream_test.cc in Sources */ = {isa = PBXBuildFile; fileRef = 5B5414D28802BC76FDADABD6 /* stream_test.cc */; };
		2A499CFB2831612A045977CD /* message_test.cc in Sources */ = {isa = PBXBuildFile; fileRef = CE37875365497FFA8687B745 /* message_test.cc */; };
		2AAEABFD550255271E3BAC91 /* to_string_apple_test.mm in Sources */ = {isa = PBXBuildFile; fileRef = B68B1E002213A764008977EF /* to_string_apple_test.mm */; };
		2ABA80088D70E7A58F95F7D8 /* delayed_constructor_test.cc in Sources */ = {isa = PBXBuildFile; fileRef = D0A6E9136804A41CEC9D55D4 /* delayed_constructor_test.cc */; };
		2AD8EE91928AE68DF268BEDA /* limbo_spec_test.json in Resources */ = {isa = PBXBuildFile; fileRef = 54DA129E1F315EE100DD57A1 /* limbo_spec_test.json */; };
		2B1E95FAFD350C191B525F3B /* empty_credentials_provider_test.cc in Sources */ = {isa = PBXBuildFile; fileRef = AB38D93620239689000A432D /* empty_credentials_provider_test.cc */; };
		2B4021C3E663DDDDD512E961 /* objc_type_traits_apple_test.mm in Sources */ = {isa = PBXBuildFile; fileRef = 2A0CF41BA5AED6049B0BEB2C /* objc_type_traits_apple_test.mm */; };
		2B4234B962625F9EE68B31AC /* index_manager_test.cc in Sources */ = {isa = PBXBuildFile; fileRef = AE4A9E38D65688EE000EE2A1 /* index_manager_test.cc */; };
		2B4D0509577E5CE0B0B8CEDF /* message_test.cc in Sources */ = {isa = PBXBuildFile; fileRef = CE37875365497FFA8687B745 /* message_test.cc */; };
		2B7764F81BA762BE1D791851 /* objc_class_test_helper.mm in Sources */ = {isa = PBXBuildFile; fileRef = B5748BD89DF96FB1B20272F3 /* objc_class_test_helper.mm */; };
		2BBFAD893295881057E6C1FD /* FSTMockDatastore.mm in Sources */ = {isa = PBXBuildFile; fileRef = 5492E02D20213FFC00B64F25 /* FSTMockDatastore.mm */; };
		2C5C612B26168BA9286290AE /* leveldb_index_manager_test.cc in Sources */ = {isa = PBXBuildFile; fileRef = 166CE73C03AB4366AAC5201C /* leveldb_index_manager_test.cc */; };
		2C5E4D9FDE7615AD0F63909E /* async_testing.cc in Sources */ = {isa = PBXBuildFile; fileRef = 872C92ABD71B12784A1C5520 /* async_testing.cc */; };
		2CBA4FA327C48B97D31F6373 /* watch_change_test.cc in Sources */ = {isa = PBXBuildFile; fileRef = 2D7472BC70C024D736FF74D9 /* watch_change_test.cc */; };
		2CD379584D1D35AAEA271D21 /* sorted_map_test.cc in Sources */ = {isa = PBXBuildFile; fileRef = 549CCA4E20A36DBB00BCEB75 /* sorted_map_test.cc */; };
		2D220B9ABFA36CD7AC43D0A7 /* time_testing.cc in Sources */ = {isa = PBXBuildFile; fileRef = 5497CB76229DECDE000FB92F /* time_testing.cc */; };
		2D3401180516B739494C7EFC /* field_value_test.cc in Sources */ = {isa = PBXBuildFile; fileRef = AB356EF6200EA5EB0089B766 /* field_value_test.cc */; };
		2D65D31D71A75B046C47B0EB /* view_testing.cc in Sources */ = {isa = PBXBuildFile; fileRef = A5466E7809AD2871FFDE6C76 /* view_testing.cc */; };
		2DB56B6DED2C93014AE5C51A /* write_spec_test.json in Resources */ = {isa = PBXBuildFile; fileRef = 54DA12A51F315EE100DD57A1 /* write_spec_test.json */; };
		2E0BBA7E627EB240BA11B0D0 /* exponential_backoff_test.cc in Sources */ = {isa = PBXBuildFile; fileRef = B6D1B68420E2AB1A00B35856 /* exponential_backoff_test.cc */; };
		2E169CF1E9E499F054BB873A /* FSTEventAccumulator.mm in Sources */ = {isa = PBXBuildFile; fileRef = 5492E0392021401F00B64F25 /* FSTEventAccumulator.mm */; };
		2E6E6164F44B9E3C6BB88313 /* xcgmock_test.mm in Sources */ = {isa = PBXBuildFile; fileRef = 4425A513895DEC60325A139E /* xcgmock_test.mm */; };
		2EAD77559EC654E6CA4D3E21 /* FIRSnapshotMetadataTests.mm in Sources */ = {isa = PBXBuildFile; fileRef = 5492E04D202154AA00B64F25 /* FIRSnapshotMetadataTests.mm */; };
		2EC1C4D202A01A632339A161 /* field_transform_test.cc in Sources */ = {isa = PBXBuildFile; fileRef = 7515B47C92ABEEC66864B55C /* field_transform_test.cc */; };
		2F6E23D7888FC82475C63010 /* token_test.cc in Sources */ = {isa = PBXBuildFile; fileRef = ABC1D7DF2023A3EF00BA84F0 /* token_test.cc */; };
		2F7D76FF225B550F83B95A72 /* FSTUserDataConverterTests.mm in Sources */ = {isa = PBXBuildFile; fileRef = 548180A4228DEF1A004F70CD /* FSTUserDataConverterTests.mm */; };
		2F8FDF35BBB549A6F4D2118E /* FSTMemorySpecTests.mm in Sources */ = {isa = PBXBuildFile; fileRef = 5492E02F20213FFC00B64F25 /* FSTMemorySpecTests.mm */; };
		2FA0BAE32D587DF2EA5EEB97 /* async_queue_test.cc in Sources */ = {isa = PBXBuildFile; fileRef = B6FB467B208E9A8200554BA2 /* async_queue_test.cc */; };
		3040FD156E1B7C92B0F2A70C /* ordered_code_benchmark.cc in Sources */ = {isa = PBXBuildFile; fileRef = 0473AFFF5567E667A125347B /* ordered_code_benchmark.cc */; };
		306E762DC6B829CED4FD995D /* target_id_generator_test.cc in Sources */ = {isa = PBXBuildFile; fileRef = AB380CF82019382300D97691 /* target_id_generator_test.cc */; };
		314D231A9F33E0502611DD20 /* sorted_set_test.cc in Sources */ = {isa = PBXBuildFile; fileRef = 549CCA4C20A36DBB00BCEB75 /* sorted_set_test.cc */; };
		31850B3D5232E8D3F8C4D90C /* memory_remote_document_cache_test.cc in Sources */ = {isa = PBXBuildFile; fileRef = 1CA9800A53669EFBFFB824E3 /* memory_remote_document_cache_test.cc */; };
		31A396C81A107D1DEFDF4A34 /* serializer_test.cc in Sources */ = {isa = PBXBuildFile; fileRef = 61F72C5520BC48FD001A68CB /* serializer_test.cc */; };
		31BDB4CB0E7458C650A77ED0 /* FIRFirestoreTests.mm in Sources */ = {isa = PBXBuildFile; fileRef = 5467FAFF203E56F8009C9584 /* FIRFirestoreTests.mm */; };
		31D8E3D925FA3F70AA20ACCE /* FSTMockDatastore.mm in Sources */ = {isa = PBXBuildFile; fileRef = 5492E02D20213FFC00B64F25 /* FSTMockDatastore.mm */; };
		32A95242C56A1A230231DB6A /* testutil.cc in Sources */ = {isa = PBXBuildFile; fileRef = 54A0352820A3B3BD003E0143 /* testutil.cc */; };
		32B0739404FA588608E1F41A /* CodableTimestampTests.swift in Sources */ = {isa = PBXBuildFile; fileRef = 7B65C996438B84DBC7616640 /* CodableTimestampTests.swift */; };
		32F022CB75AEE48CDDAF2982 /* mutation_test.cc in Sources */ = {isa = PBXBuildFile; fileRef = C8522DE226C467C54E6788D8 /* mutation_test.cc */; };
		32F8B4652010E8224E353041 /* persistence_spec_test.json in Resources */ = {isa = PBXBuildFile; fileRef = 54DA12A31F315EE100DD57A1 /* persistence_spec_test.json */; };
		333FCB7BB0C9986B5DF28FC8 /* grpc_stream_tester.cc in Sources */ = {isa = PBXBuildFile; fileRef = B1A7E1959AF8141FA7E6B888 /* grpc_stream_tester.cc */; };
		338DFD5BCD142DF6C82A0D56 /* cc_compilation_test.cc in Sources */ = {isa = PBXBuildFile; fileRef = 1B342370EAE3AA02393E33EB /* cc_compilation_test.cc */; };
		339CFFD1323BDCA61EAAFE31 /* query_test.cc in Sources */ = {isa = PBXBuildFile; fileRef = B9C261C26C5D311E1E3C0CB9 /* query_test.cc */; };
		340987A77D72C80A3E0FDADF /* view_snapshot_test.cc in Sources */ = {isa = PBXBuildFile; fileRef = CC572A9168BBEF7B83E4BBC5 /* view_snapshot_test.cc */; };
		342724CA250A65E23CB133AC /* async_queue_std_test.cc in Sources */ = {isa = PBXBuildFile; fileRef = B6FB4681208EA0BE00554BA2 /* async_queue_std_test.cc */; };
		34387C13A92D31B212BC0CA9 /* FSTMemoryLRUGarbageCollectorTests.mm in Sources */ = {isa = PBXBuildFile; fileRef = 5CC9650420A0E9BD00A2D6A1 /* FSTMemoryLRUGarbageCollectorTests.mm */; };
		3451DC1712D7BF5D288339A2 /* view_testing.cc in Sources */ = {isa = PBXBuildFile; fileRef = A5466E7809AD2871FFDE6C76 /* view_testing.cc */; };
		34D69886DAD4A2029BFC5C63 /* precondition_test.cc in Sources */ = {isa = PBXBuildFile; fileRef = 549CCA5520A36E1F00BCEB75 /* precondition_test.cc */; };
		353E47129584B8DDF10138BD /* stream_test.cc in Sources */ = {isa = PBXBuildFile; fileRef = 5B5414D28802BC76FDADABD6 /* stream_test.cc */; };
		355A9171EF3F7AD44A9C60CB /* document_test.cc in Sources */ = {isa = PBXBuildFile; fileRef = AB6B908320322E4D00CC290A /* document_test.cc */; };
		358DBA8B2560C65D9EB23C35 /* Pods_Firestore_IntegrationTests_macOS.framework in Frameworks */ = {isa = PBXBuildFile; fileRef = 39B832380209CC5BAF93BC52 /* Pods_Firestore_IntegrationTests_macOS.framework */; };
		35C330499D50AC415B24C580 /* async_testing.cc in Sources */ = {isa = PBXBuildFile; fileRef = 872C92ABD71B12784A1C5520 /* async_testing.cc */; };
		36999FC1F37930E8C9B6DA25 /* stream_test.cc in Sources */ = {isa = PBXBuildFile; fileRef = 5B5414D28802BC76FDADABD6 /* stream_test.cc */; };
		36E174A66C323891AEA16A2A /* FIRTimestampTest.m in Sources */ = {isa = PBXBuildFile; fileRef = B65D34A7203C99090076A5E1 /* FIRTimestampTest.m */; };
		36FD4CE79613D18BC783C55B /* string_apple_test.mm in Sources */ = {isa = PBXBuildFile; fileRef = 0EE5300F8233D14025EF0456 /* string_apple_test.mm */; };
		37286D731E432CB873354357 /* remote_event_test.cc in Sources */ = {isa = PBXBuildFile; fileRef = 584AE2C37A55B408541A6FF3 /* remote_event_test.cc */; };
		3737D67E59DD506291A4C4D0 /* FSTLevelDBLRUGarbageCollectorTests.mm in Sources */ = {isa = PBXBuildFile; fileRef = 5CC9650620A0E9C600A2D6A1 /* FSTLevelDBLRUGarbageCollectorTests.mm */; };
		374C644283E63F6E3FE2EAAC /* FSTMemoryLRUGarbageCollectorTests.mm in Sources */ = {isa = PBXBuildFile; fileRef = 5CC9650420A0E9BD00A2D6A1 /* FSTMemoryLRUGarbageCollectorTests.mm */; };
		37C4BF11C8B2B8B54B5ED138 /* string_apple_benchmark.mm in Sources */ = {isa = PBXBuildFile; fileRef = 4C73C0CC6F62A90D8573F383 /* string_apple_benchmark.mm */; };
		37EC6C6EA9169BB99078CA96 /* reference_set_test.cc in Sources */ = {isa = PBXBuildFile; fileRef = 132E32997D781B896672D30A /* reference_set_test.cc */; };
		38208AC761FF994BA69822BE /* async_queue_std_test.cc in Sources */ = {isa = PBXBuildFile; fileRef = B6FB4681208EA0BE00554BA2 /* async_queue_std_test.cc */; };
		3887E1635B31DCD7BC0922BD /* existence_filter_spec_test.json in Resources */ = {isa = PBXBuildFile; fileRef = 54DA129D1F315EE100DD57A1 /* existence_filter_spec_test.json */; };
		38F973FA8ADEAFE9541C25EA /* FSTMutationQueueTests.mm in Sources */ = {isa = PBXBuildFile; fileRef = 5492E0962021552C00B64F25 /* FSTMutationQueueTests.mm */; };
		392F527F144BADDAC69C5485 /* string_format_test.cc in Sources */ = {isa = PBXBuildFile; fileRef = 54131E9620ADE678001DF3FF /* string_format_test.cc */; };
		3958F87E768E5CF40B87EF90 /* FSTMemoryLocalStoreTests.mm in Sources */ = {isa = PBXBuildFile; fileRef = 5492E0882021552A00B64F25 /* FSTMemoryLocalStoreTests.mm */; };
		396F03881A10FD54AEB71D06 /* fake_credentials_provider.cc in Sources */ = {isa = PBXBuildFile; fileRef = B60894F62170207100EBC644 /* fake_credentials_provider.cc */; };
		3987A3E8534BAA496D966735 /* memory_index_manager_test.cc in Sources */ = {isa = PBXBuildFile; fileRef = DB5A1E760451189DA36028B3 /* memory_index_manager_test.cc */; };
		39CDC9EC5FD2E891D6D49151 /* secure_random_test.cc in Sources */ = {isa = PBXBuildFile; fileRef = 54740A531FC913E500713A1A /* secure_random_test.cc */; };
		3A307F319553A977258BB3D6 /* view_snapshot_test.cc in Sources */ = {isa = PBXBuildFile; fileRef = CC572A9168BBEF7B83E4BBC5 /* view_snapshot_test.cc */; };
		3A7CB01751697ED599F2D9A1 /* executor_test.cc in Sources */ = {isa = PBXBuildFile; fileRef = B6FB4688208F9B9100554BA2 /* executor_test.cc */; };
		3A8C29BF47A62B7BADCBA6F5 /* empty_credentials_provider_test.cc in Sources */ = {isa = PBXBuildFile; fileRef = AB38D93620239689000A432D /* empty_credentials_provider_test.cc */; };
		3ABF84FC618016CA6E1D3C03 /* leveldb_util_test.cc in Sources */ = {isa = PBXBuildFile; fileRef = 332485C4DCC6BA0DBB5E31B7 /* leveldb_util_test.cc */; };
		3AC147E153D4A535B71C519E /* sorted_set_test.cc in Sources */ = {isa = PBXBuildFile; fileRef = 549CCA4C20A36DBB00BCEB75 /* sorted_set_test.cc */; };
		3AFEB9ED387C59DEF6B32D5F /* FSTMemoryLocalStoreTests.mm in Sources */ = {isa = PBXBuildFile; fileRef = 5492E0882021552A00B64F25 /* FSTMemoryLocalStoreTests.mm */; };
		3B1E27D951407FD237E64D07 /* FirestoreEncoderTests.swift in Sources */ = {isa = PBXBuildFile; fileRef = 1235769422B86E65007DDFA9 /* FirestoreEncoderTests.swift */; };
		3B256CCF6AEEE12E22F16BB8 /* hashing_test_apple.mm in Sources */ = {isa = PBXBuildFile; fileRef = B69CF3F02227386500B281C8 /* hashing_test_apple.mm */; };
		3B37BD3C13A66625EC82CF77 /* hard_assert_test.cc in Sources */ = {isa = PBXBuildFile; fileRef = 444B7AB3F5A2929070CB1363 /* hard_assert_test.cc */; };
		3B47CC43DBA24434E215B8ED /* memory_index_manager_test.cc in Sources */ = {isa = PBXBuildFile; fileRef = DB5A1E760451189DA36028B3 /* memory_index_manager_test.cc */; };
		3B47E82ED2A3C59AB5002640 /* FSTMemoryLocalStoreTests.mm in Sources */ = {isa = PBXBuildFile; fileRef = 5492E0882021552A00B64F25 /* FSTMemoryLocalStoreTests.mm */; };
		3B843E4C1F3A182900548890 /* remote_store_spec_test.json in Resources */ = {isa = PBXBuildFile; fileRef = 3B843E4A1F3930A400548890 /* remote_store_spec_test.json */; };
		3BA4EEA6153B3833F86B8104 /* writer_test.cc in Sources */ = {isa = PBXBuildFile; fileRef = BC3C788D290A935C353CEAA1 /* writer_test.cc */; };
		3BAFCABA851AE1865D904323 /* to_string_test.cc in Sources */ = {isa = PBXBuildFile; fileRef = B696858D2214B53900271095 /* to_string_test.cc */; };
		3BCEBA50E9678123245C0272 /* empty_credentials_provider_test.cc in Sources */ = {isa = PBXBuildFile; fileRef = AB38D93620239689000A432D /* empty_credentials_provider_test.cc */; };
		3CFFA6F016231446367E3A69 /* listen_spec_test.json in Resources */ = {isa = PBXBuildFile; fileRef = 54DA12A01F315EE100DD57A1 /* listen_spec_test.json */; };
		3D22F56C0DE7C7256C75DC06 /* tree_sorted_map_test.cc in Sources */ = {isa = PBXBuildFile; fileRef = 549CCA4D20A36DBB00BCEB75 /* tree_sorted_map_test.cc */; };
		3D9619906F09108E34FF0C95 /* FSTSmokeTests.mm in Sources */ = {isa = PBXBuildFile; fileRef = 5492E07C202154EB00B64F25 /* FSTSmokeTests.mm */; };
		3DBBC644BE08B140BCC23BD5 /* string_apple_benchmark.mm in Sources */ = {isa = PBXBuildFile; fileRef = 4C73C0CC6F62A90D8573F383 /* string_apple_benchmark.mm */; };
		3DF1AB74036BD8AEF4430FA6 /* firebase_credentials_provider_test.mm in Sources */ = {isa = PBXBuildFile; fileRef = ABC1D7E22023CDC500BA84F0 /* firebase_credentials_provider_test.mm */; };
		3DFBA7413965F3E6F366E923 /* grpc_unary_call_test.cc in Sources */ = {isa = PBXBuildFile; fileRef = B6D964942163E63900EB9CFB /* grpc_unary_call_test.cc */; };
		3F3C2DAD9F9326BF789B1C96 /* serializer_test.cc in Sources */ = {isa = PBXBuildFile; fileRef = 61F72C5520BC48FD001A68CB /* serializer_test.cc */; };
		3F4B6300198FD78E7B19BC5A /* strerror_test.cc in Sources */ = {isa = PBXBuildFile; fileRef = 358C3B5FE573B1D60A4F7592 /* strerror_test.cc */; };
		3FD3DC939514674C9F07958A /* FSTLevelDBMutationQueueTests.mm in Sources */ = {isa = PBXBuildFile; fileRef = 5492E0872021552A00B64F25 /* FSTLevelDBMutationQueueTests.mm */; };
		3FFFC1FE083D8BE9C4D9A148 /* string_util_test.cc in Sources */ = {isa = PBXBuildFile; fileRef = AB380CFC201A2EE200D97691 /* string_util_test.cc */; };
		4008AF7585844F12207FC2F5 /* credentials_provider_test.cc in Sources */ = {isa = PBXBuildFile; fileRef = AB38D9342023966E000A432D /* credentials_provider_test.cc */; };
		401BBE4D4572EEBAA80E0B89 /* field_filter_test.cc in Sources */ = {isa = PBXBuildFile; fileRef = E8551D6C6FB0B1BACE9E5BAD /* field_filter_test.cc */; };
		40431BF2A368D0C891229F6E /* FSTMemorySpecTests.mm in Sources */ = {isa = PBXBuildFile; fileRef = 5492E02F20213FFC00B64F25 /* FSTMemorySpecTests.mm */; };
		409C0F2BFC2E1BECFFAC4D32 /* testutil.cc in Sources */ = {isa = PBXBuildFile; fileRef = 54A0352820A3B3BD003E0143 /* testutil.cc */; };
		40A8F6C6A3670663D6520644 /* FSTMemoryLocalStoreTests.mm in Sources */ = {isa = PBXBuildFile; fileRef = 5492E0882021552A00B64F25 /* FSTMemoryLocalStoreTests.mm */; };
		4173B61CB74EB4CD1D89EE68 /* latlng.pb.cc in Sources */ = {isa = PBXBuildFile; fileRef = 618BBE9220B89AAC00B5BCE7 /* latlng.pb.cc */; };
		4194B7BB8B0352E1AC5D69B9 /* precondition_test.cc in Sources */ = {isa = PBXBuildFile; fileRef = 549CCA5520A36E1F00BCEB75 /* precondition_test.cc */; };
		41EAC526C543064B8F3F7EDA /* field_path_test.cc in Sources */ = {isa = PBXBuildFile; fileRef = B686F2AD2023DDB20028D6BE /* field_path_test.cc */; };
		42063E6AE9ADF659AA6D4E18 /* FSTSmokeTests.mm in Sources */ = {isa = PBXBuildFile; fileRef = 5492E07C202154EB00B64F25 /* FSTSmokeTests.mm */; };
		42208EDA18C500BC271B6E95 /* FSTSyncEngineTestDriver.mm in Sources */ = {isa = PBXBuildFile; fileRef = 5492E02E20213FFC00B64F25 /* FSTSyncEngineTestDriver.mm */; };
		433474A3416B76645FFD17BB /* hashing_test_apple.mm in Sources */ = {isa = PBXBuildFile; fileRef = B69CF3F02227386500B281C8 /* hashing_test_apple.mm */; };
		43EDB01D1641D96C40DA1889 /* credentials_provider_test.cc in Sources */ = {isa = PBXBuildFile; fileRef = AB38D9342023966E000A432D /* credentials_provider_test.cc */; };
		44C806AD8E7F0EA15357CE90 /* FSTLevelDBMigrationsTests.mm in Sources */ = {isa = PBXBuildFile; fileRef = 5492E0862021552A00B64F25 /* FSTLevelDBMigrationsTests.mm */; };
		44EAF3E6EAC0CC4EB2147D16 /* transform_operation_test.cc in Sources */ = {isa = PBXBuildFile; fileRef = 33607A3AE91548BD219EC9C6 /* transform_operation_test.cc */; };
		457171CE2510EEA46F7D8A30 /* FIRFirestoreTests.mm in Sources */ = {isa = PBXBuildFile; fileRef = 5467FAFF203E56F8009C9584 /* FIRFirestoreTests.mm */; };
		45939AFF906155EA27D281AB /* annotations.pb.cc in Sources */ = {isa = PBXBuildFile; fileRef = 618BBE9520B89AAC00B5BCE7 /* annotations.pb.cc */; };
		45A5504D33D39C6F80302450 /* async_queue_libdispatch_test.mm in Sources */ = {isa = PBXBuildFile; fileRef = B6FB4680208EA0BE00554BA2 /* async_queue_libdispatch_test.mm */; };
		45FF545C6421398E9E1D647E /* persistence_spec_test.json in Resources */ = {isa = PBXBuildFile; fileRef = 54DA12A31F315EE100DD57A1 /* persistence_spec_test.json */; };
		4604EDB720102F208925CDBC /* memory_query_cache_test.cc in Sources */ = {isa = PBXBuildFile; fileRef = BB644F9A3FB7EE4EA704E56A /* memory_query_cache_test.cc */; };
		46683E00E0119595555018AB /* hashing_test.cc in Sources */ = {isa = PBXBuildFile; fileRef = 54511E8D209805F8005BD28F /* hashing_test.cc */; };
		46999832F7D1709B4C29FAA8 /* FIRDocumentReferenceTests.mm in Sources */ = {isa = PBXBuildFile; fileRef = 5492E049202154AA00B64F25 /* FIRDocumentReferenceTests.mm */; };
		46B104DEE6014D881F7ED169 /* collection_spec_test.json in Resources */ = {isa = PBXBuildFile; fileRef = 54DA129C1F315EE100DD57A1 /* collection_spec_test.json */; };
		46EAC2828CD942F27834F497 /* persistence_testing.cc in Sources */ = {isa = PBXBuildFile; fileRef = 9113B6F513D0473AEABBAF1F /* persistence_testing.cc */; };
		46FA68DE0CD58715EDCAC6CA /* leveldb_query_cache_test.cc in Sources */ = {isa = PBXBuildFile; fileRef = BBE612A9FA0F53A9F8F02981 /* leveldb_query_cache_test.cc */; };
		470A37727BBF516B05ED276A /* executor_test.cc in Sources */ = {isa = PBXBuildFile; fileRef = B6FB4688208F9B9100554BA2 /* executor_test.cc */; };
		4747A986288114C2B7CD179E /* statusor_test.cc in Sources */ = {isa = PBXBuildFile; fileRef = 54A0352D20A3B3D7003E0143 /* statusor_test.cc */; };
		4781186C01D33E67E07F0D0D /* orderby_spec_test.json in Resources */ = {isa = PBXBuildFile; fileRef = 54DA12A21F315EE100DD57A1 /* orderby_spec_test.json */; };
		4809D7ACAA9414E3192F04FF /* FIRGeoPointTests.mm in Sources */ = {isa = PBXBuildFile; fileRef = 5492E048202154AA00B64F25 /* FIRGeoPointTests.mm */; };
		489D672CAA09B9BC66798E9F /* status.pb.cc in Sources */ = {isa = PBXBuildFile; fileRef = 618BBE9920B89AAC00B5BCE7 /* status.pb.cc */; };
		48D1B38B93D34F1B82320577 /* view_testing.cc in Sources */ = {isa = PBXBuildFile; fileRef = A5466E7809AD2871FFDE6C76 /* view_testing.cc */; };
		49794806F3D5052E5F61A40D /* http.pb.cc in Sources */ = {isa = PBXBuildFile; fileRef = 618BBE9720B89AAC00B5BCE7 /* http.pb.cc */; };
		498A45B1EEBAC97A1C547BAC /* grpc_unary_call_test.cc in Sources */ = {isa = PBXBuildFile; fileRef = B6D964942163E63900EB9CFB /* grpc_unary_call_test.cc */; };
		49C04B97AB282FFA82FD98CD /* latlng.pb.cc in Sources */ = {isa = PBXBuildFile; fileRef = 618BBE9220B89AAC00B5BCE7 /* latlng.pb.cc */; };
		49C593017B5438B216FAF593 /* executor_libdispatch_test.mm in Sources */ = {isa = PBXBuildFile; fileRef = B6FB4689208F9B9100554BA2 /* executor_libdispatch_test.mm */; };
		49DB9113178FAA52F14477B2 /* secure_random_test.cc in Sources */ = {isa = PBXBuildFile; fileRef = 54740A531FC913E500713A1A /* secure_random_test.cc */; };
		4A22BE9429A75E8E0EC4BC14 /* grpc_streaming_reader_test.cc in Sources */ = {isa = PBXBuildFile; fileRef = B6D964922154AB8F00EB9CFB /* grpc_streaming_reader_test.cc */; };
		4A3FF3B16A39A5DC6B7EBA51 /* target.pb.cc in Sources */ = {isa = PBXBuildFile; fileRef = 618BBE7D20B89AAC00B5BCE7 /* target.pb.cc */; };
		4A52CEB97A43F2F3ABC6A5C8 /* stream_test.cc in Sources */ = {isa = PBXBuildFile; fileRef = 5B5414D28802BC76FDADABD6 /* stream_test.cc */; };
		4A62B708A6532DD45414DA3A /* sorted_set_test.cc in Sources */ = {isa = PBXBuildFile; fileRef = 549CCA4C20A36DBB00BCEB75 /* sorted_set_test.cc */; };
		4A64A339BCA77B9F875D1D8B /* FSTDatastoreTests.mm in Sources */ = {isa = PBXBuildFile; fileRef = 5492E07E202154EC00B64F25 /* FSTDatastoreTests.mm */; };
		4A699B93C58FDB46A308E745 /* objc_class_test_helper.mm in Sources */ = {isa = PBXBuildFile; fileRef = B5748BD89DF96FB1B20272F3 /* objc_class_test_helper.mm */; };
		4AA4ABE36065DB79CD76DD8D /* Pods_Firestore_Benchmarks_iOS.framework in Frameworks */ = {isa = PBXBuildFile; fileRef = F694C3CE4B77B3C0FA4BBA53 /* Pods_Firestore_Benchmarks_iOS.framework */; };
		4AD9809C9CE9FA09AC40992F /* async_queue_libdispatch_test.mm in Sources */ = {isa = PBXBuildFile; fileRef = B6FB4680208EA0BE00554BA2 /* async_queue_libdispatch_test.mm */; };
		4BFEEB7FDD7CD5A693B5B5C1 /* index_manager_test.cc in Sources */ = {isa = PBXBuildFile; fileRef = AE4A9E38D65688EE000EE2A1 /* index_manager_test.cc */; };
		4C0669A22F62E085674A7643 /* token_test.cc in Sources */ = {isa = PBXBuildFile; fileRef = ABC1D7DF2023A3EF00BA84F0 /* token_test.cc */; };
		4C66806697D7BCA730FA3697 /* common.pb.cc in Sources */ = {isa = PBXBuildFile; fileRef = 544129D221C2DDC800EFB9CC /* common.pb.cc */; };
		4CC78CA0E9E03F5DCF13FEBD /* Pods_Firestore_Tests_tvOS.framework in Frameworks */ = {isa = PBXBuildFile; fileRef = D7DF4A6F740086A2D8C0E28E /* Pods_Firestore_Tests_tvOS.framework */; };
		4CDFF1AE3D639AA89C5C4411 /* query_spec_test.json in Resources */ = {isa = PBXBuildFile; fileRef = 731541602214AFFA0037F4DC /* query_spec_test.json */; };
		4D1F46B2DD91198C8867C04C /* xcgmock_test.mm in Sources */ = {isa = PBXBuildFile; fileRef = 4425A513895DEC60325A139E /* xcgmock_test.mm */; };
		4D2655C5675D83205C3749DC /* fake_target_metadata_provider.cc in Sources */ = {isa = PBXBuildFile; fileRef = 71140E5D09C6E76F7C71B2FC /* fake_target_metadata_provider.cc */; };
		4D42E5C756229C08560DD731 /* XCTestCase+Await.mm in Sources */ = {isa = PBXBuildFile; fileRef = 5492E0372021401E00B64F25 /* XCTestCase+Await.mm */; };
		4D6761FB02F4D915E466A985 /* datastore_test.cc in Sources */ = {isa = PBXBuildFile; fileRef = 3167BD972EFF8EC636530E59 /* datastore_test.cc */; };
		4D8367018652104A8803E8DB /* memory_index_manager_test.cc in Sources */ = {isa = PBXBuildFile; fileRef = DB5A1E760451189DA36028B3 /* memory_index_manager_test.cc */; };
		4D85E7D0647904018F040545 /* FSTMutationQueueTests.mm in Sources */ = {isa = PBXBuildFile; fileRef = 5492E0962021552C00B64F25 /* FSTMutationQueueTests.mm */; };
		4D98894EB5B3D778F5628456 /* grpc_stream_test.cc in Sources */ = {isa = PBXBuildFile; fileRef = B6BBE42F21262CF400C6A53E /* grpc_stream_test.cc */; };
		4DAF501EE4B4DB79ED4239B0 /* secure_random_test.cc in Sources */ = {isa = PBXBuildFile; fileRef = 54740A531FC913E500713A1A /* secure_random_test.cc */; };
		4DAFC3A3FD5E96910A517320 /* fake_target_metadata_provider.cc in Sources */ = {isa = PBXBuildFile; fileRef = 71140E5D09C6E76F7C71B2FC /* fake_target_metadata_provider.cc */; };
		4DC660A62BC2B6369DA5C563 /* status_test.cc in Sources */ = {isa = PBXBuildFile; fileRef = 54A0352C20A3B3D7003E0143 /* status_test.cc */; };
		4DD59069842DF002BD46737B /* leveldb_persistence_test.cc in Sources */ = {isa = PBXBuildFile; fileRef = 5C2989FEC97E94ADD2A0B7E5 /* leveldb_persistence_test.cc */; };
		4E0777435A9A26B8B2C08A1E /* remote_document_cache_test.cc in Sources */ = {isa = PBXBuildFile; fileRef = 7EB299CF85034F09CFD6F3FD /* remote_document_cache_test.cc */; };
		4E8085FB9DBE40BAE11F0F4E /* fake_credentials_provider.cc in Sources */ = {isa = PBXBuildFile; fileRef = B60894F62170207100EBC644 /* fake_credentials_provider.cc */; };
		4EE1ABA574FBFDC95165624C /* delayed_constructor_test.cc in Sources */ = {isa = PBXBuildFile; fileRef = D0A6E9136804A41CEC9D55D4 /* delayed_constructor_test.cc */; };
		4F5714D37B6D119CB07ED8AE /* orderby_spec_test.json in Resources */ = {isa = PBXBuildFile; fileRef = 54DA12A21F315EE100DD57A1 /* orderby_spec_test.json */; };
		4F67086B5CC1787F612AE503 /* token_test.cc in Sources */ = {isa = PBXBuildFile; fileRef = ABC1D7DF2023A3EF00BA84F0 /* token_test.cc */; };
		4F857404731D45F02C5EE4C3 /* async_queue_libdispatch_test.mm in Sources */ = {isa = PBXBuildFile; fileRef = B6FB4680208EA0BE00554BA2 /* async_queue_libdispatch_test.mm */; };
		4FAB27F13EA5D3D79E770EA2 /* ordered_code_benchmark.cc in Sources */ = {isa = PBXBuildFile; fileRef = 0473AFFF5567E667A125347B /* ordered_code_benchmark.cc */; };
		50454F81EC4584D4EB5F5ED5 /* serializer_test.cc in Sources */ = {isa = PBXBuildFile; fileRef = 61F72C5520BC48FD001A68CB /* serializer_test.cc */; };
		518BF03D57FBAD7C632D18F8 /* FIRQueryUnitTests.mm in Sources */ = {isa = PBXBuildFile; fileRef = FF73B39D04D1760190E6B84A /* FIRQueryUnitTests.mm */; };
		5210694AA6274DEDB3AF1177 /* FSTLocalStoreTests.mm in Sources */ = {isa = PBXBuildFile; fileRef = 5492E0832021552A00B64F25 /* FSTLocalStoreTests.mm */; };
		52967C3DD7896BFA48840488 /* byte_string_test.cc in Sources */ = {isa = PBXBuildFile; fileRef = 5342CDDB137B4E93E2E85CCA /* byte_string_test.cc */; };
		535F51F2FF2AB52A6E629091 /* FSTLevelDBMutationQueueTests.mm in Sources */ = {isa = PBXBuildFile; fileRef = 5492E0872021552A00B64F25 /* FSTLevelDBMutationQueueTests.mm */; };
		53AB47E44D897C81A94031F6 /* write.pb.cc in Sources */ = {isa = PBXBuildFile; fileRef = 544129D921C2DDC800EFB9CC /* write.pb.cc */; };
		53BBB5CDED453F923ADD08D2 /* stream_test.cc in Sources */ = {isa = PBXBuildFile; fileRef = 5B5414D28802BC76FDADABD6 /* stream_test.cc */; };
		53F449F69DF8A3ABC711FD59 /* secure_random_test.cc in Sources */ = {isa = PBXBuildFile; fileRef = 54740A531FC913E500713A1A /* secure_random_test.cc */; };
		54131E9720ADE679001DF3FF /* string_format_test.cc in Sources */ = {isa = PBXBuildFile; fileRef = 54131E9620ADE678001DF3FF /* string_format_test.cc */; };
		544129DA21C2DDC800EFB9CC /* common.pb.cc in Sources */ = {isa = PBXBuildFile; fileRef = 544129D221C2DDC800EFB9CC /* common.pb.cc */; };
		544129DB21C2DDC800EFB9CC /* firestore.pb.cc in Sources */ = {isa = PBXBuildFile; fileRef = 544129D421C2DDC800EFB9CC /* firestore.pb.cc */; };
		544129DC21C2DDC800EFB9CC /* query.pb.cc in Sources */ = {isa = PBXBuildFile; fileRef = 544129D621C2DDC800EFB9CC /* query.pb.cc */; };
		544129DD21C2DDC800EFB9CC /* document.pb.cc in Sources */ = {isa = PBXBuildFile; fileRef = 544129D821C2DDC800EFB9CC /* document.pb.cc */; };
		544129DE21C2DDC800EFB9CC /* write.pb.cc in Sources */ = {isa = PBXBuildFile; fileRef = 544129D921C2DDC800EFB9CC /* write.pb.cc */; };
		544A20EE20F6C10C004E52CD /* BasicCompileTests.swift in Sources */ = {isa = PBXBuildFile; fileRef = DE0761F61F2FE68D003233AF /* BasicCompileTests.swift */; };
		54511E8E209805F8005BD28F /* hashing_test.cc in Sources */ = {isa = PBXBuildFile; fileRef = 54511E8D209805F8005BD28F /* hashing_test.cc */; };
		5467FB01203E5717009C9584 /* FIRFirestoreTests.mm in Sources */ = {isa = PBXBuildFile; fileRef = 5467FAFF203E56F8009C9584 /* FIRFirestoreTests.mm */; };
		5467FB08203E6A44009C9584 /* app_testing.mm in Sources */ = {isa = PBXBuildFile; fileRef = 5467FB07203E6A44009C9584 /* app_testing.mm */; };
		546877D52248206A005E3DE0 /* collection_spec_test.json in Resources */ = {isa = PBXBuildFile; fileRef = 54DA129C1F315EE100DD57A1 /* collection_spec_test.json */; };
		546877D62248206A005E3DE0 /* existence_filter_spec_test.json in Resources */ = {isa = PBXBuildFile; fileRef = 54DA129D1F315EE100DD57A1 /* existence_filter_spec_test.json */; };
		546877D72248206A005E3DE0 /* limbo_spec_test.json in Resources */ = {isa = PBXBuildFile; fileRef = 54DA129E1F315EE100DD57A1 /* limbo_spec_test.json */; };
		546877D82248206A005E3DE0 /* limit_spec_test.json in Resources */ = {isa = PBXBuildFile; fileRef = 54DA129F1F315EE100DD57A1 /* limit_spec_test.json */; };
		546877D92248206A005E3DE0 /* listen_spec_test.json in Resources */ = {isa = PBXBuildFile; fileRef = 54DA12A01F315EE100DD57A1 /* listen_spec_test.json */; };
		546877DA2248206A005E3DE0 /* offline_spec_test.json in Resources */ = {isa = PBXBuildFile; fileRef = 54DA12A11F315EE100DD57A1 /* offline_spec_test.json */; };
		546877DB2248206A005E3DE0 /* orderby_spec_test.json in Resources */ = {isa = PBXBuildFile; fileRef = 54DA12A21F315EE100DD57A1 /* orderby_spec_test.json */; };
		546877DC2248206A005E3DE0 /* perf_spec_test.json in Resources */ = {isa = PBXBuildFile; fileRef = D5B2593BCB52957D62F1C9D3 /* perf_spec_test.json */; };
		546877DD2248206A005E3DE0 /* persistence_spec_test.json in Resources */ = {isa = PBXBuildFile; fileRef = 54DA12A31F315EE100DD57A1 /* persistence_spec_test.json */; };
		546877DE2248206A005E3DE0 /* query_spec_test.json in Resources */ = {isa = PBXBuildFile; fileRef = 731541602214AFFA0037F4DC /* query_spec_test.json */; };
		546877DF2248206A005E3DE0 /* remote_store_spec_test.json in Resources */ = {isa = PBXBuildFile; fileRef = 3B843E4A1F3930A400548890 /* remote_store_spec_test.json */; };
		546877E02248206A005E3DE0 /* resume_token_spec_test.json in Resources */ = {isa = PBXBuildFile; fileRef = 54DA12A41F315EE100DD57A1 /* resume_token_spec_test.json */; };
		546877E12248206A005E3DE0 /* write_spec_test.json in Resources */ = {isa = PBXBuildFile; fileRef = 54DA12A51F315EE100DD57A1 /* write_spec_test.json */; };
		54740A571FC914BA00713A1A /* secure_random_test.cc in Sources */ = {isa = PBXBuildFile; fileRef = 54740A531FC913E500713A1A /* secure_random_test.cc */; };
		54740A581FC914F000713A1A /* autoid_test.cc in Sources */ = {isa = PBXBuildFile; fileRef = 54740A521FC913E500713A1A /* autoid_test.cc */; };
		54764FAF1FAA21B90085E60A /* FSTGoogleTestTests.mm in Sources */ = {isa = PBXBuildFile; fileRef = 54764FAE1FAA21B90085E60A /* FSTGoogleTestTests.mm */; };
		5477C5B1543143092D37115A /* query_cache_test.cc in Sources */ = {isa = PBXBuildFile; fileRef = A1C8236D0FBB4374D486D11D /* query_cache_test.cc */; };
		5477CDEA22EE71C8000FCC1E /* append_only_list_test.cc in Sources */ = {isa = PBXBuildFile; fileRef = 5477CDE922EE71C8000FCC1E /* append_only_list_test.cc */; };
		5477CDEB22EE71C8000FCC1E /* append_only_list_test.cc in Sources */ = {isa = PBXBuildFile; fileRef = 5477CDE922EE71C8000FCC1E /* append_only_list_test.cc */; };
		547E9A4222F9EA7300A275E0 /* document_set_test.cc in Sources */ = {isa = PBXBuildFile; fileRef = 547E9A4122F9EA7300A275E0 /* document_set_test.cc */; };
		547E9A4322F9EA7300A275E0 /* document_set_test.cc in Sources */ = {isa = PBXBuildFile; fileRef = 547E9A4122F9EA7300A275E0 /* document_set_test.cc */; };
		547E9A4422F9EA7300A275E0 /* document_set_test.cc in Sources */ = {isa = PBXBuildFile; fileRef = 547E9A4122F9EA7300A275E0 /* document_set_test.cc */; };
		547E9A4522F9EA7300A275E0 /* document_set_test.cc in Sources */ = {isa = PBXBuildFile; fileRef = 547E9A4122F9EA7300A275E0 /* document_set_test.cc */; };
		547E9A4622F9EA7300A275E0 /* document_set_test.cc in Sources */ = {isa = PBXBuildFile; fileRef = 547E9A4122F9EA7300A275E0 /* document_set_test.cc */; };
		547E9A4722F9EA7300A275E0 /* document_set_test.cc in Sources */ = {isa = PBXBuildFile; fileRef = 547E9A4122F9EA7300A275E0 /* document_set_test.cc */; };
		548180A5228DEF1A004F70CD /* FSTUserDataConverterTests.mm in Sources */ = {isa = PBXBuildFile; fileRef = 548180A4228DEF1A004F70CD /* FSTUserDataConverterTests.mm */; };
		548180A6228DEF1A004F70CD /* FSTUserDataConverterTests.mm in Sources */ = {isa = PBXBuildFile; fileRef = 548180A4228DEF1A004F70CD /* FSTUserDataConverterTests.mm */; };
		548180A7228DEF1A004F70CD /* FSTUserDataConverterTests.mm in Sources */ = {isa = PBXBuildFile; fileRef = 548180A4228DEF1A004F70CD /* FSTUserDataConverterTests.mm */; };
		548DB929200D59F600E00ABC /* comparison_test.cc in Sources */ = {isa = PBXBuildFile; fileRef = 548DB928200D59F600E00ABC /* comparison_test.cc */; };
		5491BC721FB44593008B3588 /* FSTIntegrationTestCase.mm in Sources */ = {isa = PBXBuildFile; fileRef = 5491BC711FB44593008B3588 /* FSTIntegrationTestCase.mm */; };
		5491BC731FB44593008B3588 /* FSTIntegrationTestCase.mm in Sources */ = {isa = PBXBuildFile; fileRef = 5491BC711FB44593008B3588 /* FSTIntegrationTestCase.mm */; };
		5492E03120213FFC00B64F25 /* FSTLevelDBSpecTests.mm in Sources */ = {isa = PBXBuildFile; fileRef = 5492E02C20213FFB00B64F25 /* FSTLevelDBSpecTests.mm */; };
		5492E03220213FFC00B64F25 /* FSTMockDatastore.mm in Sources */ = {isa = PBXBuildFile; fileRef = 5492E02D20213FFC00B64F25 /* FSTMockDatastore.mm */; };
		5492E03320213FFC00B64F25 /* FSTSyncEngineTestDriver.mm in Sources */ = {isa = PBXBuildFile; fileRef = 5492E02E20213FFC00B64F25 /* FSTSyncEngineTestDriver.mm */; };
		5492E03420213FFC00B64F25 /* FSTMemorySpecTests.mm in Sources */ = {isa = PBXBuildFile; fileRef = 5492E02F20213FFC00B64F25 /* FSTMemorySpecTests.mm */; };
		5492E03520213FFC00B64F25 /* FSTSpecTests.mm in Sources */ = {isa = PBXBuildFile; fileRef = 5492E03020213FFC00B64F25 /* FSTSpecTests.mm */; };
		5492E03C2021401F00B64F25 /* XCTestCase+Await.mm in Sources */ = {isa = PBXBuildFile; fileRef = 5492E0372021401E00B64F25 /* XCTestCase+Await.mm */; };
		5492E03E2021401F00B64F25 /* FSTEventAccumulator.mm in Sources */ = {isa = PBXBuildFile; fileRef = 5492E0392021401F00B64F25 /* FSTEventAccumulator.mm */; };
		5492E03F2021401F00B64F25 /* FSTHelpers.mm in Sources */ = {isa = PBXBuildFile; fileRef = 5492E03A2021401F00B64F25 /* FSTHelpers.mm */; };
		5492E041202143E700B64F25 /* FSTEventAccumulator.mm in Sources */ = {isa = PBXBuildFile; fileRef = 5492E0392021401F00B64F25 /* FSTEventAccumulator.mm */; };
		5492E0422021440500B64F25 /* FSTHelpers.mm in Sources */ = {isa = PBXBuildFile; fileRef = 5492E03A2021401F00B64F25 /* FSTHelpers.mm */; };
		5492E0442021457E00B64F25 /* XCTestCase+Await.mm in Sources */ = {isa = PBXBuildFile; fileRef = 5492E0372021401E00B64F25 /* XCTestCase+Await.mm */; };
		5492E050202154AA00B64F25 /* FIRCollectionReferenceTests.mm in Sources */ = {isa = PBXBuildFile; fileRef = 5492E045202154AA00B64F25 /* FIRCollectionReferenceTests.mm */; };
		5492E052202154AB00B64F25 /* FIRGeoPointTests.mm in Sources */ = {isa = PBXBuildFile; fileRef = 5492E048202154AA00B64F25 /* FIRGeoPointTests.mm */; };
		5492E053202154AB00B64F25 /* FIRDocumentReferenceTests.mm in Sources */ = {isa = PBXBuildFile; fileRef = 5492E049202154AA00B64F25 /* FIRDocumentReferenceTests.mm */; };
		5492E054202154AB00B64F25 /* FIRFieldValueTests.mm in Sources */ = {isa = PBXBuildFile; fileRef = 5492E04A202154AA00B64F25 /* FIRFieldValueTests.mm */; };
		5492E055202154AB00B64F25 /* FIRDocumentSnapshotTests.mm in Sources */ = {isa = PBXBuildFile; fileRef = 5492E04B202154AA00B64F25 /* FIRDocumentSnapshotTests.mm */; };
		5492E056202154AB00B64F25 /* FIRFieldPathTests.mm in Sources */ = {isa = PBXBuildFile; fileRef = 5492E04C202154AA00B64F25 /* FIRFieldPathTests.mm */; };
		5492E057202154AB00B64F25 /* FIRSnapshotMetadataTests.mm in Sources */ = {isa = PBXBuildFile; fileRef = 5492E04D202154AA00B64F25 /* FIRSnapshotMetadataTests.mm */; };
		5492E058202154AB00B64F25 /* FSTAPIHelpers.mm in Sources */ = {isa = PBXBuildFile; fileRef = 5492E04E202154AA00B64F25 /* FSTAPIHelpers.mm */; };
		5492E059202154AB00B64F25 /* FIRQuerySnapshotTests.mm in Sources */ = {isa = PBXBuildFile; fileRef = 5492E04F202154AA00B64F25 /* FIRQuerySnapshotTests.mm */; };
		5492E072202154D600B64F25 /* FIRQueryTests.mm in Sources */ = {isa = PBXBuildFile; fileRef = 5492E069202154D500B64F25 /* FIRQueryTests.mm */; };
		5492E073202154D600B64F25 /* FIRFieldsTests.mm in Sources */ = {isa = PBXBuildFile; fileRef = 5492E06A202154D500B64F25 /* FIRFieldsTests.mm */; };
		5492E074202154D600B64F25 /* FIRListenerRegistrationTests.mm in Sources */ = {isa = PBXBuildFile; fileRef = 5492E06B202154D500B64F25 /* FIRListenerRegistrationTests.mm */; };
		5492E075202154D600B64F25 /* FIRDatabaseTests.mm in Sources */ = {isa = PBXBuildFile; fileRef = 5492E06C202154D500B64F25 /* FIRDatabaseTests.mm */; };
		5492E076202154D600B64F25 /* FIRValidationTests.mm in Sources */ = {isa = PBXBuildFile; fileRef = 5492E06D202154D600B64F25 /* FIRValidationTests.mm */; };
		5492E077202154D600B64F25 /* FIRServerTimestampTests.mm in Sources */ = {isa = PBXBuildFile; fileRef = 5492E06E202154D600B64F25 /* FIRServerTimestampTests.mm */; };
		5492E078202154D600B64F25 /* FIRWriteBatchTests.mm in Sources */ = {isa = PBXBuildFile; fileRef = 5492E06F202154D600B64F25 /* FIRWriteBatchTests.mm */; };
		5492E079202154D600B64F25 /* FIRCursorTests.mm in Sources */ = {isa = PBXBuildFile; fileRef = 5492E070202154D600B64F25 /* FIRCursorTests.mm */; };
		5492E07A202154D600B64F25 /* FIRTypeTests.mm in Sources */ = {isa = PBXBuildFile; fileRef = 5492E071202154D600B64F25 /* FIRTypeTests.mm */; };
		5492E07F202154EC00B64F25 /* FSTTransactionTests.mm in Sources */ = {isa = PBXBuildFile; fileRef = 5492E07B202154EB00B64F25 /* FSTTransactionTests.mm */; };
		5492E080202154EC00B64F25 /* FSTSmokeTests.mm in Sources */ = {isa = PBXBuildFile; fileRef = 5492E07C202154EB00B64F25 /* FSTSmokeTests.mm */; };
		5492E082202154EC00B64F25 /* FSTDatastoreTests.mm in Sources */ = {isa = PBXBuildFile; fileRef = 5492E07E202154EC00B64F25 /* FSTDatastoreTests.mm */; };
		5492E09D2021552D00B64F25 /* FSTLocalStoreTests.mm in Sources */ = {isa = PBXBuildFile; fileRef = 5492E0832021552A00B64F25 /* FSTLocalStoreTests.mm */; };
		5492E09F2021552D00B64F25 /* FSTLevelDBMigrationsTests.mm in Sources */ = {isa = PBXBuildFile; fileRef = 5492E0862021552A00B64F25 /* FSTLevelDBMigrationsTests.mm */; };
		5492E0A02021552D00B64F25 /* FSTLevelDBMutationQueueTests.mm in Sources */ = {isa = PBXBuildFile; fileRef = 5492E0872021552A00B64F25 /* FSTLevelDBMutationQueueTests.mm */; };
		5492E0A12021552D00B64F25 /* FSTMemoryLocalStoreTests.mm in Sources */ = {isa = PBXBuildFile; fileRef = 5492E0882021552A00B64F25 /* FSTMemoryLocalStoreTests.mm */; };
		5492E0A82021552D00B64F25 /* FSTLevelDBLocalStoreTests.mm in Sources */ = {isa = PBXBuildFile; fileRef = 5492E08F2021552B00B64F25 /* FSTLevelDBLocalStoreTests.mm */; };
		5492E0AC2021552D00B64F25 /* FSTMutationQueueTests.mm in Sources */ = {isa = PBXBuildFile; fileRef = 5492E0962021552C00B64F25 /* FSTMutationQueueTests.mm */; };
		5492E0AD2021552D00B64F25 /* FSTMemoryMutationQueueTests.mm in Sources */ = {isa = PBXBuildFile; fileRef = 5492E0972021552C00B64F25 /* FSTMemoryMutationQueueTests.mm */; };
		5493A424225F9990006DE7BA /* status_apple_test.mm in Sources */ = {isa = PBXBuildFile; fileRef = 5493A423225F9990006DE7BA /* status_apple_test.mm */; };
		5493A425225F9990006DE7BA /* status_apple_test.mm in Sources */ = {isa = PBXBuildFile; fileRef = 5493A423225F9990006DE7BA /* status_apple_test.mm */; };
		5493A426225F9990006DE7BA /* status_apple_test.mm in Sources */ = {isa = PBXBuildFile; fileRef = 5493A423225F9990006DE7BA /* status_apple_test.mm */; };
		5495EB032040E90200EBA509 /* CodableGeoPointTests.swift in Sources */ = {isa = PBXBuildFile; fileRef = 5495EB022040E90200EBA509 /* CodableGeoPointTests.swift */; };
		5497CB77229DECDE000FB92F /* time_testing.cc in Sources */ = {isa = PBXBuildFile; fileRef = 5497CB76229DECDE000FB92F /* time_testing.cc */; };
		5497CB78229DECDE000FB92F /* time_testing.cc in Sources */ = {isa = PBXBuildFile; fileRef = 5497CB76229DECDE000FB92F /* time_testing.cc */; };
		5497CB79229DECDE000FB92F /* time_testing.cc in Sources */ = {isa = PBXBuildFile; fileRef = 5497CB76229DECDE000FB92F /* time_testing.cc */; };
		54995F6F205B6E12004EFFA0 /* leveldb_key_test.cc in Sources */ = {isa = PBXBuildFile; fileRef = 54995F6E205B6E12004EFFA0 /* leveldb_key_test.cc */; };
		549CCA5020A36DBC00BCEB75 /* sorted_set_test.cc in Sources */ = {isa = PBXBuildFile; fileRef = 549CCA4C20A36DBB00BCEB75 /* sorted_set_test.cc */; };
		549CCA5120A36DBC00BCEB75 /* tree_sorted_map_test.cc in Sources */ = {isa = PBXBuildFile; fileRef = 549CCA4D20A36DBB00BCEB75 /* tree_sorted_map_test.cc */; };
		549CCA5220A36DBC00BCEB75 /* sorted_map_test.cc in Sources */ = {isa = PBXBuildFile; fileRef = 549CCA4E20A36DBB00BCEB75 /* sorted_map_test.cc */; };
		549CCA5720A36E1F00BCEB75 /* field_mask_test.cc in Sources */ = {isa = PBXBuildFile; fileRef = 549CCA5320A36E1F00BCEB75 /* field_mask_test.cc */; };
		549CCA5920A36E1F00BCEB75 /* precondition_test.cc in Sources */ = {isa = PBXBuildFile; fileRef = 549CCA5520A36E1F00BCEB75 /* precondition_test.cc */; };
		549CEDA0519BA5F2508794E1 /* grpc_stream_test.cc in Sources */ = {isa = PBXBuildFile; fileRef = B6BBE42F21262CF400C6A53E /* grpc_stream_test.cc */; };
		54A0352A20A3B3BD003E0143 /* testutil.cc in Sources */ = {isa = PBXBuildFile; fileRef = 54A0352820A3B3BD003E0143 /* testutil.cc */; };
		54A0352F20A3B3D8003E0143 /* status_test.cc in Sources */ = {isa = PBXBuildFile; fileRef = 54A0352C20A3B3D7003E0143 /* status_test.cc */; };
		54A0353020A3B3D8003E0143 /* statusor_test.cc in Sources */ = {isa = PBXBuildFile; fileRef = 54A0352D20A3B3D7003E0143 /* statusor_test.cc */; };
		54A0353520A3D8CB003E0143 /* iterator_adaptors_test.cc in Sources */ = {isa = PBXBuildFile; fileRef = 54A0353420A3D8CB003E0143 /* iterator_adaptors_test.cc */; };
		54AA3393224BF935006CE580 /* AppDelegate.m in Sources */ = {isa = PBXBuildFile; fileRef = 54AA3392224BF935006CE580 /* AppDelegate.m */; };
		54AA3396224BF935006CE580 /* ViewController.m in Sources */ = {isa = PBXBuildFile; fileRef = 54AA3395224BF935006CE580 /* ViewController.m */; };
		54AA3399224BF935006CE580 /* Main.storyboard in Resources */ = {isa = PBXBuildFile; fileRef = 54AA3397224BF935006CE580 /* Main.storyboard */; };
		54AA339B224BF936006CE580 /* Assets.xcassets in Resources */ = {isa = PBXBuildFile; fileRef = 54AA339A224BF936006CE580 /* Assets.xcassets */; };
		54AA339E224BF936006CE580 /* main.m in Sources */ = {isa = PBXBuildFile; fileRef = 54AA339D224BF936006CE580 /* main.m */; };
		54ACB6C9224C11F400172E69 /* collection_spec_test.json in Resources */ = {isa = PBXBuildFile; fileRef = 54DA129C1F315EE100DD57A1 /* collection_spec_test.json */; };
		54ACB6CA224C11F400172E69 /* existence_filter_spec_test.json in Resources */ = {isa = PBXBuildFile; fileRef = 54DA129D1F315EE100DD57A1 /* existence_filter_spec_test.json */; };
		54ACB6CB224C11F400172E69 /* limbo_spec_test.json in Resources */ = {isa = PBXBuildFile; fileRef = 54DA129E1F315EE100DD57A1 /* limbo_spec_test.json */; };
		54ACB6CC224C11F400172E69 /* limit_spec_test.json in Resources */ = {isa = PBXBuildFile; fileRef = 54DA129F1F315EE100DD57A1 /* limit_spec_test.json */; };
		54ACB6CD224C11F400172E69 /* listen_spec_test.json in Resources */ = {isa = PBXBuildFile; fileRef = 54DA12A01F315EE100DD57A1 /* listen_spec_test.json */; };
		54ACB6CE224C11F400172E69 /* offline_spec_test.json in Resources */ = {isa = PBXBuildFile; fileRef = 54DA12A11F315EE100DD57A1 /* offline_spec_test.json */; };
		54ACB6CF224C11F400172E69 /* orderby_spec_test.json in Resources */ = {isa = PBXBuildFile; fileRef = 54DA12A21F315EE100DD57A1 /* orderby_spec_test.json */; };
		54ACB6D0224C11F400172E69 /* perf_spec_test.json in Resources */ = {isa = PBXBuildFile; fileRef = D5B2593BCB52957D62F1C9D3 /* perf_spec_test.json */; };
		54ACB6D1224C11F400172E69 /* persistence_spec_test.json in Resources */ = {isa = PBXBuildFile; fileRef = 54DA12A31F315EE100DD57A1 /* persistence_spec_test.json */; };
		54ACB6D2224C11F400172E69 /* query_spec_test.json in Resources */ = {isa = PBXBuildFile; fileRef = 731541602214AFFA0037F4DC /* query_spec_test.json */; };
		54ACB6D3224C11F400172E69 /* remote_store_spec_test.json in Resources */ = {isa = PBXBuildFile; fileRef = 3B843E4A1F3930A400548890 /* remote_store_spec_test.json */; };
		54ACB6D4224C11F400172E69 /* resume_token_spec_test.json in Resources */ = {isa = PBXBuildFile; fileRef = 54DA12A41F315EE100DD57A1 /* resume_token_spec_test.json */; };
		54ACB6D5224C11F400172E69 /* write_spec_test.json in Resources */ = {isa = PBXBuildFile; fileRef = 54DA12A51F315EE100DD57A1 /* write_spec_test.json */; };
		54ACB6D6224C125B00172E69 /* GoogleService-Info.plist in Resources */ = {isa = PBXBuildFile; fileRef = 54D400D32148BACE001D2BCC /* GoogleService-Info.plist */; };
		54B91B921DA757C64CC67C90 /* tree_sorted_map_test.cc in Sources */ = {isa = PBXBuildFile; fileRef = 549CCA4D20A36DBB00BCEB75 /* tree_sorted_map_test.cc */; };
		54C2294F1FECABAE007D065B /* log_test.cc in Sources */ = {isa = PBXBuildFile; fileRef = 54C2294E1FECABAE007D065B /* log_test.cc */; };
		54C3242322D3B627000FE6DD /* CodableIntegrationTests.swift in Sources */ = {isa = PBXBuildFile; fileRef = 124C932B22C1642C00CA8C2D /* CodableIntegrationTests.swift */; };
		54D400D42148BACE001D2BCC /* GoogleService-Info.plist in Resources */ = {isa = PBXBuildFile; fileRef = 54D400D32148BACE001D2BCC /* GoogleService-Info.plist */; };
		54DA12A61F315EE100DD57A1 /* collection_spec_test.json in Resources */ = {isa = PBXBuildFile; fileRef = 54DA129C1F315EE100DD57A1 /* collection_spec_test.json */; };
		54DA12A71F315EE100DD57A1 /* existence_filter_spec_test.json in Resources */ = {isa = PBXBuildFile; fileRef = 54DA129D1F315EE100DD57A1 /* existence_filter_spec_test.json */; };
		54DA12A81F315EE100DD57A1 /* limbo_spec_test.json in Resources */ = {isa = PBXBuildFile; fileRef = 54DA129E1F315EE100DD57A1 /* limbo_spec_test.json */; };
		54DA12A91F315EE100DD57A1 /* limit_spec_test.json in Resources */ = {isa = PBXBuildFile; fileRef = 54DA129F1F315EE100DD57A1 /* limit_spec_test.json */; };
		54DA12AA1F315EE100DD57A1 /* listen_spec_test.json in Resources */ = {isa = PBXBuildFile; fileRef = 54DA12A01F315EE100DD57A1 /* listen_spec_test.json */; };
		54DA12AB1F315EE100DD57A1 /* offline_spec_test.json in Resources */ = {isa = PBXBuildFile; fileRef = 54DA12A11F315EE100DD57A1 /* offline_spec_test.json */; };
		54DA12AC1F315EE100DD57A1 /* orderby_spec_test.json in Resources */ = {isa = PBXBuildFile; fileRef = 54DA12A21F315EE100DD57A1 /* orderby_spec_test.json */; };
		54DA12AD1F315EE100DD57A1 /* persistence_spec_test.json in Resources */ = {isa = PBXBuildFile; fileRef = 54DA12A31F315EE100DD57A1 /* persistence_spec_test.json */; };
		54DA12AE1F315EE100DD57A1 /* resume_token_spec_test.json in Resources */ = {isa = PBXBuildFile; fileRef = 54DA12A41F315EE100DD57A1 /* resume_token_spec_test.json */; };
		54DA12AF1F315EE100DD57A1 /* write_spec_test.json in Resources */ = {isa = PBXBuildFile; fileRef = 54DA12A51F315EE100DD57A1 /* write_spec_test.json */; };
		54EB764D202277B30088B8F3 /* array_sorted_map_test.cc in Sources */ = {isa = PBXBuildFile; fileRef = 54EB764C202277B30088B8F3 /* array_sorted_map_test.cc */; };
		5542632E76A0C17B61399B54 /* objc_class_test_helper.mm in Sources */ = {isa = PBXBuildFile; fileRef = B5748BD89DF96FB1B20272F3 /* objc_class_test_helper.mm */; };
		555161D6DB2DDC8B57F72A70 /* comparison_test.cc in Sources */ = {isa = PBXBuildFile; fileRef = 548DB928200D59F600E00ABC /* comparison_test.cc */; };
		5556B648B9B1C2F79A706B4F /* common.pb.cc in Sources */ = {isa = PBXBuildFile; fileRef = 544129D221C2DDC800EFB9CC /* common.pb.cc */; };
		55BDA39A16C4229A1AECB796 /* FSTLevelDBLRUGarbageCollectorTests.mm in Sources */ = {isa = PBXBuildFile; fileRef = 5CC9650620A0E9C600A2D6A1 /* FSTLevelDBLRUGarbageCollectorTests.mm */; };
		5686B35D611C1CFF6BFE7215 /* credentials_provider_test.cc in Sources */ = {isa = PBXBuildFile; fileRef = AB38D9342023966E000A432D /* credentials_provider_test.cc */; };
		568EC1C0F68A7B95E57C8C6C /* leveldb_key_test.cc in Sources */ = {isa = PBXBuildFile; fileRef = 54995F6E205B6E12004EFFA0 /* leveldb_key_test.cc */; };
		56D85436D3C864B804851B15 /* string_format_apple_test.mm in Sources */ = {isa = PBXBuildFile; fileRef = 9CFD366B783AE27B9E79EE7A /* string_format_apple_test.mm */; };
		57BDB8DBEDEC4C61DB497CB4 /* append_only_list_test.cc in Sources */ = {isa = PBXBuildFile; fileRef = 5477CDE922EE71C8000FCC1E /* append_only_list_test.cc */; };
		58E377DCCC64FE7D2C6B59A1 /* database_id_test.cc in Sources */ = {isa = PBXBuildFile; fileRef = AB71064B201FA60300344F18 /* database_id_test.cc */; };
		5958E3E3A0446A88B815CB70 /* grpc_connection_test.cc in Sources */ = {isa = PBXBuildFile; fileRef = B6D9649021544D4F00EB9CFB /* grpc_connection_test.cc */; };
		596C782EFB68131380F8EEF8 /* user_test.cc in Sources */ = {isa = PBXBuildFile; fileRef = AB38D93220239654000A432D /* user_test.cc */; };
		59880AE766F7FBFF0C41A94E /* remote_event_test.cc in Sources */ = {isa = PBXBuildFile; fileRef = 584AE2C37A55B408541A6FF3 /* remote_event_test.cc */; };
		59D1E0A722CE68E00A3F85AA /* FSTLevelDBTransactionTests.mm in Sources */ = {isa = PBXBuildFile; fileRef = 132E36BB104830BD806351AC /* FSTLevelDBTransactionTests.mm */; };
		59E6941008253D4B0F77C2BA /* writer_test.cc in Sources */ = {isa = PBXBuildFile; fileRef = BC3C788D290A935C353CEAA1 /* writer_test.cc */; };
		59E89A97A476790E89AFC7E7 /* view_snapshot_test.cc in Sources */ = {isa = PBXBuildFile; fileRef = CC572A9168BBEF7B83E4BBC5 /* view_snapshot_test.cc */; };
		59F512D155DE361095A04ED4 /* FIRSnapshotMetadataTests.mm in Sources */ = {isa = PBXBuildFile; fileRef = 5492E04D202154AA00B64F25 /* FIRSnapshotMetadataTests.mm */; };
		5A080105CCBFDB6BF3F3772D /* path_test.cc in Sources */ = {isa = PBXBuildFile; fileRef = 403DBF6EFB541DFD01582AA3 /* path_test.cc */; };
		5AFEE472CE790DFCEBCEEA6E /* FSTLevelDBMutationQueueTests.mm in Sources */ = {isa = PBXBuildFile; fileRef = 5492E0872021552A00B64F25 /* FSTLevelDBMutationQueueTests.mm */; };
		5B0E2D0595BE30B2320D96F1 /* EncodableFieldValueTests.swift in Sources */ = {isa = PBXBuildFile; fileRef = 1235769122B7E915007DDFA9 /* EncodableFieldValueTests.swift */; };
		5B4391097A6DF86EC3801DEE /* string_win_test.cc in Sources */ = {isa = PBXBuildFile; fileRef = 79507DF8378D3C42F5B36268 /* string_win_test.cc */; };
		5B62003FEA9A3818FDF4E2DD /* document_key_test.cc in Sources */ = {isa = PBXBuildFile; fileRef = B6152AD5202A5385000E5744 /* document_key_test.cc */; };
		5B89B1BA0AD400D9BF581420 /* listen_spec_test.json in Resources */ = {isa = PBXBuildFile; fileRef = 54DA12A01F315EE100DD57A1 /* listen_spec_test.json */; };
		5BC8406FD842B2FC2C200B2F /* stream_test.cc in Sources */ = {isa = PBXBuildFile; fileRef = 5B5414D28802BC76FDADABD6 /* stream_test.cc */; };
		5BE49546D57C43DDFCDB6FBD /* to_string_apple_test.mm in Sources */ = {isa = PBXBuildFile; fileRef = B68B1E002213A764008977EF /* to_string_apple_test.mm */; };
		5CADE71A1CA6358E1599F0F9 /* hashing_test.cc in Sources */ = {isa = PBXBuildFile; fileRef = 54511E8D209805F8005BD28F /* hashing_test.cc */; };
		5CC9650320A0E93200A2D6A1 /* FSTLRUGarbageCollectorTests.mm in Sources */ = {isa = PBXBuildFile; fileRef = 5CC9650220A0E93200A2D6A1 /* FSTLRUGarbageCollectorTests.mm */; };
		5CC9650520A0E9BD00A2D6A1 /* FSTMemoryLRUGarbageCollectorTests.mm in Sources */ = {isa = PBXBuildFile; fileRef = 5CC9650420A0E9BD00A2D6A1 /* FSTMemoryLRUGarbageCollectorTests.mm */; };
		5CC9650720A0E9C600A2D6A1 /* FSTLevelDBLRUGarbageCollectorTests.mm in Sources */ = {isa = PBXBuildFile; fileRef = 5CC9650620A0E9C600A2D6A1 /* FSTLevelDBLRUGarbageCollectorTests.mm */; };
		5D405BE298CE4692CB00790A /* Pods_Firestore_Tests_iOS.framework in Frameworks */ = {isa = PBXBuildFile; fileRef = 2B50B3A0DF77100EEE887891 /* Pods_Firestore_Tests_iOS.framework */; };
		5D45CC300ED037358EF33A8F /* snapshot_version_test.cc in Sources */ = {isa = PBXBuildFile; fileRef = ABA495B9202B7E79008A7851 /* snapshot_version_test.cc */; };
		5D51D8B166D24EFEF73D85A2 /* transform_operation_test.cc in Sources */ = {isa = PBXBuildFile; fileRef = 33607A3AE91548BD219EC9C6 /* transform_operation_test.cc */; };
		5D5E24E3FA1128145AA117D2 /* autoid_test.cc in Sources */ = {isa = PBXBuildFile; fileRef = 54740A521FC913E500713A1A /* autoid_test.cc */; };
		5DA343D28AE05B0B2FE9FFB3 /* tree_sorted_map_test.cc in Sources */ = {isa = PBXBuildFile; fileRef = 549CCA4D20A36DBB00BCEB75 /* tree_sorted_map_test.cc */; };
		5DB22C35AD98D8063D253E92 /* query_cache_test.cc in Sources */ = {isa = PBXBuildFile; fileRef = A1C8236D0FBB4374D486D11D /* query_cache_test.cc */; };
		5DDEC1A08F13226271FE636E /* resource_path_test.cc in Sources */ = {isa = PBXBuildFile; fileRef = B686F2B02024FFD70028D6BE /* resource_path_test.cc */; };
		5DF464E52B3F12F8FD35508F /* FSTLevelDBLRUGarbageCollectorTests.mm in Sources */ = {isa = PBXBuildFile; fileRef = 5CC9650620A0E9C600A2D6A1 /* FSTLevelDBLRUGarbageCollectorTests.mm */; };
		5E5B3B8B3A41C8EB70035A6B /* FSTTransactionTests.mm in Sources */ = {isa = PBXBuildFile; fileRef = 5492E07B202154EB00B64F25 /* FSTTransactionTests.mm */; };
		5E6F9184B271F6D5312412FF /* mutation_test.cc in Sources */ = {isa = PBXBuildFile; fileRef = C8522DE226C467C54E6788D8 /* mutation_test.cc */; };
		5E89B1A5A5430713C79C4854 /* FirestoreEncoderTests.swift in Sources */ = {isa = PBXBuildFile; fileRef = 1235769422B86E65007DDFA9 /* FirestoreEncoderTests.swift */; };
		5EE21E86159A1911E9503BC1 /* transform_operation_test.cc in Sources */ = {isa = PBXBuildFile; fileRef = 33607A3AE91548BD219EC9C6 /* transform_operation_test.cc */; };
		5EFBAD082CB0F86CD0711979 /* string_apple_test.mm in Sources */ = {isa = PBXBuildFile; fileRef = 0EE5300F8233D14025EF0456 /* string_apple_test.mm */; };
		5F05A801B1EA44BC1264E55A /* FIRTypeTests.mm in Sources */ = {isa = PBXBuildFile; fileRef = 5492E071202154D600B64F25 /* FIRTypeTests.mm */; };
		5F096E8A16A3FAC824E194D1 /* FIRDocumentSnapshotTests.mm in Sources */ = {isa = PBXBuildFile; fileRef = 5492E04B202154AA00B64F25 /* FIRDocumentSnapshotTests.mm */; };
		5F19F66D8B01BA2B97579017 /* tree_sorted_map_test.cc in Sources */ = {isa = PBXBuildFile; fileRef = 549CCA4D20A36DBB00BCEB75 /* tree_sorted_map_test.cc */; };
		5F6CE37B34C542704C5605A4 /* executor_libdispatch_test.mm in Sources */ = {isa = PBXBuildFile; fileRef = B6FB4689208F9B9100554BA2 /* executor_libdispatch_test.mm */; };
		5FA3DB52A478B01384D3A2ED /* query.pb.cc in Sources */ = {isa = PBXBuildFile; fileRef = 544129D621C2DDC800EFB9CC /* query.pb.cc */; };
		5FC0157A03EF9820BCCCC4A3 /* FSTSyncEngineTestDriver.mm in Sources */ = {isa = PBXBuildFile; fileRef = 5492E02E20213FFC00B64F25 /* FSTSyncEngineTestDriver.mm */; };
		5FE047FE866758FD6A6A6478 /* FIRFieldPathTests.mm in Sources */ = {isa = PBXBuildFile; fileRef = 5492E04C202154AA00B64F25 /* FIRFieldPathTests.mm */; };
		5FE84472E5369DA866193C45 /* geo_point_test.cc in Sources */ = {isa = PBXBuildFile; fileRef = AB7BAB332012B519001E0872 /* geo_point_test.cc */; };
		6003F58E195388D20070C39A /* Foundation.framework in Frameworks */ = {isa = PBXBuildFile; fileRef = 6003F58D195388D20070C39A /* Foundation.framework */; };
		6003F590195388D20070C39A /* CoreGraphics.framework in Frameworks */ = {isa = PBXBuildFile; fileRef = 6003F58F195388D20070C39A /* CoreGraphics.framework */; };
		6003F592195388D20070C39A /* UIKit.framework in Frameworks */ = {isa = PBXBuildFile; fileRef = 6003F591195388D20070C39A /* UIKit.framework */; };
		6003F598195388D20070C39A /* InfoPlist.strings in Resources */ = {isa = PBXBuildFile; fileRef = 6003F596195388D20070C39A /* InfoPlist.strings */; };
		6003F59A195388D20070C39A /* main.m in Sources */ = {isa = PBXBuildFile; fileRef = 6003F599195388D20070C39A /* main.m */; };
		6003F59E195388D20070C39A /* FIRAppDelegate.m in Sources */ = {isa = PBXBuildFile; fileRef = 6003F59D195388D20070C39A /* FIRAppDelegate.m */; };
		6003F5A7195388D20070C39A /* FIRViewController.m in Sources */ = {isa = PBXBuildFile; fileRef = 6003F5A6195388D20070C39A /* FIRViewController.m */; };
		6003F5A9195388D20070C39A /* Images.xcassets in Resources */ = {isa = PBXBuildFile; fileRef = 6003F5A8195388D20070C39A /* Images.xcassets */; };
		6003F5B0195388D20070C39A /* XCTest.framework in Frameworks */ = {isa = PBXBuildFile; fileRef = 6003F5AF195388D20070C39A /* XCTest.framework */; };
		6003F5B1195388D20070C39A /* Foundation.framework in Frameworks */ = {isa = PBXBuildFile; fileRef = 6003F58D195388D20070C39A /* Foundation.framework */; };
		6003F5B2195388D20070C39A /* UIKit.framework in Frameworks */ = {isa = PBXBuildFile; fileRef = 6003F591195388D20070C39A /* UIKit.framework */; };
		60186935E36CF79E48A0B293 /* transform_operation_test.cc in Sources */ = {isa = PBXBuildFile; fileRef = 33607A3AE91548BD219EC9C6 /* transform_operation_test.cc */; };
		60260A06871DCB1A5F3448D3 /* to_string_apple_test.mm in Sources */ = {isa = PBXBuildFile; fileRef = B68B1E002213A764008977EF /* to_string_apple_test.mm */; };
		602F6CF9FBF5DA712DA58B5F /* FSTMemoryLocalStoreTests.mm in Sources */ = {isa = PBXBuildFile; fileRef = 5492E0882021552A00B64F25 /* FSTMemoryLocalStoreTests.mm */; };
		60985657831B8DDE2C65AC8B /* FIRFieldsTests.mm in Sources */ = {isa = PBXBuildFile; fileRef = 5492E06A202154D500B64F25 /* FIRFieldsTests.mm */; };
		60C72F86D2231B1B6592A5E6 /* filesystem_test.cc in Sources */ = {isa = PBXBuildFile; fileRef = F51859B394D01C0C507282F1 /* filesystem_test.cc */; };
		6105A1365831B79A7DEEA4F3 /* path_test.cc in Sources */ = {isa = PBXBuildFile; fileRef = 403DBF6EFB541DFD01582AA3 /* path_test.cc */; };
		6161B5032047140C00A99DBB /* FIRFirestoreSourceTests.mm in Sources */ = {isa = PBXBuildFile; fileRef = 6161B5012047140400A99DBB /* FIRFirestoreSourceTests.mm */; };
		618BBEA620B89AAC00B5BCE7 /* target.pb.cc in Sources */ = {isa = PBXBuildFile; fileRef = 618BBE7D20B89AAC00B5BCE7 /* target.pb.cc */; };
		618BBEA720B89AAC00B5BCE7 /* maybe_document.pb.cc in Sources */ = {isa = PBXBuildFile; fileRef = 618BBE7E20B89AAC00B5BCE7 /* maybe_document.pb.cc */; };
		618BBEA820B89AAC00B5BCE7 /* mutation.pb.cc in Sources */ = {isa = PBXBuildFile; fileRef = 618BBE8220B89AAC00B5BCE7 /* mutation.pb.cc */; };
		618BBEAE20B89AAC00B5BCE7 /* latlng.pb.cc in Sources */ = {isa = PBXBuildFile; fileRef = 618BBE9220B89AAC00B5BCE7 /* latlng.pb.cc */; };
		618BBEAF20B89AAC00B5BCE7 /* annotations.pb.cc in Sources */ = {isa = PBXBuildFile; fileRef = 618BBE9520B89AAC00B5BCE7 /* annotations.pb.cc */; };
		618BBEB020B89AAC00B5BCE7 /* http.pb.cc in Sources */ = {isa = PBXBuildFile; fileRef = 618BBE9720B89AAC00B5BCE7 /* http.pb.cc */; };
		618BBEB120B89AAC00B5BCE7 /* status.pb.cc in Sources */ = {isa = PBXBuildFile; fileRef = 618BBE9920B89AAC00B5BCE7 /* status.pb.cc */; };
		61976CE9C088131EC564A503 /* database_id_test.cc in Sources */ = {isa = PBXBuildFile; fileRef = AB71064B201FA60300344F18 /* database_id_test.cc */; };
		61D35E0DE04E70D3BC243A65 /* FIRGeoPointTests.mm in Sources */ = {isa = PBXBuildFile; fileRef = 5492E048202154AA00B64F25 /* FIRGeoPointTests.mm */; };
		61F72C5620BC48FD001A68CB /* serializer_test.cc in Sources */ = {isa = PBXBuildFile; fileRef = 61F72C5520BC48FD001A68CB /* serializer_test.cc */; };
		623AA12C3481646B0715006D /* string_apple_test.mm in Sources */ = {isa = PBXBuildFile; fileRef = 0EE5300F8233D14025EF0456 /* string_apple_test.mm */; };
		627253FDEC6BB5549FE77F4E /* tree_sorted_map_test.cc in Sources */ = {isa = PBXBuildFile; fileRef = 549CCA4D20A36DBB00BCEB75 /* tree_sorted_map_test.cc */; };
		62DA31B79FE97A90EEF28B0B /* delayed_constructor_test.cc in Sources */ = {isa = PBXBuildFile; fileRef = D0A6E9136804A41CEC9D55D4 /* delayed_constructor_test.cc */; };
		62F86BBE7DDA5B295B57C8DA /* string_apple_test.mm in Sources */ = {isa = PBXBuildFile; fileRef = 0EE5300F8233D14025EF0456 /* string_apple_test.mm */; };
		6300709ECDE8E0B5A8645F8D /* time_testing.cc in Sources */ = {isa = PBXBuildFile; fileRef = 5497CB76229DECDE000FB92F /* time_testing.cc */; };
		6359EA7D5C76D462BD31B5E5 /* watch_change_test.cc in Sources */ = {isa = PBXBuildFile; fileRef = 2D7472BC70C024D736FF74D9 /* watch_change_test.cc */; };
		6369DE4E258556FE3382DD78 /* field_filter_test.cc in Sources */ = {isa = PBXBuildFile; fileRef = E8551D6C6FB0B1BACE9E5BAD /* field_filter_test.cc */; };
		63B91FC476F3915A44F00796 /* query.pb.cc in Sources */ = {isa = PBXBuildFile; fileRef = 544129D621C2DDC800EFB9CC /* query.pb.cc */; };
		63BB61B6366E7F80C348419D /* FSTLevelDBTransactionTests.mm in Sources */ = {isa = PBXBuildFile; fileRef = 132E36BB104830BD806351AC /* FSTLevelDBTransactionTests.mm */; };
		63F0A2172EFA3E52C98148C9 /* leveldb_persistence_test.cc in Sources */ = {isa = PBXBuildFile; fileRef = 5C2989FEC97E94ADD2A0B7E5 /* leveldb_persistence_test.cc */; };
		650B31A5EC6F8D2AEA79C350 /* index_manager_test.cc in Sources */ = {isa = PBXBuildFile; fileRef = AE4A9E38D65688EE000EE2A1 /* index_manager_test.cc */; };
		65537B22A73E3909666FB5BC /* remote_document_cache_test.cc in Sources */ = {isa = PBXBuildFile; fileRef = 7EB299CF85034F09CFD6F3FD /* remote_document_cache_test.cc */; };
		65FC1A102890C02EF1A65213 /* database_info_test.cc in Sources */ = {isa = PBXBuildFile; fileRef = AB38D92E20235D22000A432D /* database_info_test.cc */; };
		660E99DEDA0A6FC1CCB200F9 /* FIRArrayTransformTests.mm in Sources */ = {isa = PBXBuildFile; fileRef = 73866A9F2082B069009BB4FF /* FIRArrayTransformTests.mm */; };
		66464C291396AF149AD908FD /* FIRDocumentReferenceTests.mm in Sources */ = {isa = PBXBuildFile; fileRef = 5492E049202154AA00B64F25 /* FIRDocumentReferenceTests.mm */; };
		66DFEA9E324797E6EA81CBA9 /* perf_spec_test.json in Resources */ = {isa = PBXBuildFile; fileRef = D5B2593BCB52957D62F1C9D3 /* perf_spec_test.json */; };
		66FAB8EAC012A3822BD4D0C9 /* leveldb_util_test.cc in Sources */ = {isa = PBXBuildFile; fileRef = 332485C4DCC6BA0DBB5E31B7 /* leveldb_util_test.cc */; };
		677C833244550767B71DB1BA /* log_test.cc in Sources */ = {isa = PBXBuildFile; fileRef = 54C2294E1FECABAE007D065B /* log_test.cc */; };
		67BC2B77C1CC47388E79D774 /* FIRSnapshotMetadataTests.mm in Sources */ = {isa = PBXBuildFile; fileRef = 5492E04D202154AA00B64F25 /* FIRSnapshotMetadataTests.mm */; };
		6938575C8B5E6FE0D562547A /* exponential_backoff_test.cc in Sources */ = {isa = PBXBuildFile; fileRef = B6D1B68420E2AB1A00B35856 /* exponential_backoff_test.cc */; };
		69ED7BC38B3F981DE91E7933 /* strerror_test.cc in Sources */ = {isa = PBXBuildFile; fileRef = 358C3B5FE573B1D60A4F7592 /* strerror_test.cc */; };
		6A40835DB2C02B9F07C02E88 /* field_mask_test.cc in Sources */ = {isa = PBXBuildFile; fileRef = 549CCA5320A36E1F00BCEB75 /* field_mask_test.cc */; };
		6A4F6B42C628D55CCE0C311F /* FIRQueryTests.mm in Sources */ = {isa = PBXBuildFile; fileRef = 5492E069202154D500B64F25 /* FIRQueryTests.mm */; };
		6ABB82D43C0728EB095947AF /* geo_point_test.cc in Sources */ = {isa = PBXBuildFile; fileRef = AB7BAB332012B519001E0872 /* geo_point_test.cc */; };
		6AF739DDA9D33DF756DE7CDE /* autoid_test.cc in Sources */ = {isa = PBXBuildFile; fileRef = 54740A521FC913E500713A1A /* autoid_test.cc */; };
		6B94E0AE1002C5C9EA0F5582 /* log_test.cc in Sources */ = {isa = PBXBuildFile; fileRef = 54C2294E1FECABAE007D065B /* log_test.cc */; };
		6BA8753F49951D7AEAD70199 /* watch_change_test.cc in Sources */ = {isa = PBXBuildFile; fileRef = 2D7472BC70C024D736FF74D9 /* watch_change_test.cc */; };
		6C143182916AC638707DB854 /* FIRQuerySnapshotTests.mm in Sources */ = {isa = PBXBuildFile; fileRef = 5492E04F202154AA00B64F25 /* FIRQuerySnapshotTests.mm */; };
		6C92AD45A3619A18ECCA5B1F /* query_listener_test.cc in Sources */ = {isa = PBXBuildFile; fileRef = 7C3F995E040E9E9C5E8514BB /* query_listener_test.cc */; };
		6D578695E8E03988820D401C /* string_util_test.cc in Sources */ = {isa = PBXBuildFile; fileRef = AB380CFC201A2EE200D97691 /* string_util_test.cc */; };
		6DBB3DB3FD6B4981B7F26A55 /* FIRQuerySnapshotTests.mm in Sources */ = {isa = PBXBuildFile; fileRef = 5492E04F202154AA00B64F25 /* FIRQuerySnapshotTests.mm */; };
		6DCA8E54E652B78EFF3EEDAC /* XCTestCase+Await.mm in Sources */ = {isa = PBXBuildFile; fileRef = 5492E0372021401E00B64F25 /* XCTestCase+Await.mm */; };
		6E10507432E1D7AE658D16BD /* FSTSpecTests.mm in Sources */ = {isa = PBXBuildFile; fileRef = 5492E03020213FFC00B64F25 /* FSTSpecTests.mm */; };
		6E4854B19B120C6F0F8192CC /* FSTAPIHelpers.mm in Sources */ = {isa = PBXBuildFile; fileRef = 5492E04E202154AA00B64F25 /* FSTAPIHelpers.mm */; };
		6E59498D20F55BA800ECD9A5 /* FuzzingResources in Resources */ = {isa = PBXBuildFile; fileRef = 6ED6DEA120F5502700FC6076 /* FuzzingResources */; };
		6E8302E021022309003E1EA3 /* FSTFuzzTestFieldPath.mm in Sources */ = {isa = PBXBuildFile; fileRef = 6E8302DF21022309003E1EA3 /* FSTFuzzTestFieldPath.mm */; };
		6EA39FDE20FE820E008D461F /* FSTFuzzTestSerializer.mm in Sources */ = {isa = PBXBuildFile; fileRef = 6EA39FDD20FE820E008D461F /* FSTFuzzTestSerializer.mm */; };
		6EB896CD1B64A60E6C82D8CC /* xcgmock_test.mm in Sources */ = {isa = PBXBuildFile; fileRef = 4425A513895DEC60325A139E /* xcgmock_test.mm */; };
		6EC28BB8C38E3FD126F68211 /* delayed_constructor_test.cc in Sources */ = {isa = PBXBuildFile; fileRef = D0A6E9136804A41CEC9D55D4 /* delayed_constructor_test.cc */; };
		6EDD3B4620BF247500C33877 /* Foundation.framework in Frameworks */ = {isa = PBXBuildFile; fileRef = 6003F58D195388D20070C39A /* Foundation.framework */; };
		6EDD3B4820BF247500C33877 /* UIKit.framework in Frameworks */ = {isa = PBXBuildFile; fileRef = 6003F591195388D20070C39A /* UIKit.framework */; };
		6EDD3B4920BF247500C33877 /* XCTest.framework in Frameworks */ = {isa = PBXBuildFile; fileRef = 6003F5AF195388D20070C39A /* XCTest.framework */; };
		6EDD3B6020BF25AE00C33877 /* FSTFuzzTestsPrincipal.mm in Sources */ = {isa = PBXBuildFile; fileRef = 6EDD3B5E20BF24D000C33877 /* FSTFuzzTestsPrincipal.mm */; };
		6EEA00A737690EF82A3C91C6 /* app_testing.mm in Sources */ = {isa = PBXBuildFile; fileRef = 5467FB07203E6A44009C9584 /* app_testing.mm */; };
		6F3CAC76D918D6B0917EDF92 /* query_test.cc in Sources */ = {isa = PBXBuildFile; fileRef = B9C261C26C5D311E1E3C0CB9 /* query_test.cc */; };
		6F45846C159D3C063DBD3CBE /* FirestoreEncoderTests.swift in Sources */ = {isa = PBXBuildFile; fileRef = 1235769422B86E65007DDFA9 /* FirestoreEncoderTests.swift */; };
		6F511ABFD023AEB81F92DB12 /* maybe_document.pb.cc in Sources */ = {isa = PBXBuildFile; fileRef = 618BBE7E20B89AAC00B5BCE7 /* maybe_document.pb.cc */; };
		6F914209F46E6552B5A79570 /* async_queue_std_test.cc in Sources */ = {isa = PBXBuildFile; fileRef = B6FB4681208EA0BE00554BA2 /* async_queue_std_test.cc */; };
		6FAC16B7FBD3B40D11A6A816 /* target.pb.cc in Sources */ = {isa = PBXBuildFile; fileRef = 618BBE7D20B89AAC00B5BCE7 /* target.pb.cc */; };
		6FD2369F24E884A9D767DD80 /* FIRDocumentSnapshotTests.mm in Sources */ = {isa = PBXBuildFile; fileRef = 5492E04B202154AA00B64F25 /* FIRDocumentSnapshotTests.mm */; };
		6FF2B680CC8631B06C7BD7AB /* FSTMemorySpecTests.mm in Sources */ = {isa = PBXBuildFile; fileRef = 5492E02F20213FFC00B64F25 /* FSTMemorySpecTests.mm */; };
		70A171FC43BE328767D1B243 /* path_test.cc in Sources */ = {isa = PBXBuildFile; fileRef = 403DBF6EFB541DFD01582AA3 /* path_test.cc */; };
		70A25C4238429C53CCF7C4CA /* create_noop_connectivity_monitor.cc in Sources */ = {isa = PBXBuildFile; fileRef = B67BF448216EB43000CA9097 /* create_noop_connectivity_monitor.cc */; };
		70A94E12296C7A9D14EC794B /* query_cache_test.cc in Sources */ = {isa = PBXBuildFile; fileRef = A1C8236D0FBB4374D486D11D /* query_cache_test.cc */; };
		70AB665EB6A473FF6C4CFD31 /* CodableTimestampTests.swift in Sources */ = {isa = PBXBuildFile; fileRef = 7B65C996438B84DBC7616640 /* CodableTimestampTests.swift */; };
		70D96C9129976DB01AC58BAC /* FSTMemoryMutationQueueTests.mm in Sources */ = {isa = PBXBuildFile; fileRef = 5492E0972021552C00B64F25 /* FSTMemoryMutationQueueTests.mm */; };
		716289F99B5316B3CC5E5CE9 /* FIRSnapshotMetadataTests.mm in Sources */ = {isa = PBXBuildFile; fileRef = 5492E04D202154AA00B64F25 /* FIRSnapshotMetadataTests.mm */; };
		71702588BFBF5D3A670508E7 /* ordered_code_benchmark.cc in Sources */ = {isa = PBXBuildFile; fileRef = 0473AFFF5567E667A125347B /* ordered_code_benchmark.cc */; };
		71719F9F1E33DC2100824A3D /* LaunchScreen.storyboard in Resources */ = {isa = PBXBuildFile; fileRef = 71719F9D1E33DC2100824A3D /* LaunchScreen.storyboard */; };
		71DF9A27169F25383C762F85 /* grpc_stream_tester.cc in Sources */ = {isa = PBXBuildFile; fileRef = B1A7E1959AF8141FA7E6B888 /* grpc_stream_tester.cc */; };
		71E2B154C4FB63F7B7CC4B50 /* target_id_generator_test.cc in Sources */ = {isa = PBXBuildFile; fileRef = AB380CF82019382300D97691 /* target_id_generator_test.cc */; };
		722D1C4C40C2B657EE51BBCB /* FSTMemoryLRUGarbageCollectorTests.mm in Sources */ = {isa = PBXBuildFile; fileRef = 5CC9650420A0E9BD00A2D6A1 /* FSTMemoryLRUGarbageCollectorTests.mm */; };
		722F9A798F39F7D1FE7CF270 /* CodableGeoPointTests.swift in Sources */ = {isa = PBXBuildFile; fileRef = 5495EB022040E90200EBA509 /* CodableGeoPointTests.swift */; };
		72519EBED03B20D83637A235 /* leveldb_query_cache_test.cc in Sources */ = {isa = PBXBuildFile; fileRef = BBE612A9FA0F53A9F8F02981 /* leveldb_query_cache_test.cc */; };
		7281C2F04838AFFDF6A762DF /* memory_remote_document_cache_test.cc in Sources */ = {isa = PBXBuildFile; fileRef = 1CA9800A53669EFBFFB824E3 /* memory_remote_document_cache_test.cc */; };
		72AD91671629697074F2545B /* ordered_code_test.cc in Sources */ = {isa = PBXBuildFile; fileRef = AB380D03201BC6E400D97691 /* ordered_code_test.cc */; };
		72B53221FD099862C4BDBA2D /* FIRFieldValueTests.mm in Sources */ = {isa = PBXBuildFile; fileRef = 5492E04A202154AA00B64F25 /* FIRFieldValueTests.mm */; };
		72F21684D7520AA43A6F9C69 /* FIRDocumentSnapshotTests.mm in Sources */ = {isa = PBXBuildFile; fileRef = 5492E04B202154AA00B64F25 /* FIRDocumentSnapshotTests.mm */; };
		731541612214AFFA0037F4DC /* query_spec_test.json in Resources */ = {isa = PBXBuildFile; fileRef = 731541602214AFFA0037F4DC /* query_spec_test.json */; };
		733AFC467B600967536BD70F /* BasicCompileTests.swift in Sources */ = {isa = PBXBuildFile; fileRef = DE0761F61F2FE68D003233AF /* BasicCompileTests.swift */; };
		736C4E82689F1CA1859C4A3F /* XCTestCase+Await.mm in Sources */ = {isa = PBXBuildFile; fileRef = 5492E0372021401E00B64F25 /* XCTestCase+Await.mm */; };
		73866AA12082B0A5009BB4FF /* FIRArrayTransformTests.mm in Sources */ = {isa = PBXBuildFile; fileRef = 73866A9F2082B069009BB4FF /* FIRArrayTransformTests.mm */; };
		73E42D984FB36173A2BDA57C /* FSTEventAccumulator.mm in Sources */ = {isa = PBXBuildFile; fileRef = 5492E0392021401F00B64F25 /* FSTEventAccumulator.mm */; };
		73FE5066020EF9B2892C86BF /* hard_assert_test.cc in Sources */ = {isa = PBXBuildFile; fileRef = 444B7AB3F5A2929070CB1363 /* hard_assert_test.cc */; };
		7400AC9377419A28B782B5EC /* objc_compatibility_apple_test.mm in Sources */ = {isa = PBXBuildFile; fileRef = B696858F221770F000271095 /* objc_compatibility_apple_test.mm */; };
		7495E3BAE536CD839EE20F31 /* FSTLevelDBSpecTests.mm in Sources */ = {isa = PBXBuildFile; fileRef = 5492E02C20213FFB00B64F25 /* FSTLevelDBSpecTests.mm */; };
		74985DE2C7EF4150D7A455FD /* statusor_test.cc in Sources */ = {isa = PBXBuildFile; fileRef = 54A0352D20A3B3D7003E0143 /* statusor_test.cc */; };
		74C258673E348DA91ACAB95B /* query_cache_test.cc in Sources */ = {isa = PBXBuildFile; fileRef = A1C8236D0FBB4374D486D11D /* query_cache_test.cc */; };
		75D124966E727829A5F99249 /* FIRTypeTests.mm in Sources */ = {isa = PBXBuildFile; fileRef = 5492E071202154D600B64F25 /* FIRTypeTests.mm */; };
		7731E564468645A4A62E2A3C /* leveldb_key_test.cc in Sources */ = {isa = PBXBuildFile; fileRef = 54995F6E205B6E12004EFFA0 /* leveldb_key_test.cc */; };
		77BB66DD17A8E6545DE22E0B /* remote_document_cache_test.cc in Sources */ = {isa = PBXBuildFile; fileRef = 7EB299CF85034F09CFD6F3FD /* remote_document_cache_test.cc */; };
		77D3CF0BE43BC67B9A26B06D /* FIRFieldPathTests.mm in Sources */ = {isa = PBXBuildFile; fileRef = 5492E04C202154AA00B64F25 /* FIRFieldPathTests.mm */; };
		7860A760FCBF4E32E8CFE157 /* FSTLevelDBMutationQueueTests.mm in Sources */ = {isa = PBXBuildFile; fileRef = 5492E0872021552A00B64F25 /* FSTLevelDBMutationQueueTests.mm */; };
		795A0E11B3951ACEA2859C8A /* mutation_test.cc in Sources */ = {isa = PBXBuildFile; fileRef = C8522DE226C467C54E6788D8 /* mutation_test.cc */; };
		79987AF2DF1FCE799008B846 /* CodableGeoPointTests.swift in Sources */ = {isa = PBXBuildFile; fileRef = 5495EB022040E90200EBA509 /* CodableGeoPointTests.swift */; };
		79D86DD18BB54D2D69DC457F /* leveldb_remote_document_cache_test.cc in Sources */ = {isa = PBXBuildFile; fileRef = 0840319686A223CC4AD3FAB1 /* leveldb_remote_document_cache_test.cc */; };
		7A3BE0ED54933C234FDE23D1 /* leveldb_util_test.cc in Sources */ = {isa = PBXBuildFile; fileRef = 332485C4DCC6BA0DBB5E31B7 /* leveldb_util_test.cc */; };
		7A66A2CB5CF33F0C28202596 /* status_test.cc in Sources */ = {isa = PBXBuildFile; fileRef = 54A0352C20A3B3D7003E0143 /* status_test.cc */; };
		7A7EC216A0015D7620B4FF3E /* string_format_apple_test.mm in Sources */ = {isa = PBXBuildFile; fileRef = 9CFD366B783AE27B9E79EE7A /* string_format_apple_test.mm */; };
		7A8DF35E7DB4278E67E6BDB3 /* snapshot_version_test.cc in Sources */ = {isa = PBXBuildFile; fileRef = ABA495B9202B7E79008A7851 /* snapshot_version_test.cc */; };
		7AA8771FE1F048D012E5E317 /* query_spec_test.json in Resources */ = {isa = PBXBuildFile; fileRef = 731541602214AFFA0037F4DC /* query_spec_test.json */; };
		7AD020FC27493FF8E659436C /* existence_filter_spec_test.json in Resources */ = {isa = PBXBuildFile; fileRef = 54DA129D1F315EE100DD57A1 /* existence_filter_spec_test.json */; };
		7B0EA399F899537ACCC84E53 /* string_format_apple_test.mm in Sources */ = {isa = PBXBuildFile; fileRef = 9CFD366B783AE27B9E79EE7A /* string_format_apple_test.mm */; };
		7B0F073BDB6D0D6E542E23D4 /* query.pb.cc in Sources */ = {isa = PBXBuildFile; fileRef = 544129D621C2DDC800EFB9CC /* query.pb.cc */; };
		7B74447D211586D9D1CC82BB /* datastore_test.cc in Sources */ = {isa = PBXBuildFile; fileRef = 3167BD972EFF8EC636530E59 /* datastore_test.cc */; };
		7B86B1B21FD0EF2A67547F66 /* byte_string_test.cc in Sources */ = {isa = PBXBuildFile; fileRef = 5342CDDB137B4E93E2E85CCA /* byte_string_test.cc */; };
		7B8D7BAC1A075DB773230505 /* app_testing.mm in Sources */ = {isa = PBXBuildFile; fileRef = 5467FB07203E6A44009C9584 /* app_testing.mm */; };
		7BBE0389D855242DDB83334B /* grpc_stream_tester.cc in Sources */ = {isa = PBXBuildFile; fileRef = B1A7E1959AF8141FA7E6B888 /* grpc_stream_tester.cc */; };
		7BCC5973C4F4FCC272150E31 /* FIRCollectionReferenceTests.mm in Sources */ = {isa = PBXBuildFile; fileRef = 5492E045202154AA00B64F25 /* FIRCollectionReferenceTests.mm */; };
		7BCF050BA04537B0E7D44730 /* exponential_backoff_test.cc in Sources */ = {isa = PBXBuildFile; fileRef = B6D1B68420E2AB1A00B35856 /* exponential_backoff_test.cc */; };
		7C5E017689012489AAB7718D /* CodableGeoPointTests.swift in Sources */ = {isa = PBXBuildFile; fileRef = 5495EB022040E90200EBA509 /* CodableGeoPointTests.swift */; };
		7C7BA1DB0B66EB899A928283 /* hashing_test.cc in Sources */ = {isa = PBXBuildFile; fileRef = 54511E8D209805F8005BD28F /* hashing_test.cc */; };
		7DBE7DB90CF83B589A94980F /* reference_set_test.cc in Sources */ = {isa = PBXBuildFile; fileRef = 132E32997D781B896672D30A /* reference_set_test.cc */; };
		7DD67E9621C52B790E844B16 /* FIRDatabaseTests.mm in Sources */ = {isa = PBXBuildFile; fileRef = 5492E06C202154D500B64F25 /* FIRDatabaseTests.mm */; };
		7DED491019248CE9B9E9EB50 /* FSTLevelDBSpecTests.mm in Sources */ = {isa = PBXBuildFile; fileRef = 5492E02C20213FFB00B64F25 /* FSTLevelDBSpecTests.mm */; };
		7EF540911720DAAF516BEDF0 /* query_test.cc in Sources */ = {isa = PBXBuildFile; fileRef = B9C261C26C5D311E1E3C0CB9 /* query_test.cc */; };
		7F771EB980D9CFAAB4764233 /* view_testing.cc in Sources */ = {isa = PBXBuildFile; fileRef = A5466E7809AD2871FFDE6C76 /* view_testing.cc */; };
		7FF39B8BD834F8267BDCBCC6 /* status_apple_test.mm in Sources */ = {isa = PBXBuildFile; fileRef = 5493A423225F9990006DE7BA /* status_apple_test.mm */; };
		804B0C6CCE3933CF3948F249 /* grpc_streaming_reader_test.cc in Sources */ = {isa = PBXBuildFile; fileRef = B6D964922154AB8F00EB9CFB /* grpc_streaming_reader_test.cc */; };
		8077722A6BB175D3108CDC55 /* leveldb_remote_document_cache_test.cc in Sources */ = {isa = PBXBuildFile; fileRef = 0840319686A223CC4AD3FAB1 /* leveldb_remote_document_cache_test.cc */; };
		8146D5979B2A0B63C79B7AC4 /* FSTUserDataConverterTests.mm in Sources */ = {isa = PBXBuildFile; fileRef = 548180A4228DEF1A004F70CD /* FSTUserDataConverterTests.mm */; };
		814724DE70EFC3DDF439CD78 /* executor_test.cc in Sources */ = {isa = PBXBuildFile; fileRef = B6FB4688208F9B9100554BA2 /* executor_test.cc */; };
		816E8E62DC163649BA96951C /* EncodableFieldValueTests.swift in Sources */ = {isa = PBXBuildFile; fileRef = 1235769122B7E915007DDFA9 /* EncodableFieldValueTests.swift */; };
		81A6B241E63540900F205817 /* view_snapshot_test.cc in Sources */ = {isa = PBXBuildFile; fileRef = CC572A9168BBEF7B83E4BBC5 /* view_snapshot_test.cc */; };
		81B23D2D4E061074958AF12F /* target.pb.cc in Sources */ = {isa = PBXBuildFile; fileRef = 618BBE7D20B89AAC00B5BCE7 /* target.pb.cc */; };
		81D1B1D2B66BD8310AC5707F /* string_win_test.cc in Sources */ = {isa = PBXBuildFile; fileRef = 79507DF8378D3C42F5B36268 /* string_win_test.cc */; };
		822E5D5EC4955393DF26BC5C /* string_apple_benchmark.mm in Sources */ = {isa = PBXBuildFile; fileRef = 4C73C0CC6F62A90D8573F383 /* string_apple_benchmark.mm */; };
		827FBEE80F531154A6BDE047 /* leveldb_query_cache_test.cc in Sources */ = {isa = PBXBuildFile; fileRef = BBE612A9FA0F53A9F8F02981 /* leveldb_query_cache_test.cc */; };
		82E3634FCF4A882948B81839 /* FIRQueryUnitTests.mm in Sources */ = {isa = PBXBuildFile; fileRef = FF73B39D04D1760190E6B84A /* FIRQueryUnitTests.mm */; };
		8388418F43042605FB9BFB92 /* testutil.cc in Sources */ = {isa = PBXBuildFile; fileRef = 54A0352820A3B3BD003E0143 /* testutil.cc */; };
		839D8B502026706419FE09D6 /* leveldb_index_manager_test.cc in Sources */ = {isa = PBXBuildFile; fileRef = 166CE73C03AB4366AAC5201C /* leveldb_index_manager_test.cc */; };
		83A9CD3B6E791A860CE81FA1 /* async_queue_std_test.cc in Sources */ = {isa = PBXBuildFile; fileRef = B6FB4681208EA0BE00554BA2 /* async_queue_std_test.cc */; };
		8403D519C916C72B9C7F2FA1 /* FIRValidationTests.mm in Sources */ = {isa = PBXBuildFile; fileRef = 5492E06D202154D600B64F25 /* FIRValidationTests.mm */; };
		8413BD9958F6DD52C466D70F /* sorted_set_test.cc in Sources */ = {isa = PBXBuildFile; fileRef = 549CCA4C20A36DBB00BCEB75 /* sorted_set_test.cc */; };
		8460C97C9209D7DAF07090BD /* FIRFieldsTests.mm in Sources */ = {isa = PBXBuildFile; fileRef = 5492E06A202154D500B64F25 /* FIRFieldsTests.mm */; };
		85B8918FC8C5DC62482E39C3 /* resource_path_test.cc in Sources */ = {isa = PBXBuildFile; fileRef = B686F2B02024FFD70028D6BE /* resource_path_test.cc */; };
		85BC2AB572A400114BF59255 /* limbo_spec_test.json in Resources */ = {isa = PBXBuildFile; fileRef = 54DA129E1F315EE100DD57A1 /* limbo_spec_test.json */; };
		85D301119D7175F82E12892E /* field_value_benchmark.cc in Sources */ = {isa = PBXBuildFile; fileRef = 6D0EE49C1D5AF75664D0EBE4 /* field_value_benchmark.cc */; };
		85D61BDC7FB99B6E0DD3AFCA /* mutation.pb.cc in Sources */ = {isa = PBXBuildFile; fileRef = 618BBE8220B89AAC00B5BCE7 /* mutation.pb.cc */; };
		85D7C370C7812166A467FEE9 /* string_apple_benchmark.mm in Sources */ = {isa = PBXBuildFile; fileRef = 4C73C0CC6F62A90D8573F383 /* string_apple_benchmark.mm */; };
		8612F3C7E4A7D17221442699 /* grpc_unary_call_test.cc in Sources */ = {isa = PBXBuildFile; fileRef = B6D964942163E63900EB9CFB /* grpc_unary_call_test.cc */; };
		862B1AC9EDAB309BBF4FB18C /* sorted_map_test.cc in Sources */ = {isa = PBXBuildFile; fileRef = 549CCA4E20A36DBB00BCEB75 /* sorted_map_test.cc */; };
		86494278BE08F10A8AAF9603 /* iterator_adaptors_test.cc in Sources */ = {isa = PBXBuildFile; fileRef = 54A0353420A3D8CB003E0143 /* iterator_adaptors_test.cc */; };
		8683BBC3AC7B01937606A83B /* firestore.pb.cc in Sources */ = {isa = PBXBuildFile; fileRef = 544129D421C2DDC800EFB9CC /* firestore.pb.cc */; };
		86E6FC2B7657C35B342E1436 /* sorted_map_test.cc in Sources */ = {isa = PBXBuildFile; fileRef = 549CCA4E20A36DBB00BCEB75 /* sorted_map_test.cc */; };
		8705C4856498F66E471A0997 /* FIRWriteBatchTests.mm in Sources */ = {isa = PBXBuildFile; fileRef = 5492E06F202154D600B64F25 /* FIRWriteBatchTests.mm */; };
		873B8AEB1B1F5CCA007FD442 /* Main.storyboard in Resources */ = {isa = PBXBuildFile; fileRef = 873B8AEA1B1F5CCA007FD442 /* Main.storyboard */; };
		87B5AC3EBF0E83166B142FA4 /* string_apple_benchmark.mm in Sources */ = {isa = PBXBuildFile; fileRef = 4C73C0CC6F62A90D8573F383 /* string_apple_benchmark.mm */; };
		881E55152AB34465412F8542 /* FSTAPIHelpers.mm in Sources */ = {isa = PBXBuildFile; fileRef = 5492E04E202154AA00B64F25 /* FSTAPIHelpers.mm */; };
		88FD82A1FC5FEC5D56B481D8 /* maybe_document.pb.cc in Sources */ = {isa = PBXBuildFile; fileRef = 618BBE7E20B89AAC00B5BCE7 /* maybe_document.pb.cc */; };
		891A45DD297B237933410706 /* leveldb_persistence_test.cc in Sources */ = {isa = PBXBuildFile; fileRef = 5C2989FEC97E94ADD2A0B7E5 /* leveldb_persistence_test.cc */; };
		897F3C1936612ACB018CA1DD /* http.pb.cc in Sources */ = {isa = PBXBuildFile; fileRef = 618BBE9720B89AAC00B5BCE7 /* http.pb.cc */; };
		89C71AEAA5316836BB1D5A01 /* view_test.cc in Sources */ = {isa = PBXBuildFile; fileRef = C7429071B33BDF80A7FA2F8A /* view_test.cc */; };
		8A6C809B9F81C30B7333FCAA /* FIRFirestoreSourceTests.mm in Sources */ = {isa = PBXBuildFile; fileRef = 6161B5012047140400A99DBB /* FIRFirestoreSourceTests.mm */; };
		8A79DDB4379A063C30A76329 /* iterator_adaptors_test.cc in Sources */ = {isa = PBXBuildFile; fileRef = 54A0353420A3D8CB003E0143 /* iterator_adaptors_test.cc */; };
		8AA7A1FCEE6EC309399978AD /* leveldb_key_test.cc in Sources */ = {isa = PBXBuildFile; fileRef = 54995F6E205B6E12004EFFA0 /* leveldb_key_test.cc */; };
		8B31F63673F3B5238DE95AFB /* geo_point_test.cc in Sources */ = {isa = PBXBuildFile; fileRef = AB7BAB332012B519001E0872 /* geo_point_test.cc */; };
		8B3EB33933D11CF897EAF4C3 /* leveldb_index_manager_test.cc in Sources */ = {isa = PBXBuildFile; fileRef = 166CE73C03AB4366AAC5201C /* leveldb_index_manager_test.cc */; };
		8C39F6D4B3AA9074DF00CFB8 /* string_util_test.cc in Sources */ = {isa = PBXBuildFile; fileRef = AB380CFC201A2EE200D97691 /* string_util_test.cc */; };
		8C602DAD4E8296AB5EFB962A /* firestore.pb.cc in Sources */ = {isa = PBXBuildFile; fileRef = 544129D421C2DDC800EFB9CC /* firestore.pb.cc */; };
		8C82D4D3F9AB63E79CC52DC8 /* Pods_Firestore_IntegrationTests_iOS.framework in Frameworks */ = {isa = PBXBuildFile; fileRef = ECEBABC7E7B693BE808A1052 /* Pods_Firestore_IntegrationTests_iOS.framework */; };
		8D0EF43F1B7B156550E65C20 /* FSTGoogleTestTests.mm in Sources */ = {isa = PBXBuildFile; fileRef = 54764FAE1FAA21B90085E60A /* FSTGoogleTestTests.mm */; };
		8D5A9E6E43B6F47431841FE2 /* user_test.cc in Sources */ = {isa = PBXBuildFile; fileRef = AB38D93220239654000A432D /* user_test.cc */; };
		8ECDF2AFCF1BCA1A2CDAAD8A /* document_test.cc in Sources */ = {isa = PBXBuildFile; fileRef = AB6B908320322E4D00CC290A /* document_test.cc */; };
		8F1417FC39F417F7D1E5E4BF /* objc_class_test.cc in Sources */ = {isa = PBXBuildFile; fileRef = B3CC6B2ACFDC873F06AE9E3F /* objc_class_test.cc */; };
		8F3AE423677A4C50F7E0E5C0 /* database_info_test.cc in Sources */ = {isa = PBXBuildFile; fileRef = AB38D92E20235D22000A432D /* database_info_test.cc */; };
		8F4F40E9BC7ED588F67734D5 /* app_testing.mm in Sources */ = {isa = PBXBuildFile; fileRef = 5467FB07203E6A44009C9584 /* app_testing.mm */; };
		8F781F527ED72DC6C123689E /* autoid_test.cc in Sources */ = {isa = PBXBuildFile; fileRef = 54740A521FC913E500713A1A /* autoid_test.cc */; };
		9009C285F418EA80C46CF06B /* fake_target_metadata_provider.cc in Sources */ = {isa = PBXBuildFile; fileRef = 71140E5D09C6E76F7C71B2FC /* fake_target_metadata_provider.cc */; };
		900D0E9F18CE3DB954DD0D1E /* async_queue_test.cc in Sources */ = {isa = PBXBuildFile; fileRef = B6FB467B208E9A8200554BA2 /* async_queue_test.cc */; };
		9016EF298E41456060578C90 /* field_transform_test.cc in Sources */ = {isa = PBXBuildFile; fileRef = 7515B47C92ABEEC66864B55C /* field_transform_test.cc */; };
		904DA0AE915C02154AE547FC /* FSTLocalStoreTests.mm in Sources */ = {isa = PBXBuildFile; fileRef = 5492E0832021552A00B64F25 /* FSTLocalStoreTests.mm */; };
		906DB5C85F57EFCBD2027E60 /* grpc_unary_call_test.cc in Sources */ = {isa = PBXBuildFile; fileRef = B6D964942163E63900EB9CFB /* grpc_unary_call_test.cc */; };
		9073AFB51EA26A818C29131E /* no_document_test.cc in Sources */ = {isa = PBXBuildFile; fileRef = AB6B908720322E8800CC290A /* no_document_test.cc */; };
		90BE848D96AE8CEF7035E1BA /* create_noop_connectivity_monitor.cc in Sources */ = {isa = PBXBuildFile; fileRef = B67BF448216EB43000CA9097 /* create_noop_connectivity_monitor.cc */; };
		90FE088B8FD9EC06EEED1F39 /* memory_index_manager_test.cc in Sources */ = {isa = PBXBuildFile; fileRef = DB5A1E760451189DA36028B3 /* memory_index_manager_test.cc */; };
		911931696309D2EABB325F17 /* strerror_test.cc in Sources */ = {isa = PBXBuildFile; fileRef = 358C3B5FE573B1D60A4F7592 /* strerror_test.cc */; };
		918E0F94B77665AAB2F4ABFB /* leveldb_query_cache_test.cc in Sources */ = {isa = PBXBuildFile; fileRef = BBE612A9FA0F53A9F8F02981 /* leveldb_query_cache_test.cc */; };
		918E3D35942CE493690C45CE /* user_test.cc in Sources */ = {isa = PBXBuildFile; fileRef = AB38D93220239654000A432D /* user_test.cc */; };
		920B6ABF76FDB3547F1CCD84 /* firestore.pb.cc in Sources */ = {isa = PBXBuildFile; fileRef = 544129D421C2DDC800EFB9CC /* firestore.pb.cc */; };
		92D7081085679497DC112EDB /* persistence_testing.cc in Sources */ = {isa = PBXBuildFile; fileRef = 9113B6F513D0473AEABBAF1F /* persistence_testing.cc */; };
		92EFF0CC2993B43CBC7A61FF /* grpc_streaming_reader_test.cc in Sources */ = {isa = PBXBuildFile; fileRef = B6D964922154AB8F00EB9CFB /* grpc_streaming_reader_test.cc */; };
		9328C93759C78A10FDBF68E0 /* FSTLocalStoreTests.mm in Sources */ = {isa = PBXBuildFile; fileRef = 5492E0832021552A00B64F25 /* FSTLocalStoreTests.mm */; };
		9382BE7190E7750EE7CCCE7C /* write_spec_test.json in Resources */ = {isa = PBXBuildFile; fileRef = 54DA12A51F315EE100DD57A1 /* write_spec_test.json */; };
		938F2AF6EC5CD0B839300DB0 /* query.pb.cc in Sources */ = {isa = PBXBuildFile; fileRef = 544129D621C2DDC800EFB9CC /* query.pb.cc */; };
		939A15D3AD941CF7242DA9FA /* FSTLevelDBLRUGarbageCollectorTests.mm in Sources */ = {isa = PBXBuildFile; fileRef = 5CC9650620A0E9C600A2D6A1 /* FSTLevelDBLRUGarbageCollectorTests.mm */; };
		939C898FE9D129F6A2EA259C /* FSTHelpers.mm in Sources */ = {isa = PBXBuildFile; fileRef = 5492E03A2021401F00B64F25 /* FSTHelpers.mm */; };
		93E5620E3884A431A14500B0 /* document_key_test.cc in Sources */ = {isa = PBXBuildFile; fileRef = B6152AD5202A5385000E5744 /* document_key_test.cc */; };
		95622D4B4C50B4613E739AD5 /* event_manager_test.mm in Sources */ = {isa = PBXBuildFile; fileRef = A28C9DBBA0D9DCD288652DC2 /* event_manager_test.mm */; };
		95C0F55813DA51E6B8C439E1 /* status_apple_test.mm in Sources */ = {isa = PBXBuildFile; fileRef = 5493A423225F9990006DE7BA /* status_apple_test.mm */; };
		95DCD082374F871A86EF905F /* to_string_apple_test.mm in Sources */ = {isa = PBXBuildFile; fileRef = B68B1E002213A764008977EF /* to_string_apple_test.mm */; };
		95ED06D2B0078D3CDB821B68 /* FIRArrayTransformTests.mm in Sources */ = {isa = PBXBuildFile; fileRef = 73866A9F2082B069009BB4FF /* FIRArrayTransformTests.mm */; };
		9617B75E9E27E7BA46D87EF3 /* query_test.cc in Sources */ = {isa = PBXBuildFile; fileRef = B9C261C26C5D311E1E3C0CB9 /* query_test.cc */; };
		96552D8E218F68DDCFE210A0 /* status_apple_test.mm in Sources */ = {isa = PBXBuildFile; fileRef = 5493A423225F9990006DE7BA /* status_apple_test.mm */; };
		974FF09E6AFD24D5A39B898B /* local_serializer_test.cc in Sources */ = {isa = PBXBuildFile; fileRef = F8043813A5D16963EC02B182 /* local_serializer_test.cc */; };
		97729B53698C0E52EB165003 /* field_filter_test.cc in Sources */ = {isa = PBXBuildFile; fileRef = E8551D6C6FB0B1BACE9E5BAD /* field_filter_test.cc */; };
		9774A6C2AA02A12D80B34C3C /* database_id_test.cc in Sources */ = {isa = PBXBuildFile; fileRef = AB71064B201FA60300344F18 /* database_id_test.cc */; };
		9783FAEA4CF758E8C4C2D76E /* hashing_test.cc in Sources */ = {isa = PBXBuildFile; fileRef = 54511E8D209805F8005BD28F /* hashing_test.cc */; };
		9794E074439ABE5457E60F35 /* xcgmock_test.mm in Sources */ = {isa = PBXBuildFile; fileRef = 4425A513895DEC60325A139E /* xcgmock_test.mm */; };
		985DE962B26BCBBFA77D915D /* query_cache_test.cc in Sources */ = {isa = PBXBuildFile; fileRef = A1C8236D0FBB4374D486D11D /* query_cache_test.cc */; };
		990EC10E92DADB7D86A4BEE3 /* string_format_test.cc in Sources */ = {isa = PBXBuildFile; fileRef = 54131E9620ADE678001DF3FF /* string_format_test.cc */; };
		9A29D572C64CA1FA62F591D4 /* FIRQueryTests.mm in Sources */ = {isa = PBXBuildFile; fileRef = 5492E069202154D500B64F25 /* FIRQueryTests.mm */; };
		9A7CF567C6FF0623EB4CFF64 /* datastore_test.cc in Sources */ = {isa = PBXBuildFile; fileRef = 3167BD972EFF8EC636530E59 /* datastore_test.cc */; };
		9A8B01AF6F19D248202FBC0A /* FIRQueryUnitTests.mm in Sources */ = {isa = PBXBuildFile; fileRef = FF73B39D04D1760190E6B84A /* FIRQueryUnitTests.mm */; };
		9AC28D928902C6767A11F5FC /* objc_type_traits_apple_test.mm in Sources */ = {isa = PBXBuildFile; fileRef = 2A0CF41BA5AED6049B0BEB2C /* objc_type_traits_apple_test.mm */; };
		9AC604BF7A76CABDF26F8C8E /* cc_compilation_test.cc in Sources */ = {isa = PBXBuildFile; fileRef = 1B342370EAE3AA02393E33EB /* cc_compilation_test.cc */; };
		9B2CD4CBB1DFE8BC3C81A335 /* async_queue_libdispatch_test.mm in Sources */ = {isa = PBXBuildFile; fileRef = B6FB4680208EA0BE00554BA2 /* async_queue_libdispatch_test.mm */; };
		9BD7DC8F5ADA0FE64AFAFA75 /* FSTLRUGarbageCollectorTests.mm in Sources */ = {isa = PBXBuildFile; fileRef = 5CC9650220A0E93200A2D6A1 /* FSTLRUGarbageCollectorTests.mm */; };
		9C1F25177DC5753B075DCF65 /* existence_filter_spec_test.json in Resources */ = {isa = PBXBuildFile; fileRef = 54DA129D1F315EE100DD57A1 /* existence_filter_spec_test.json */; };
		9C86EEDEA131BFD50255EEF1 /* comparison_test.cc in Sources */ = {isa = PBXBuildFile; fileRef = 548DB928200D59F600E00ABC /* comparison_test.cc */; };
		9CE07BAAD3D3BC5F069D38FE /* grpc_streaming_reader_test.cc in Sources */ = {isa = PBXBuildFile; fileRef = B6D964922154AB8F00EB9CFB /* grpc_streaming_reader_test.cc */; };
		9D0E720F5A6DBD48FF325016 /* field_value_test.cc in Sources */ = {isa = PBXBuildFile; fileRef = AB356EF6200EA5EB0089B766 /* field_value_test.cc */; };
		9D71628E38D9F64C965DF29E /* FSTAPIHelpers.mm in Sources */ = {isa = PBXBuildFile; fileRef = 5492E04E202154AA00B64F25 /* FSTAPIHelpers.mm */; };
		9E656F4FE92E8BFB7F625283 /* to_string_test.cc in Sources */ = {isa = PBXBuildFile; fileRef = B696858D2214B53900271095 /* to_string_test.cc */; };
		9EE1447AA8E68DF98D0590FF /* precondition_test.cc in Sources */ = {isa = PBXBuildFile; fileRef = 549CCA5520A36E1F00BCEB75 /* precondition_test.cc */; };
		9EE81B1FB9B7C664B7B0A904 /* resume_token_spec_test.json in Resources */ = {isa = PBXBuildFile; fileRef = 54DA12A41F315EE100DD57A1 /* resume_token_spec_test.json */; };
		9F41D724D9947A89201495AD /* limit_spec_test.json in Resources */ = {isa = PBXBuildFile; fileRef = 54DA129F1F315EE100DD57A1 /* limit_spec_test.json */; };
		9F9244225BE2EC88AA0CE4EF /* sorted_set_test.cc in Sources */ = {isa = PBXBuildFile; fileRef = 549CCA4C20A36DBB00BCEB75 /* sorted_set_test.cc */; };
		A05BC6BDA2ABE405009211A9 /* target_id_generator_test.cc in Sources */ = {isa = PBXBuildFile; fileRef = AB380CF82019382300D97691 /* target_id_generator_test.cc */; };
		A0C6C658DFEE58314586907B /* offline_spec_test.json in Resources */ = {isa = PBXBuildFile; fileRef = 54DA12A11F315EE100DD57A1 /* offline_spec_test.json */; };
		A1563EFEB021936D3FFE07E3 /* field_mask_test.cc in Sources */ = {isa = PBXBuildFile; fileRef = 549CCA5320A36E1F00BCEB75 /* field_mask_test.cc */; };
		A17DBC8F24127DA8A381F865 /* testutil.cc in Sources */ = {isa = PBXBuildFile; fileRef = 54A0352820A3B3BD003E0143 /* testutil.cc */; };
		A192648233110B7B8BD65528 /* field_transform_test.cc in Sources */ = {isa = PBXBuildFile; fileRef = 7515B47C92ABEEC66864B55C /* field_transform_test.cc */; };
		A1F57CC739211F64F2E9232D /* hard_assert_test.cc in Sources */ = {isa = PBXBuildFile; fileRef = 444B7AB3F5A2929070CB1363 /* hard_assert_test.cc */; };
		A215078DBFBB5A4F4DADE8A9 /* leveldb_index_manager_test.cc in Sources */ = {isa = PBXBuildFile; fileRef = 166CE73C03AB4366AAC5201C /* leveldb_index_manager_test.cc */; };
		A21819C437C3C80450D7EEEE /* writer_test.cc in Sources */ = {isa = PBXBuildFile; fileRef = BC3C788D290A935C353CEAA1 /* writer_test.cc */; };
		A2346D231C8021698F0BDD13 /* fake_credentials_provider.cc in Sources */ = {isa = PBXBuildFile; fileRef = B60894F62170207100EBC644 /* fake_credentials_provider.cc */; };
		A25FF76DEF542E01A2DF3B0E /* time_testing.cc in Sources */ = {isa = PBXBuildFile; fileRef = 5497CB76229DECDE000FB92F /* time_testing.cc */; };
		A27096F764227BC73526FED3 /* leveldb_remote_document_cache_test.cc in Sources */ = {isa = PBXBuildFile; fileRef = 0840319686A223CC4AD3FAB1 /* leveldb_remote_document_cache_test.cc */; };
		A2874B68641B7E9F17E66C50 /* FSTLevelDBLocalStoreTests.mm in Sources */ = {isa = PBXBuildFile; fileRef = 5492E08F2021552B00B64F25 /* FSTLevelDBLocalStoreTests.mm */; };
		A4237B1E55F30FE40DCB28C8 /* objc_compatibility_apple_test.mm in Sources */ = {isa = PBXBuildFile; fileRef = B696858F221770F000271095 /* objc_compatibility_apple_test.mm */; };
		A4AD189BDEF7A609953457A6 /* leveldb_key_test.cc in Sources */ = {isa = PBXBuildFile; fileRef = 54995F6E205B6E12004EFFA0 /* leveldb_key_test.cc */; };
		A4ECA8335000CBDF94586C94 /* FSTDatastoreTests.mm in Sources */ = {isa = PBXBuildFile; fileRef = 5492E07E202154EC00B64F25 /* FSTDatastoreTests.mm */; };
		A5175CA2E677E13CC5F23D72 /* document_test.cc in Sources */ = {isa = PBXBuildFile; fileRef = AB6B908320322E4D00CC290A /* document_test.cc */; };
		A55266E6C986251D283CE948 /* FIRCursorTests.mm in Sources */ = {isa = PBXBuildFile; fileRef = 5492E070202154D600B64F25 /* FIRCursorTests.mm */; };
		A57EC303CD2D6AA4F4745551 /* FIRFieldValueTests.mm in Sources */ = {isa = PBXBuildFile; fileRef = 5492E04A202154AA00B64F25 /* FIRFieldValueTests.mm */; };
		A585BD0F31E90980B5F5FBCA /* local_serializer_test.cc in Sources */ = {isa = PBXBuildFile; fileRef = F8043813A5D16963EC02B182 /* local_serializer_test.cc */; };
		A5AB1815C45FFC762981E481 /* write.pb.cc in Sources */ = {isa = PBXBuildFile; fileRef = 544129D921C2DDC800EFB9CC /* write.pb.cc */; };
		A5B8C273593D1BB6E8AE4CBA /* view_test.cc in Sources */ = {isa = PBXBuildFile; fileRef = C7429071B33BDF80A7FA2F8A /* view_test.cc */; };
		A602E6C7C8B243BB767D251C /* leveldb_index_manager_test.cc in Sources */ = {isa = PBXBuildFile; fileRef = 166CE73C03AB4366AAC5201C /* leveldb_index_manager_test.cc */; };
		A61AE3D94C975A87EFA82ADA /* firebase_credentials_provider_test.mm in Sources */ = {isa = PBXBuildFile; fileRef = ABC1D7E22023CDC500BA84F0 /* firebase_credentials_provider_test.mm */; };
		A61BB461F3E5822175F81719 /* memory_remote_document_cache_test.cc in Sources */ = {isa = PBXBuildFile; fileRef = 1CA9800A53669EFBFFB824E3 /* memory_remote_document_cache_test.cc */; };
		A6A916A7DEA41EE29FD13508 /* watch_change_test.cc in Sources */ = {isa = PBXBuildFile; fileRef = 2D7472BC70C024D736FF74D9 /* watch_change_test.cc */; };
		A6D57EC3A0BF39060705ED29 /* string_format_apple_test.mm in Sources */ = {isa = PBXBuildFile; fileRef = 9CFD366B783AE27B9E79EE7A /* string_format_apple_test.mm */; };
		A6E236CE8B3A47BE32254436 /* array_sorted_map_test.cc in Sources */ = {isa = PBXBuildFile; fileRef = 54EB764C202277B30088B8F3 /* array_sorted_map_test.cc */; };
		A7309DAD4A3B5334536ECA46 /* remote_event_test.cc in Sources */ = {isa = PBXBuildFile; fileRef = 584AE2C37A55B408541A6FF3 /* remote_event_test.cc */; };
		A7470B7B2433264FFDCC7AC3 /* FSTLevelDBLocalStoreTests.mm in Sources */ = {isa = PBXBuildFile; fileRef = 5492E08F2021552B00B64F25 /* FSTLevelDBLocalStoreTests.mm */; };
		A78B38A9B29579342D48F6D5 /* grpc_stream_tester.cc in Sources */ = {isa = PBXBuildFile; fileRef = B1A7E1959AF8141FA7E6B888 /* grpc_stream_tester.cc */; };
		A8AF92A35DFA30EEF9C27FB7 /* database_info_test.cc in Sources */ = {isa = PBXBuildFile; fileRef = AB38D92E20235D22000A432D /* database_info_test.cc */; };
		A8B3534EE9F36AEC39A0FB8A /* objc_class_test.cc in Sources */ = {isa = PBXBuildFile; fileRef = B3CC6B2ACFDC873F06AE9E3F /* objc_class_test.cc */; };
		A8C9FF6D13E6C83D4AB54EA7 /* secure_random_test.cc in Sources */ = {isa = PBXBuildFile; fileRef = 54740A531FC913E500713A1A /* secure_random_test.cc */; };
		A8CED1F0FE4351C20DFE74CC /* objc_class_test_helper.mm in Sources */ = {isa = PBXBuildFile; fileRef = B5748BD89DF96FB1B20272F3 /* objc_class_test_helper.mm */; };
		A907244EE37BC32C8D82948E /* FSTSpecTests.mm in Sources */ = {isa = PBXBuildFile; fileRef = 5492E03020213FFC00B64F25 /* FSTSpecTests.mm */; };
		A94884460990CD48CC0AD070 /* xcgmock_test.mm in Sources */ = {isa = PBXBuildFile; fileRef = 4425A513895DEC60325A139E /* xcgmock_test.mm */; };
		A9A9994FB8042838671E8506 /* view_snapshot_test.cc in Sources */ = {isa = PBXBuildFile; fileRef = CC572A9168BBEF7B83E4BBC5 /* view_snapshot_test.cc */; };
		AA616D15FE0E7952787D6A59 /* FSTLocalStoreTests.mm in Sources */ = {isa = PBXBuildFile; fileRef = 5492E0832021552A00B64F25 /* FSTLocalStoreTests.mm */; };
		AAA50E56B9A7EF3EFDA62172 /* create_noop_connectivity_monitor.cc in Sources */ = {isa = PBXBuildFile; fileRef = B67BF448216EB43000CA9097 /* create_noop_connectivity_monitor.cc */; };
		AAC15E7CCAE79619B2ABB972 /* XCTestCase+Await.mm in Sources */ = {isa = PBXBuildFile; fileRef = 5492E0372021401E00B64F25 /* XCTestCase+Await.mm */; };
		AAE47EEF4A19F0DC6E1847CE /* create_noop_connectivity_monitor.cc in Sources */ = {isa = PBXBuildFile; fileRef = B67BF448216EB43000CA9097 /* create_noop_connectivity_monitor.cc */; };
		AAF2F02E77A80C9CDE2C0C7A /* filesystem_test.cc in Sources */ = {isa = PBXBuildFile; fileRef = F51859B394D01C0C507282F1 /* filesystem_test.cc */; };
		AB2BAB0BD77FF05CC26FCF75 /* async_queue_std_test.cc in Sources */ = {isa = PBXBuildFile; fileRef = B6FB4681208EA0BE00554BA2 /* async_queue_std_test.cc */; };
		AB356EF7200EA5EB0089B766 /* field_value_test.cc in Sources */ = {isa = PBXBuildFile; fileRef = AB356EF6200EA5EB0089B766 /* field_value_test.cc */; };
		AB380CFB2019388600D97691 /* target_id_generator_test.cc in Sources */ = {isa = PBXBuildFile; fileRef = AB380CF82019382300D97691 /* target_id_generator_test.cc */; };
		AB380CFE201A2F4500D97691 /* string_util_test.cc in Sources */ = {isa = PBXBuildFile; fileRef = AB380CFC201A2EE200D97691 /* string_util_test.cc */; };
		AB380D02201BC69F00D97691 /* bits_test.cc in Sources */ = {isa = PBXBuildFile; fileRef = AB380D01201BC69F00D97691 /* bits_test.cc */; };
		AB380D04201BC6E400D97691 /* ordered_code_test.cc in Sources */ = {isa = PBXBuildFile; fileRef = AB380D03201BC6E400D97691 /* ordered_code_test.cc */; };
		AB38D93020236E21000A432D /* database_info_test.cc in Sources */ = {isa = PBXBuildFile; fileRef = AB38D92E20235D22000A432D /* database_info_test.cc */; };
		AB6B908420322E4D00CC290A /* document_test.cc in Sources */ = {isa = PBXBuildFile; fileRef = AB6B908320322E4D00CC290A /* document_test.cc */; };
		AB6B908820322E8800CC290A /* no_document_test.cc in Sources */ = {isa = PBXBuildFile; fileRef = AB6B908720322E8800CC290A /* no_document_test.cc */; };
		AB7BAB342012B519001E0872 /* geo_point_test.cc in Sources */ = {isa = PBXBuildFile; fileRef = AB7BAB332012B519001E0872 /* geo_point_test.cc */; };
		AB8209455BAA17850D5E196D /* http.pb.cc in Sources */ = {isa = PBXBuildFile; fileRef = 618BBE9720B89AAC00B5BCE7 /* http.pb.cc */; };
		ABA495BB202B7E80008A7851 /* snapshot_version_test.cc in Sources */ = {isa = PBXBuildFile; fileRef = ABA495B9202B7E79008A7851 /* snapshot_version_test.cc */; };
		ABC1D7DC2023A04B00BA84F0 /* credentials_provider_test.cc in Sources */ = {isa = PBXBuildFile; fileRef = AB38D9342023966E000A432D /* credentials_provider_test.cc */; };
		ABC1D7DD2023A04F00BA84F0 /* empty_credentials_provider_test.cc in Sources */ = {isa = PBXBuildFile; fileRef = AB38D93620239689000A432D /* empty_credentials_provider_test.cc */; };
		ABC1D7DE2023A05300BA84F0 /* user_test.cc in Sources */ = {isa = PBXBuildFile; fileRef = AB38D93220239654000A432D /* user_test.cc */; };
		ABC1D7E12023A40C00BA84F0 /* token_test.cc in Sources */ = {isa = PBXBuildFile; fileRef = ABC1D7DF2023A3EF00BA84F0 /* token_test.cc */; };
		ABC1D7E42024AFDE00BA84F0 /* firebase_credentials_provider_test.mm in Sources */ = {isa = PBXBuildFile; fileRef = ABC1D7E22023CDC500BA84F0 /* firebase_credentials_provider_test.mm */; };
		ABE6637A201FA81900ED349A /* database_id_test.cc in Sources */ = {isa = PBXBuildFile; fileRef = AB71064B201FA60300344F18 /* database_id_test.cc */; };
		ABF6506C201131F8005F2C74 /* timestamp_test.cc in Sources */ = {isa = PBXBuildFile; fileRef = ABF6506B201131F8005F2C74 /* timestamp_test.cc */; };
		ABFD599019CF312CFF96B3EC /* perf_spec_test.json in Resources */ = {isa = PBXBuildFile; fileRef = D5B2593BCB52957D62F1C9D3 /* perf_spec_test.json */; };
		AC03C4F1456FB1C0D88E94FF /* query_listener_test.cc in Sources */ = {isa = PBXBuildFile; fileRef = 7C3F995E040E9E9C5E8514BB /* query_listener_test.cc */; };
		AC6C1E57B18730428CB15E03 /* executor_libdispatch_test.mm in Sources */ = {isa = PBXBuildFile; fileRef = B6FB4689208F9B9100554BA2 /* executor_libdispatch_test.mm */; };
		ACC9369843F5ED3BD2284078 /* timestamp_test.cc in Sources */ = {isa = PBXBuildFile; fileRef = ABF6506B201131F8005F2C74 /* timestamp_test.cc */; };
		AD35AA07F973934BA30C9000 /* remote_event_test.cc in Sources */ = {isa = PBXBuildFile; fileRef = 584AE2C37A55B408541A6FF3 /* remote_event_test.cc */; };
		AD3C26630E33BE59C49BEB0D /* grpc_unary_call_test.cc in Sources */ = {isa = PBXBuildFile; fileRef = B6D964942163E63900EB9CFB /* grpc_unary_call_test.cc */; };
		AD74843082C6465A676F16A7 /* async_queue_test.cc in Sources */ = {isa = PBXBuildFile; fileRef = B6FB467B208E9A8200554BA2 /* async_queue_test.cc */; };
		AD8F0393B276B2934D251AAC /* view_test.cc in Sources */ = {isa = PBXBuildFile; fileRef = C7429071B33BDF80A7FA2F8A /* view_test.cc */; };
		AE0CFFC34A423E1B80D07418 /* resource_path_test.cc in Sources */ = {isa = PBXBuildFile; fileRef = B686F2B02024FFD70028D6BE /* resource_path_test.cc */; };
		AEBF3F80ACC01AA8A27091CD /* FSTIntegrationTestCase.mm in Sources */ = {isa = PBXBuildFile; fileRef = 5491BC711FB44593008B3588 /* FSTIntegrationTestCase.mm */; };
		AECCD9663BB3DC52199F954A /* executor_std_test.cc in Sources */ = {isa = PBXBuildFile; fileRef = B6FB4687208F9B9100554BA2 /* executor_std_test.cc */; };
		AF6D6C47F9A25C65BFDCBBA0 /* field_path_test.cc in Sources */ = {isa = PBXBuildFile; fileRef = B686F2AD2023DDB20028D6BE /* field_path_test.cc */; };
		AF81B6A91987826426F18647 /* remote_store_spec_test.json in Resources */ = {isa = PBXBuildFile; fileRef = 3B843E4A1F3930A400548890 /* remote_store_spec_test.json */; };
		AFAC87E03815769ABB11746F /* append_only_list_test.cc in Sources */ = {isa = PBXBuildFile; fileRef = 5477CDE922EE71C8000FCC1E /* append_only_list_test.cc */; };
		AFB0ACCF130713DF6495E110 /* writer_test.cc in Sources */ = {isa = PBXBuildFile; fileRef = BC3C788D290A935C353CEAA1 /* writer_test.cc */; };
		AFE6FCE804A3B0217D3E2B54 /* FSTLevelDBLocalStoreTests.mm in Sources */ = {isa = PBXBuildFile; fileRef = 5492E08F2021552B00B64F25 /* FSTLevelDBLocalStoreTests.mm */; };
		B03F286F3AEC3781C386C646 /* FIRNumericTransformTests.mm in Sources */ = {isa = PBXBuildFile; fileRef = D5B25E7E7D6873CBA4571841 /* FIRNumericTransformTests.mm */; };
		B0B779769926304268200015 /* query_spec_test.json in Resources */ = {isa = PBXBuildFile; fileRef = 731541602214AFFA0037F4DC /* query_spec_test.json */; };
		B0D10C3451EDFB016A6EAF03 /* writer_test.cc in Sources */ = {isa = PBXBuildFile; fileRef = BC3C788D290A935C353CEAA1 /* writer_test.cc */; };
		B192F30DECA8C28007F9B1D0 /* array_sorted_map_test.cc in Sources */ = {isa = PBXBuildFile; fileRef = 54EB764C202277B30088B8F3 /* array_sorted_map_test.cc */; };
		B1A4D8A731EC0A0B16CC411A /* append_only_list_test.cc in Sources */ = {isa = PBXBuildFile; fileRef = 5477CDE922EE71C8000FCC1E /* append_only_list_test.cc */; };
		B1BD0A7EC48C7B7AF09437D5 /* FSTLocalStoreTests.mm in Sources */ = {isa = PBXBuildFile; fileRef = 5492E0832021552A00B64F25 /* FSTLocalStoreTests.mm */; };
		B220E091D8F4E6DE1EA44F57 /* executor_libdispatch_test.mm in Sources */ = {isa = PBXBuildFile; fileRef = B6FB4689208F9B9100554BA2 /* executor_libdispatch_test.mm */; };
		B235E260EA0DCB7BAC04F69B /* field_path_test.cc in Sources */ = {isa = PBXBuildFile; fileRef = B686F2AD2023DDB20028D6BE /* field_path_test.cc */; };
		B28ACC69EB1F232AE612E77B /* async_testing.cc in Sources */ = {isa = PBXBuildFile; fileRef = 872C92ABD71B12784A1C5520 /* async_testing.cc */; };
		B371628DA91E80B64AE53085 /* FIRFieldPathTests.mm in Sources */ = {isa = PBXBuildFile; fileRef = 5492E04C202154AA00B64F25 /* FIRFieldPathTests.mm */; };
		B3A309CCF5D75A555C7196E1 /* path_test.cc in Sources */ = {isa = PBXBuildFile; fileRef = 403DBF6EFB541DFD01582AA3 /* path_test.cc */; };
		B3B8608727430210C4405AC0 /* FSTMemorySpecTests.mm in Sources */ = {isa = PBXBuildFile; fileRef = 5492E02F20213FFC00B64F25 /* FSTMemorySpecTests.mm */; };
		B3C87C635527A2E57944B789 /* ordered_code_benchmark.cc in Sources */ = {isa = PBXBuildFile; fileRef = 0473AFFF5567E667A125347B /* ordered_code_benchmark.cc */; };
		B3E6F4CDB1663407F0980C7A /* target.pb.cc in Sources */ = {isa = PBXBuildFile; fileRef = 618BBE7D20B89AAC00B5BCE7 /* target.pb.cc */; };
		B3F3DCA51819F1A213E00D9C /* document_key_test.cc in Sources */ = {isa = PBXBuildFile; fileRef = B6152AD5202A5385000E5744 /* document_key_test.cc */; };
		B43014A0517F31246419E08A /* resume_token_spec_test.json in Resources */ = {isa = PBXBuildFile; fileRef = 54DA12A41F315EE100DD57A1 /* resume_token_spec_test.json */; };
		B49311BDE5EB6DF811E03C1B /* credentials_provider_test.cc in Sources */ = {isa = PBXBuildFile; fileRef = AB38D9342023966E000A432D /* credentials_provider_test.cc */; };
		B4C675BE9030D5C7D19C4D19 /* ordered_code_test.cc in Sources */ = {isa = PBXBuildFile; fileRef = AB380D03201BC6E400D97691 /* ordered_code_test.cc */; };
		B513F723728E923DFF34F60F /* leveldb_key_test.cc in Sources */ = {isa = PBXBuildFile; fileRef = 54995F6E205B6E12004EFFA0 /* leveldb_key_test.cc */; };
		B592DB7DB492B1C1D5E67D01 /* write.pb.cc in Sources */ = {isa = PBXBuildFile; fileRef = 544129D921C2DDC800EFB9CC /* write.pb.cc */; };
		B5AEF7E4EBC29653DEE856A2 /* strerror_test.cc in Sources */ = {isa = PBXBuildFile; fileRef = 358C3B5FE573B1D60A4F7592 /* strerror_test.cc */; };
		B60894F72170207200EBC644 /* fake_credentials_provider.cc in Sources */ = {isa = PBXBuildFile; fileRef = B60894F62170207100EBC644 /* fake_credentials_provider.cc */; };
		B6152AD7202A53CB000E5744 /* document_key_test.cc in Sources */ = {isa = PBXBuildFile; fileRef = B6152AD5202A5385000E5744 /* document_key_test.cc */; };
		B63D84B2980C7DEE7E6E4708 /* view_test.cc in Sources */ = {isa = PBXBuildFile; fileRef = C7429071B33BDF80A7FA2F8A /* view_test.cc */; };
		B65D34A9203C995B0076A5E1 /* FIRTimestampTest.m in Sources */ = {isa = PBXBuildFile; fileRef = B65D34A7203C99090076A5E1 /* FIRTimestampTest.m */; };
		B667366CB06893DFF472902E /* field_transform_test.cc in Sources */ = {isa = PBXBuildFile; fileRef = 7515B47C92ABEEC66864B55C /* field_transform_test.cc */; };
		B67BF449216EB43000CA9097 /* create_noop_connectivity_monitor.cc in Sources */ = {isa = PBXBuildFile; fileRef = B67BF448216EB43000CA9097 /* create_noop_connectivity_monitor.cc */; };
		B686F2AF2023DDEE0028D6BE /* field_path_test.cc in Sources */ = {isa = PBXBuildFile; fileRef = B686F2AD2023DDB20028D6BE /* field_path_test.cc */; };
		B686F2B22025000D0028D6BE /* resource_path_test.cc in Sources */ = {isa = PBXBuildFile; fileRef = B686F2B02024FFD70028D6BE /* resource_path_test.cc */; };
		B68B1E012213A765008977EF /* to_string_apple_test.mm in Sources */ = {isa = PBXBuildFile; fileRef = B68B1E002213A764008977EF /* to_string_apple_test.mm */; };
		B696858E2214B53900271095 /* to_string_test.cc in Sources */ = {isa = PBXBuildFile; fileRef = B696858D2214B53900271095 /* to_string_test.cc */; };
		B6968590221770F100271095 /* objc_compatibility_apple_test.mm in Sources */ = {isa = PBXBuildFile; fileRef = B696858F221770F000271095 /* objc_compatibility_apple_test.mm */; };
		B69CF3F12227386500B281C8 /* hashing_test_apple.mm in Sources */ = {isa = PBXBuildFile; fileRef = B69CF3F02227386500B281C8 /* hashing_test_apple.mm */; };
		B6BBE43121262CF400C6A53E /* grpc_stream_test.cc in Sources */ = {isa = PBXBuildFile; fileRef = B6BBE42F21262CF400C6A53E /* grpc_stream_test.cc */; };
		B6BF6EFEF887B072068BA658 /* executor_libdispatch_test.mm in Sources */ = {isa = PBXBuildFile; fileRef = B6FB4689208F9B9100554BA2 /* executor_libdispatch_test.mm */; };
		B6D1B68520E2AB1B00B35856 /* exponential_backoff_test.cc in Sources */ = {isa = PBXBuildFile; fileRef = B6D1B68420E2AB1A00B35856 /* exponential_backoff_test.cc */; };
		B6D9649121544D4F00EB9CFB /* grpc_connection_test.cc in Sources */ = {isa = PBXBuildFile; fileRef = B6D9649021544D4F00EB9CFB /* grpc_connection_test.cc */; };
		B6D964932154AB8F00EB9CFB /* grpc_streaming_reader_test.cc in Sources */ = {isa = PBXBuildFile; fileRef = B6D964922154AB8F00EB9CFB /* grpc_streaming_reader_test.cc */; };
		B6D964952163E63900EB9CFB /* grpc_unary_call_test.cc in Sources */ = {isa = PBXBuildFile; fileRef = B6D964942163E63900EB9CFB /* grpc_unary_call_test.cc */; };
		B6FB467D208E9D3C00554BA2 /* async_queue_test.cc in Sources */ = {isa = PBXBuildFile; fileRef = B6FB467B208E9A8200554BA2 /* async_queue_test.cc */; };
		B6FB4684208EA0EC00554BA2 /* async_queue_libdispatch_test.mm in Sources */ = {isa = PBXBuildFile; fileRef = B6FB4680208EA0BE00554BA2 /* async_queue_libdispatch_test.mm */; };
		B6FB4685208EA0F000554BA2 /* async_queue_std_test.cc in Sources */ = {isa = PBXBuildFile; fileRef = B6FB4681208EA0BE00554BA2 /* async_queue_std_test.cc */; };
		B6FB468E208F9BAB00554BA2 /* executor_libdispatch_test.mm in Sources */ = {isa = PBXBuildFile; fileRef = B6FB4689208F9B9100554BA2 /* executor_libdispatch_test.mm */; };
		B6FB468F208F9BAE00554BA2 /* executor_std_test.cc in Sources */ = {isa = PBXBuildFile; fileRef = B6FB4687208F9B9100554BA2 /* executor_std_test.cc */; };
		B6FB4690208F9BB300554BA2 /* executor_test.cc in Sources */ = {isa = PBXBuildFile; fileRef = B6FB4688208F9B9100554BA2 /* executor_test.cc */; };
		B6FD2025121D5738643C24C8 /* objc_compatibility_apple_test.mm in Sources */ = {isa = PBXBuildFile; fileRef = B696858F221770F000271095 /* objc_compatibility_apple_test.mm */; };
		B6FDE6F91D3F81D045E962A0 /* bits_test.cc in Sources */ = {isa = PBXBuildFile; fileRef = AB380D01201BC69F00D97691 /* bits_test.cc */; };
		B743F4E121E879EF34536A51 /* leveldb_index_manager_test.cc in Sources */ = {isa = PBXBuildFile; fileRef = 166CE73C03AB4366AAC5201C /* leveldb_index_manager_test.cc */; };
		B7DD5FC63A78FF00E80332C0 /* grpc_stream_test.cc in Sources */ = {isa = PBXBuildFile; fileRef = B6BBE42F21262CF400C6A53E /* grpc_stream_test.cc */; };
		B8062EBDB8E5B680E46A6DD1 /* geo_point_test.cc in Sources */ = {isa = PBXBuildFile; fileRef = AB7BAB332012B519001E0872 /* geo_point_test.cc */; };
		B842780CF42361ACBBB381A9 /* autoid_test.cc in Sources */ = {isa = PBXBuildFile; fileRef = 54740A521FC913E500713A1A /* autoid_test.cc */; };
		B896E5DE1CC27347FAC009C3 /* BasicCompileTests.swift in Sources */ = {isa = PBXBuildFile; fileRef = DE0761F61F2FE68D003233AF /* BasicCompileTests.swift */; };
		B921A4F35B58925D958DD9A6 /* reference_set_test.cc in Sources */ = {isa = PBXBuildFile; fileRef = 132E32997D781B896672D30A /* reference_set_test.cc */; };
		B99452AB7E16B72D1C01FBBC /* datastore_test.cc in Sources */ = {isa = PBXBuildFile; fileRef = 3167BD972EFF8EC636530E59 /* datastore_test.cc */; };
		BA0BB02821F1949783C8AA50 /* FIRCollectionReferenceTests.mm in Sources */ = {isa = PBXBuildFile; fileRef = 5492E045202154AA00B64F25 /* FIRCollectionReferenceTests.mm */; };
		BA1C5EAE87393D8E60F5AE6D /* fake_target_metadata_provider.cc in Sources */ = {isa = PBXBuildFile; fileRef = 71140E5D09C6E76F7C71B2FC /* fake_target_metadata_provider.cc */; };
		BA3C0BA8082A6FB2546E47AC /* CodableTimestampTests.swift in Sources */ = {isa = PBXBuildFile; fileRef = 7B65C996438B84DBC7616640 /* CodableTimestampTests.swift */; };
		BA9A65BD6D993B2801A3C768 /* grpc_connection_test.cc in Sources */ = {isa = PBXBuildFile; fileRef = B6D9649021544D4F00EB9CFB /* grpc_connection_test.cc */; };
		BAB43C839445782040657239 /* executor_std_test.cc in Sources */ = {isa = PBXBuildFile; fileRef = B6FB4687208F9B9100554BA2 /* executor_std_test.cc */; };
		BB15588CC1622904CF5AD210 /* sorted_map_test.cc in Sources */ = {isa = PBXBuildFile; fileRef = 549CCA4E20A36DBB00BCEB75 /* sorted_map_test.cc */; };
		BB1A6F7D8F06E74FB6E525C5 /* document_key_test.cc in Sources */ = {isa = PBXBuildFile; fileRef = B6152AD5202A5385000E5744 /* document_key_test.cc */; };
		BB894A81FDF56EEC19CC29F8 /* FIRQuerySnapshotTests.mm in Sources */ = {isa = PBXBuildFile; fileRef = 5492E04F202154AA00B64F25 /* FIRQuerySnapshotTests.mm */; };
		BBDFE0000C4D7E529E296ED4 /* mutation.pb.cc in Sources */ = {isa = PBXBuildFile; fileRef = 618BBE8220B89AAC00B5BCE7 /* mutation.pb.cc */; };
		BC0C98A9201E8F98B9A176A9 /* FIRWriteBatchTests.mm in Sources */ = {isa = PBXBuildFile; fileRef = 5492E06F202154D600B64F25 /* FIRWriteBatchTests.mm */; };
		BC2D0A8EA272A0058F6C2B9E /* FIRFirestoreSourceTests.mm in Sources */ = {isa = PBXBuildFile; fileRef = 6161B5012047140400A99DBB /* FIRFirestoreSourceTests.mm */; };
		BC4246BD7DD4CD92198A7993 /* memory_query_cache_test.cc in Sources */ = {isa = PBXBuildFile; fileRef = BB644F9A3FB7EE4EA704E56A /* memory_query_cache_test.cc */; };
		BC549E3F3F119D80741D8612 /* leveldb_util_test.cc in Sources */ = {isa = PBXBuildFile; fileRef = 332485C4DCC6BA0DBB5E31B7 /* leveldb_util_test.cc */; };
		BC5AC8890974E0821431267E /* limit_spec_test.json in Resources */ = {isa = PBXBuildFile; fileRef = 54DA129F1F315EE100DD57A1 /* limit_spec_test.json */; };
		BC8DFBCB023DBD914E27AA7D /* query_listener_test.cc in Sources */ = {isa = PBXBuildFile; fileRef = 7C3F995E040E9E9C5E8514BB /* query_listener_test.cc */; };
		BD6CC8614970A3D7D2CF0D49 /* exponential_backoff_test.cc in Sources */ = {isa = PBXBuildFile; fileRef = B6D1B68420E2AB1A00B35856 /* exponential_backoff_test.cc */; };
		BDD2D1812BAD962E3C81A53F /* hashing_test_apple.mm in Sources */ = {isa = PBXBuildFile; fileRef = B69CF3F02227386500B281C8 /* hashing_test_apple.mm */; };
		BE20AA2B4081C95A8FBA4117 /* memory_query_cache_test.cc in Sources */ = {isa = PBXBuildFile; fileRef = BB644F9A3FB7EE4EA704E56A /* memory_query_cache_test.cc */; };
		BE92E16A9B9B7AD5EB072919 /* string_format_apple_test.mm in Sources */ = {isa = PBXBuildFile; fileRef = 9CFD366B783AE27B9E79EE7A /* string_format_apple_test.mm */; };
		BEE0294A23AB993E5DE0E946 /* leveldb_util_test.cc in Sources */ = {isa = PBXBuildFile; fileRef = 332485C4DCC6BA0DBB5E31B7 /* leveldb_util_test.cc */; };
		BEF0365AD2718B8B70715978 /* statusor_test.cc in Sources */ = {isa = PBXBuildFile; fileRef = 54A0352D20A3B3D7003E0143 /* statusor_test.cc */; };
		BFEAC4151D3AA8CE1F92CC2D /* FSTSpecTests.mm in Sources */ = {isa = PBXBuildFile; fileRef = 5492E03020213FFC00B64F25 /* FSTSpecTests.mm */; };
		C0AD8DB5A84CAAEE36230899 /* status_test.cc in Sources */ = {isa = PBXBuildFile; fileRef = 54A0352C20A3B3D7003E0143 /* status_test.cc */; };
		C15F5F1E7427738F20C2D789 /* offline_spec_test.json in Resources */ = {isa = PBXBuildFile; fileRef = 54DA12A11F315EE100DD57A1 /* offline_spec_test.json */; };
		C19214F5B43AA745A7FC2FC1 /* maybe_document.pb.cc in Sources */ = {isa = PBXBuildFile; fileRef = 618BBE7E20B89AAC00B5BCE7 /* maybe_document.pb.cc */; };
		C1AA536F90A0A576CA2816EB /* Pods_Firestore_Example_iOS_Firestore_SwiftTests_iOS.framework in Frameworks */ = {isa = PBXBuildFile; fileRef = BB92EB03E3F92485023F64ED /* Pods_Firestore_Example_iOS_Firestore_SwiftTests_iOS.framework */; };
		C1B4621C0820EEB0AC9CCD22 /* bits_test.cc in Sources */ = {isa = PBXBuildFile; fileRef = AB380D01201BC69F00D97691 /* bits_test.cc */; };
		C1E35BCE2CFF9B56C28545A2 /* Pods_Firestore_Example_tvOS.framework in Frameworks */ = {isa = PBXBuildFile; fileRef = 62E103B28B48A81D682A0DE9 /* Pods_Firestore_Example_tvOS.framework */; };
		C1F196EC5A7C112D2F7C7724 /* view_test.cc in Sources */ = {isa = PBXBuildFile; fileRef = C7429071B33BDF80A7FA2F8A /* view_test.cc */; };
		C21B3A1CCB3AD42E57EA14FC /* Pods_Firestore_Tests_macOS.framework in Frameworks */ = {isa = PBXBuildFile; fileRef = 759E964B6A03E6775C992710 /* Pods_Firestore_Tests_macOS.framework */; };
		C25F321AC9BF8D1CFC8543AF /* reference_set_test.cc in Sources */ = {isa = PBXBuildFile; fileRef = 132E32997D781B896672D30A /* reference_set_test.cc */; };
		C2B25B816170505AC12E4D65 /* memory_query_cache_test.cc in Sources */ = {isa = PBXBuildFile; fileRef = BB644F9A3FB7EE4EA704E56A /* memory_query_cache_test.cc */; };
		C393D6984614D8E4D8C336A2 /* mutation.pb.cc in Sources */ = {isa = PBXBuildFile; fileRef = 618BBE8220B89AAC00B5BCE7 /* mutation.pb.cc */; };
		C39CBADA58F442C8D66C3DA2 /* FIRFieldPathTests.mm in Sources */ = {isa = PBXBuildFile; fileRef = 5492E04C202154AA00B64F25 /* FIRFieldPathTests.mm */; };
		C3D5AD62A372B8B69B83BAD8 /* FSTLevelDBLRUGarbageCollectorTests.mm in Sources */ = {isa = PBXBuildFile; fileRef = 5CC9650620A0E9C600A2D6A1 /* FSTLevelDBLRUGarbageCollectorTests.mm */; };
		C4055D868A38221B332CD03D /* FSTIntegrationTestCase.mm in Sources */ = {isa = PBXBuildFile; fileRef = 5491BC711FB44593008B3588 /* FSTIntegrationTestCase.mm */; };
		C426C6E424FB2199F5C2C5BC /* document.pb.cc in Sources */ = {isa = PBXBuildFile; fileRef = 544129D821C2DDC800EFB9CC /* document.pb.cc */; };
		C43A555928CB0441096F82D2 /* FIRDocumentReferenceTests.mm in Sources */ = {isa = PBXBuildFile; fileRef = 5492E049202154AA00B64F25 /* FIRDocumentReferenceTests.mm */; };
		C482E724F4B10968417C3F78 /* Pods_Firestore_FuzzTests_iOS.framework in Frameworks */ = {isa = PBXBuildFile; fileRef = B79CA87A1A01FC5329031C9B /* Pods_Firestore_FuzzTests_iOS.framework */; };
		C524026444E83EEBC1773650 /* objc_type_traits_apple_test.mm in Sources */ = {isa = PBXBuildFile; fileRef = 2A0CF41BA5AED6049B0BEB2C /* objc_type_traits_apple_test.mm */; };
		C5655568EC2A9F6B5E6F9141 /* firestore.pb.cc in Sources */ = {isa = PBXBuildFile; fileRef = 544129D421C2DDC800EFB9CC /* firestore.pb.cc */; };
		C57089C5D76266E943840F04 /* FSTMemoryMutationQueueTests.mm in Sources */ = {isa = PBXBuildFile; fileRef = 5492E0972021552C00B64F25 /* FSTMemoryMutationQueueTests.mm */; };
		C591407ABE1394B4042AB7CA /* field_value_benchmark.cc in Sources */ = {isa = PBXBuildFile; fileRef = 6D0EE49C1D5AF75664D0EBE4 /* field_value_benchmark.cc */; };
		C595B05CEECADEBCFE1C1BBE /* query_cache_test.cc in Sources */ = {isa = PBXBuildFile; fileRef = A1C8236D0FBB4374D486D11D /* query_cache_test.cc */; };
		C5F1E2220E30ED5EAC9ABD9E /* mutation.pb.cc in Sources */ = {isa = PBXBuildFile; fileRef = 618BBE8220B89AAC00B5BCE7 /* mutation.pb.cc */; };
		C5FF700C4E992B9BCB1A630F /* memory_query_cache_test.cc in Sources */ = {isa = PBXBuildFile; fileRef = BB644F9A3FB7EE4EA704E56A /* memory_query_cache_test.cc */; };
		C663A8B74B57FD84717DEA21 /* delayed_constructor_test.cc in Sources */ = {isa = PBXBuildFile; fileRef = D0A6E9136804A41CEC9D55D4 /* delayed_constructor_test.cc */; };
		C71385CC8843932F658BF21E /* event_manager_test.mm in Sources */ = {isa = PBXBuildFile; fileRef = A28C9DBBA0D9DCD288652DC2 /* event_manager_test.mm */; };
		C71AD99EE8D176614E742FD7 /* string_apple_benchmark.mm in Sources */ = {isa = PBXBuildFile; fileRef = 4C73C0CC6F62A90D8573F383 /* string_apple_benchmark.mm */; };
		C7F174164D7C55E35A526009 /* resource_path_test.cc in Sources */ = {isa = PBXBuildFile; fileRef = B686F2B02024FFD70028D6BE /* resource_path_test.cc */; };
		C80B10E79CDD7EF7843C321E /* objc_type_traits_apple_test.mm in Sources */ = {isa = PBXBuildFile; fileRef = 2A0CF41BA5AED6049B0BEB2C /* objc_type_traits_apple_test.mm */; };
		C8D3CE2343E53223E6487F2C /* Pods_Firestore_Example_iOS.framework in Frameworks */ = {isa = PBXBuildFile; fileRef = 5918805E993304321A05E82B /* Pods_Firestore_Example_iOS.framework */; };
		C961FA581F87000DF674BBC8 /* field_transform_test.cc in Sources */ = {isa = PBXBuildFile; fileRef = 7515B47C92ABEEC66864B55C /* field_transform_test.cc */; };
		C9F96C511F45851D38EC449C /* status.pb.cc in Sources */ = {isa = PBXBuildFile; fileRef = 618BBE9920B89AAC00B5BCE7 /* status.pb.cc */; };
		CA989C0E6020C372A62B7062 /* testutil.cc in Sources */ = {isa = PBXBuildFile; fileRef = 54A0352820A3B3BD003E0143 /* testutil.cc */; };
		CAFB1E0ED514FEF4641E3605 /* log_test.cc in Sources */ = {isa = PBXBuildFile; fileRef = 54C2294E1FECABAE007D065B /* log_test.cc */; };
		CB2C731116D6C9464220626F /* FIRQueryUnitTests.mm in Sources */ = {isa = PBXBuildFile; fileRef = FF73B39D04D1760190E6B84A /* FIRQueryUnitTests.mm */; };
		CB40EDACDFA20BE174D4ADD6 /* FSTLevelDBTransactionTests.mm in Sources */ = {isa = PBXBuildFile; fileRef = 132E36BB104830BD806351AC /* FSTLevelDBTransactionTests.mm */; };
		CB8BEF34CC4A996C7BE85119 /* persistence_testing.cc in Sources */ = {isa = PBXBuildFile; fileRef = 9113B6F513D0473AEABBAF1F /* persistence_testing.cc */; };
		CBC1C0459C73BB4B06998401 /* FIRFirestoreTests.mm in Sources */ = {isa = PBXBuildFile; fileRef = 5467FAFF203E56F8009C9584 /* FIRFirestoreTests.mm */; };
		CBC891BEEC525F4D8F40A319 /* latlng.pb.cc in Sources */ = {isa = PBXBuildFile; fileRef = 618BBE9220B89AAC00B5BCE7 /* latlng.pb.cc */; };
		CBE3E77B645BCA9A7A827DED /* FSTLevelDBTransactionTests.mm in Sources */ = {isa = PBXBuildFile; fileRef = 132E36BB104830BD806351AC /* FSTLevelDBTransactionTests.mm */; };
		CC94A33318F983907E9ED509 /* resume_token_spec_test.json in Resources */ = {isa = PBXBuildFile; fileRef = 54DA12A41F315EE100DD57A1 /* resume_token_spec_test.json */; };
		CD0AA9E5D83C00CAAE7C2F67 /* FIRTimestampTest.m in Sources */ = {isa = PBXBuildFile; fileRef = B65D34A7203C99090076A5E1 /* FIRTimestampTest.m */; };
		CD1E2F356FC71D7E74FCD26C /* leveldb_remote_document_cache_test.cc in Sources */ = {isa = PBXBuildFile; fileRef = 0840319686A223CC4AD3FAB1 /* leveldb_remote_document_cache_test.cc */; };
		CD226D868CEFA9D557EF33A1 /* query_listener_test.cc in Sources */ = {isa = PBXBuildFile; fileRef = 7C3F995E040E9E9C5E8514BB /* query_listener_test.cc */; };
		CD78EEAA1CD36BE691CA3427 /* hashing_test_apple.mm in Sources */ = {isa = PBXBuildFile; fileRef = B69CF3F02227386500B281C8 /* hashing_test_apple.mm */; };
		CE222EAE5BD7D4CDEA8528BF /* objc_class_test.cc in Sources */ = {isa = PBXBuildFile; fileRef = B3CC6B2ACFDC873F06AE9E3F /* objc_class_test.cc */; };
		CEA91CE103B42533C54DBAD6 /* memory_remote_document_cache_test.cc in Sources */ = {isa = PBXBuildFile; fileRef = 1CA9800A53669EFBFFB824E3 /* memory_remote_document_cache_test.cc */; };
		CF1FB026CCB901F92B4B2C73 /* watch_change_test.cc in Sources */ = {isa = PBXBuildFile; fileRef = 2D7472BC70C024D736FF74D9 /* watch_change_test.cc */; };
		CF51E8910ED6E5F6D87941BC /* FSTMutationQueueTests.mm in Sources */ = {isa = PBXBuildFile; fileRef = 5492E0962021552C00B64F25 /* FSTMutationQueueTests.mm */; };
		CF5DE1ED21DD0A9783383A35 /* CodableIntegrationTests.swift in Sources */ = {isa = PBXBuildFile; fileRef = 124C932B22C1642C00CA8C2D /* CodableIntegrationTests.swift */; };
		CFCDC4670C61E034021F400B /* perf_spec_test.json in Resources */ = {isa = PBXBuildFile; fileRef = D5B2593BCB52957D62F1C9D3 /* perf_spec_test.json */; };
		CFF1EBC60A00BA5109893C6E /* memory_index_manager_test.cc in Sources */ = {isa = PBXBuildFile; fileRef = DB5A1E760451189DA36028B3 /* memory_index_manager_test.cc */; };
		D00E69F7FDF2BE674115AD3F /* field_path_test.cc in Sources */ = {isa = PBXBuildFile; fileRef = B686F2AD2023DDB20028D6BE /* field_path_test.cc */; };
		D085EA576C763E4146C9988E /* firebase_credentials_provider_test.mm in Sources */ = {isa = PBXBuildFile; fileRef = ABC1D7E22023CDC500BA84F0 /* firebase_credentials_provider_test.mm */; };
		D143FBD057481C1A59B27E5E /* persistence_spec_test.json in Resources */ = {isa = PBXBuildFile; fileRef = 54DA12A31F315EE100DD57A1 /* persistence_spec_test.json */; };
		D148475D7F26BFEE6E05CCDA /* firebase_credentials_provider_test.mm in Sources */ = {isa = PBXBuildFile; fileRef = ABC1D7E22023CDC500BA84F0 /* firebase_credentials_provider_test.mm */; };
		D18DBCE3FE34BF5F14CF8ABD /* mutation_test.cc in Sources */ = {isa = PBXBuildFile; fileRef = C8522DE226C467C54E6788D8 /* mutation_test.cc */; };
		D22B96C19A0F3DE998D4320C /* delayed_constructor_test.cc in Sources */ = {isa = PBXBuildFile; fileRef = D0A6E9136804A41CEC9D55D4 /* delayed_constructor_test.cc */; };
		D268E8770462354725981C25 /* event_manager_test.mm in Sources */ = {isa = PBXBuildFile; fileRef = A28C9DBBA0D9DCD288652DC2 /* event_manager_test.mm */; };
		D377FA653FB976FB474D748C /* remote_event_test.cc in Sources */ = {isa = PBXBuildFile; fileRef = 584AE2C37A55B408541A6FF3 /* remote_event_test.cc */; };
		D39F0216BF1EA8CD54C76CF8 /* FIRQueryUnitTests.mm in Sources */ = {isa = PBXBuildFile; fileRef = FF73B39D04D1760190E6B84A /* FIRQueryUnitTests.mm */; };
		D3B470C98ACFAB7307FB3800 /* datastore_test.cc in Sources */ = {isa = PBXBuildFile; fileRef = 3167BD972EFF8EC636530E59 /* datastore_test.cc */; };
		D3CB03747E34D7C0365638F1 /* transform_operation_test.cc in Sources */ = {isa = PBXBuildFile; fileRef = 33607A3AE91548BD219EC9C6 /* transform_operation_test.cc */; };
		D43F7601F3F3DE3125346D42 /* user_test.cc in Sources */ = {isa = PBXBuildFile; fileRef = AB38D93220239654000A432D /* user_test.cc */; };
		D4676D999F4A46DAFFC071D5 /* grpc_stream_tester.cc in Sources */ = {isa = PBXBuildFile; fileRef = B1A7E1959AF8141FA7E6B888 /* grpc_stream_tester.cc */; };
		D541EA6C61FBB8913BA5C3C3 /* field_value_benchmark.cc in Sources */ = {isa = PBXBuildFile; fileRef = 6D0EE49C1D5AF75664D0EBE4 /* field_value_benchmark.cc */; };
		D550446303227FB1B381133C /* FSTAPIHelpers.mm in Sources */ = {isa = PBXBuildFile; fileRef = 5492E04E202154AA00B64F25 /* FSTAPIHelpers.mm */; };
		D572B4D4DBDD6B9235781646 /* objc_compatibility_apple_test.mm in Sources */ = {isa = PBXBuildFile; fileRef = B696858F221770F000271095 /* objc_compatibility_apple_test.mm */; };
		D57F4CB3C92CE3D4DF329B78 /* serializer_test.cc in Sources */ = {isa = PBXBuildFile; fileRef = 61F72C5520BC48FD001A68CB /* serializer_test.cc */; };
		D59FAEE934987D4C4B2A67B2 /* FIRFirestoreTests.mm in Sources */ = {isa = PBXBuildFile; fileRef = 5467FAFF203E56F8009C9584 /* FIRFirestoreTests.mm */; };
		D5B252EE3F4037405DB1ECE3 /* FIRNumericTransformTests.mm in Sources */ = {isa = PBXBuildFile; fileRef = D5B25E7E7D6873CBA4571841 /* FIRNumericTransformTests.mm */; };
		D5B25CBF07F65E885C9D68AB /* perf_spec_test.json in Resources */ = {isa = PBXBuildFile; fileRef = D5B2593BCB52957D62F1C9D3 /* perf_spec_test.json */; };
		D5E9954FC1C5ABBC7A180B33 /* FSTSpecTests.mm in Sources */ = {isa = PBXBuildFile; fileRef = 5492E03020213FFC00B64F25 /* FSTSpecTests.mm */; };
		D6486C7FFA8BE6F9C7D2F4C4 /* filesystem_test.cc in Sources */ = {isa = PBXBuildFile; fileRef = F51859B394D01C0C507282F1 /* filesystem_test.cc */; };
		D658E6DA5A218E08810E1688 /* byte_string_test.cc in Sources */ = {isa = PBXBuildFile; fileRef = 5342CDDB137B4E93E2E85CCA /* byte_string_test.cc */; };
		D6826E6A53030C44EA0741DE /* objc_class_test_helper.mm in Sources */ = {isa = PBXBuildFile; fileRef = B5748BD89DF96FB1B20272F3 /* objc_class_test_helper.mm */; };
		D69B97FF4C065EACEDD91886 /* FSTSyncEngineTestDriver.mm in Sources */ = {isa = PBXBuildFile; fileRef = 5492E02E20213FFC00B64F25 /* FSTSyncEngineTestDriver.mm */; };
		D6DE74259F5C0CCA010D6A0D /* grpc_stream_test.cc in Sources */ = {isa = PBXBuildFile; fileRef = B6BBE42F21262CF400C6A53E /* grpc_stream_test.cc */; };
		D6E0E54CD1640E726900828A /* document_key_test.cc in Sources */ = {isa = PBXBuildFile; fileRef = B6152AD5202A5385000E5744 /* document_key_test.cc */; };
		D73BBA4AB42940AB187169E3 /* listen_spec_test.json in Resources */ = {isa = PBXBuildFile; fileRef = 54DA12A01F315EE100DD57A1 /* listen_spec_test.json */; };
		D756A1A63E626572EE8DF592 /* firestore.pb.cc in Sources */ = {isa = PBXBuildFile; fileRef = 544129D421C2DDC800EFB9CC /* firestore.pb.cc */; };
		D77941FD93DBE862AEF1F623 /* FSTTransactionTests.mm in Sources */ = {isa = PBXBuildFile; fileRef = 5492E07B202154EB00B64F25 /* FSTTransactionTests.mm */; };
		D8673F8C7CE8172FE7AD9DEC /* event_manager_test.mm in Sources */ = {isa = PBXBuildFile; fileRef = A28C9DBBA0D9DCD288652DC2 /* event_manager_test.mm */; };
		D91D86B29B86A60C05879A48 /* timestamp_test.cc in Sources */ = {isa = PBXBuildFile; fileRef = ABF6506B201131F8005F2C74 /* timestamp_test.cc */; };
		D9366A834BFF13246DC3AF9E /* field_path_test.cc in Sources */ = {isa = PBXBuildFile; fileRef = B686F2AD2023DDB20028D6BE /* field_path_test.cc */; };
		D94A1862B8FB778225DB54A1 /* filesystem_test.cc in Sources */ = {isa = PBXBuildFile; fileRef = F51859B394D01C0C507282F1 /* filesystem_test.cc */; };
		D98430EA4FAA357D855FA50F /* orderby_spec_test.json in Resources */ = {isa = PBXBuildFile; fileRef = 54DA12A21F315EE100DD57A1 /* orderby_spec_test.json */; };
		D98A0B6007E271E32299C79D /* FIRGeoPointTests.mm in Sources */ = {isa = PBXBuildFile; fileRef = 5492E048202154AA00B64F25 /* FIRGeoPointTests.mm */; };
		D9DA467E7903412DC6AECDE4 /* grpc_connection_test.cc in Sources */ = {isa = PBXBuildFile; fileRef = B6D9649021544D4F00EB9CFB /* grpc_connection_test.cc */; };
		D9EF7FC0E3F8646B272B427E /* FSTAPIHelpers.mm in Sources */ = {isa = PBXBuildFile; fileRef = 5492E04E202154AA00B64F25 /* FSTAPIHelpers.mm */; };
		DA1D665B12AA1062DCDEA6BD /* async_queue_test.cc in Sources */ = {isa = PBXBuildFile; fileRef = B6FB467B208E9A8200554BA2 /* async_queue_test.cc */; };
		DA4303684707606318E1914D /* target_id_generator_test.cc in Sources */ = {isa = PBXBuildFile; fileRef = AB380CF82019382300D97691 /* target_id_generator_test.cc */; };
		DA53332DCEAAD466C8ADD0D5 /* FSTLRUGarbageCollectorTests.mm in Sources */ = {isa = PBXBuildFile; fileRef = 5CC9650220A0E93200A2D6A1 /* FSTLRUGarbageCollectorTests.mm */; };
		DA9FA01D1A4D7EC7ACA14DAB /* field_value_test.cc in Sources */ = {isa = PBXBuildFile; fileRef = AB356EF6200EA5EB0089B766 /* field_value_test.cc */; };
		DABB9FB61B1733F985CBF713 /* executor_test.cc in Sources */ = {isa = PBXBuildFile; fileRef = B6FB4688208F9B9100554BA2 /* executor_test.cc */; };
		DAC43DD1FDFBAB1FE1AD6BE5 /* firebase_credentials_provider_test.mm in Sources */ = {isa = PBXBuildFile; fileRef = ABC1D7E22023CDC500BA84F0 /* firebase_credentials_provider_test.mm */; };
		DAFF0CF921E64AC30062958F /* AppDelegate.m in Sources */ = {isa = PBXBuildFile; fileRef = DAFF0CF821E64AC30062958F /* AppDelegate.m */; };
		DAFF0CFB21E64AC40062958F /* Assets.xcassets in Resources */ = {isa = PBXBuildFile; fileRef = DAFF0CFA21E64AC40062958F /* Assets.xcassets */; };
		DAFF0CFE21E64AC40062958F /* MainMenu.xib in Resources */ = {isa = PBXBuildFile; fileRef = DAFF0CFC21E64AC40062958F /* MainMenu.xib */; };
		DAFF0D0121E64AC40062958F /* main.m in Sources */ = {isa = PBXBuildFile; fileRef = DAFF0D0021E64AC40062958F /* main.m */; };
		DAFF0D0921E653A00062958F /* GoogleService-Info.plist in Resources */ = {isa = PBXBuildFile; fileRef = 54D400D32148BACE001D2BCC /* GoogleService-Info.plist */; };
		DB7E9C5A59CCCDDB7F0C238A /* path_test.cc in Sources */ = {isa = PBXBuildFile; fileRef = 403DBF6EFB541DFD01582AA3 /* path_test.cc */; };
		DBDC8E997E909804F1B43E92 /* log_test.cc in Sources */ = {isa = PBXBuildFile; fileRef = 54C2294E1FECABAE007D065B /* log_test.cc */; };
		DC0B0E50DBAE916E6565AA18 /* string_win_test.cc in Sources */ = {isa = PBXBuildFile; fileRef = 79507DF8378D3C42F5B36268 /* string_win_test.cc */; };
		DC0E186BDD221EAE9E4D2F41 /* sorted_map_test.cc in Sources */ = {isa = PBXBuildFile; fileRef = 549CCA4E20A36DBB00BCEB75 /* sorted_map_test.cc */; };
		DC1C711290E12F8EF3601151 /* array_sorted_map_test.cc in Sources */ = {isa = PBXBuildFile; fileRef = 54EB764C202277B30088B8F3 /* array_sorted_map_test.cc */; };
		DC48407370E87F2233D7AB7E /* statusor_test.cc in Sources */ = {isa = PBXBuildFile; fileRef = 54A0352D20A3B3D7003E0143 /* statusor_test.cc */; };
		DD213F68A6F79E1D4924BD95 /* Pods_Firestore_Example_macOS.framework in Frameworks */ = {isa = PBXBuildFile; fileRef = E42355285B9EF55ABD785792 /* Pods_Firestore_Example_macOS.framework */; };
		DD5976A45071455FF3FE74B8 /* string_win_test.cc in Sources */ = {isa = PBXBuildFile; fileRef = 79507DF8378D3C42F5B36268 /* string_win_test.cc */; };
		DDBC6DB41D1A43CFF01288A2 /* field_value_test.cc in Sources */ = {isa = PBXBuildFile; fileRef = AB356EF6200EA5EB0089B766 /* field_value_test.cc */; };
		DDDE74C752E65DE7D39A7166 /* view_testing.cc in Sources */ = {isa = PBXBuildFile; fileRef = A5466E7809AD2871FFDE6C76 /* view_testing.cc */; };
		DE03B2D41F2149D600A30B9C /* XCTest.framework in Frameworks */ = {isa = PBXBuildFile; fileRef = 6003F5AF195388D20070C39A /* XCTest.framework */; };
		DE03B2D51F2149D600A30B9C /* UIKit.framework in Frameworks */ = {isa = PBXBuildFile; fileRef = 6003F591195388D20070C39A /* UIKit.framework */; };
		DE03B2D61F2149D600A30B9C /* Foundation.framework in Frameworks */ = {isa = PBXBuildFile; fileRef = 6003F58D195388D20070C39A /* Foundation.framework */; };
		DE03B3631F215E1A00A30B9C /* CAcert.pem in Resources */ = {isa = PBXBuildFile; fileRef = DE03B3621F215E1600A30B9C /* CAcert.pem */; };
		DE17D9D0C486E1817E9E11F9 /* status.pb.cc in Sources */ = {isa = PBXBuildFile; fileRef = 618BBE9920B89AAC00B5BCE7 /* status.pb.cc */; };
		DE435F33CE563E238868D318 /* query_test.cc in Sources */ = {isa = PBXBuildFile; fileRef = B9C261C26C5D311E1E3C0CB9 /* query_test.cc */; };
		DE8C47B973526A20D88F785D /* token_test.cc in Sources */ = {isa = PBXBuildFile; fileRef = ABC1D7DF2023A3EF00BA84F0 /* token_test.cc */; };
		DF27137C8EA7D095D68851B4 /* field_filter_test.cc in Sources */ = {isa = PBXBuildFile; fileRef = E8551D6C6FB0B1BACE9E5BAD /* field_filter_test.cc */; };
		DF84C1193BA3A7761A3E8BDA /* leveldb_persistence_test.cc in Sources */ = {isa = PBXBuildFile; fileRef = 5C2989FEC97E94ADD2A0B7E5 /* leveldb_persistence_test.cc */; };
		E08297B35E12106105F448EB /* ordered_code_benchmark.cc in Sources */ = {isa = PBXBuildFile; fileRef = 0473AFFF5567E667A125347B /* ordered_code_benchmark.cc */; };
		E084921EFB7CF8CB1E950D6C /* iterator_adaptors_test.cc in Sources */ = {isa = PBXBuildFile; fileRef = 54A0353420A3D8CB003E0143 /* iterator_adaptors_test.cc */; };
		E0E640226A1439C59BBBA9C1 /* hard_assert_test.cc in Sources */ = {isa = PBXBuildFile; fileRef = 444B7AB3F5A2929070CB1363 /* hard_assert_test.cc */; };
		E11DDA3DD75705F26245E295 /* FIRCollectionReferenceTests.mm in Sources */ = {isa = PBXBuildFile; fileRef = 5492E045202154AA00B64F25 /* FIRCollectionReferenceTests.mm */; };
		E1264B172412967A09993EC6 /* byte_string_test.cc in Sources */ = {isa = PBXBuildFile; fileRef = 5342CDDB137B4E93E2E85CCA /* byte_string_test.cc */; };
		E186D002520881AD2906ADDB /* status.pb.cc in Sources */ = {isa = PBXBuildFile; fileRef = 618BBE9920B89AAC00B5BCE7 /* status.pb.cc */; };
		E21D819A06D9691A4B313440 /* remote_store_spec_test.json in Resources */ = {isa = PBXBuildFile; fileRef = 3B843E4A1F3930A400548890 /* remote_store_spec_test.json */; };
		E27C0996AF6EC6D08D91B253 /* document.pb.cc in Sources */ = {isa = PBXBuildFile; fileRef = 544129D821C2DDC800EFB9CC /* document.pb.cc */; };
		E2AE851F9DC4C037CCD05E36 /* remote_document_cache_test.cc in Sources */ = {isa = PBXBuildFile; fileRef = 7EB299CF85034F09CFD6F3FD /* remote_document_cache_test.cc */; };
		E2B15548A3B6796CE5A01975 /* FIRListenerRegistrationTests.mm in Sources */ = {isa = PBXBuildFile; fileRef = 5492E06B202154D500B64F25 /* FIRListenerRegistrationTests.mm */; };
		E2B7AEDCAAC5AD74C12E85C1 /* datastore_test.cc in Sources */ = {isa = PBXBuildFile; fileRef = 3167BD972EFF8EC636530E59 /* datastore_test.cc */; };
		E2FBB88C3EC515A879C5A26E /* objc_class_test.cc in Sources */ = {isa = PBXBuildFile; fileRef = B3CC6B2ACFDC873F06AE9E3F /* objc_class_test.cc */; };
		E30B1AE12CB3BCB372DDE586 /* objc_class_test.cc in Sources */ = {isa = PBXBuildFile; fileRef = B3CC6B2ACFDC873F06AE9E3F /* objc_class_test.cc */; };
		E30BF9E316316446371C956C /* persistence_testing.cc in Sources */ = {isa = PBXBuildFile; fileRef = 9113B6F513D0473AEABBAF1F /* persistence_testing.cc */; };
		E32342AE5CEE70C343493528 /* grpc_stream_tester.cc in Sources */ = {isa = PBXBuildFile; fileRef = B1A7E1959AF8141FA7E6B888 /* grpc_stream_tester.cc */; };
		E375FBA0632EFB4D14C4E5A9 /* FSTGoogleTestTests.mm in Sources */ = {isa = PBXBuildFile; fileRef = 54764FAE1FAA21B90085E60A /* FSTGoogleTestTests.mm */; };
		E387401C33D1E3F21E5550EA /* objc_compatibility_apple_test.mm in Sources */ = {isa = PBXBuildFile; fileRef = B696858F221770F000271095 /* objc_compatibility_apple_test.mm */; };
		E435450184AEB51EE8435F66 /* write.pb.cc in Sources */ = {isa = PBXBuildFile; fileRef = 544129D921C2DDC800EFB9CC /* write.pb.cc */; };
		E4A573B7C9227C3C24661B5B /* ordered_code_test.cc in Sources */ = {isa = PBXBuildFile; fileRef = AB380D03201BC6E400D97691 /* ordered_code_test.cc */; };
		E4EEF6AAFCD33303CE9E5408 /* field_value_test.cc in Sources */ = {isa = PBXBuildFile; fileRef = AB356EF6200EA5EB0089B766 /* field_value_test.cc */; };
		E500AB82DF2E7F3AFDB1AB3F /* to_string_test.cc in Sources */ = {isa = PBXBuildFile; fileRef = B696858D2214B53900271095 /* to_string_test.cc */; };
		E50187548B537DBCDBF7F9F0 /* string_util_test.cc in Sources */ = {isa = PBXBuildFile; fileRef = AB380CFC201A2EE200D97691 /* string_util_test.cc */; };
		E51957EDECF741E1D3C3968A /* writer_test.cc in Sources */ = {isa = PBXBuildFile; fileRef = BC3C788D290A935C353CEAA1 /* writer_test.cc */; };
		E6357221227031DD77EE5265 /* index_manager_test.cc in Sources */ = {isa = PBXBuildFile; fileRef = AE4A9E38D65688EE000EE2A1 /* index_manager_test.cc */; };
		E6688C8E524770A3C6EBB33A /* write_spec_test.json in Resources */ = {isa = PBXBuildFile; fileRef = 54DA12A51F315EE100DD57A1 /* write_spec_test.json */; };
		E6821243C510797EFFC7BCE2 /* grpc_streaming_reader_test.cc in Sources */ = {isa = PBXBuildFile; fileRef = B6D964922154AB8F00EB9CFB /* grpc_streaming_reader_test.cc */; };
		E688620D4578F1F7FBB1AF9C /* EncodableFieldValueTests.swift in Sources */ = {isa = PBXBuildFile; fileRef = 1235769122B7E915007DDFA9 /* EncodableFieldValueTests.swift */; };
		E6916B6F39CABB3F2FB4A1C1 /* leveldb_query_cache_test.cc in Sources */ = {isa = PBXBuildFile; fileRef = BBE612A9FA0F53A9F8F02981 /* leveldb_query_cache_test.cc */; };
		E6B825EE85BF20B88AF3E3CD /* memory_index_manager_test.cc in Sources */ = {isa = PBXBuildFile; fileRef = DB5A1E760451189DA36028B3 /* memory_index_manager_test.cc */; };
		E6F8EB02A0E499F25160BB40 /* FIRFieldPathTests.mm in Sources */ = {isa = PBXBuildFile; fileRef = 5492E04C202154AA00B64F25 /* FIRFieldPathTests.mm */; };
		E764F0F389E7119220EB212C /* target_id_generator_test.cc in Sources */ = {isa = PBXBuildFile; fileRef = AB380CF82019382300D97691 /* target_id_generator_test.cc */; };
		E7CE4B1ECD008983FAB90F44 /* string_format_test.cc in Sources */ = {isa = PBXBuildFile; fileRef = 54131E9620ADE678001DF3FF /* string_format_test.cc */; };
		E7D415B8717701B952C344E5 /* executor_std_test.cc in Sources */ = {isa = PBXBuildFile; fileRef = B6FB4687208F9B9100554BA2 /* executor_std_test.cc */; };
		E82F8EBBC8CC37299A459E73 /* hashing_test_apple.mm in Sources */ = {isa = PBXBuildFile; fileRef = B69CF3F02227386500B281C8 /* hashing_test_apple.mm */; };
		E8495A8D1E11C0844339CCA3 /* database_info_test.cc in Sources */ = {isa = PBXBuildFile; fileRef = AB38D92E20235D22000A432D /* database_info_test.cc */; };
		E9430D3EBDAE12E9016B708F /* no_document_test.cc in Sources */ = {isa = PBXBuildFile; fileRef = AB6B908720322E8800CC290A /* no_document_test.cc */; };
		E9558682F8A4DD3E7C85C067 /* FSTLevelDBMigrationsTests.mm in Sources */ = {isa = PBXBuildFile; fileRef = 5492E0862021552A00B64F25 /* FSTLevelDBMigrationsTests.mm */; };
		E9B704651F9783B70F2D5E86 /* FSTUserDataConverterTests.mm in Sources */ = {isa = PBXBuildFile; fileRef = 548180A4228DEF1A004F70CD /* FSTUserDataConverterTests.mm */; };
		EA38690795FBAA182A9AA63E /* FIRDatabaseTests.mm in Sources */ = {isa = PBXBuildFile; fileRef = 5492E06C202154D500B64F25 /* FIRDatabaseTests.mm */; };
		EA46611779C3EEF12822508C /* annotations.pb.cc in Sources */ = {isa = PBXBuildFile; fileRef = 618BBE9520B89AAC00B5BCE7 /* annotations.pb.cc */; };
		EADD28A7859FBB9BE4D913B0 /* memory_remote_document_cache_test.cc in Sources */ = {isa = PBXBuildFile; fileRef = 1CA9800A53669EFBFFB824E3 /* memory_remote_document_cache_test.cc */; };
		EB04FE18E5794FEC187A09E3 /* FSTMemorySpecTests.mm in Sources */ = {isa = PBXBuildFile; fileRef = 5492E02F20213FFC00B64F25 /* FSTMemorySpecTests.mm */; };
		EB264591ADDE6D93A6924A61 /* serializer_test.cc in Sources */ = {isa = PBXBuildFile; fileRef = 61F72C5520BC48FD001A68CB /* serializer_test.cc */; };
		EB7BE7B43A99E0BC2B0A8077 /* string_format_test.cc in Sources */ = {isa = PBXBuildFile; fileRef = 54131E9620ADE678001DF3FF /* string_format_test.cc */; };
		EBE4A7B6A57BCE02B389E8A6 /* byte_string_test.cc in Sources */ = {isa = PBXBuildFile; fileRef = 5342CDDB137B4E93E2E85CCA /* byte_string_test.cc */; };
		EBFC611B1BF195D0EC710AF4 /* app_testing.mm in Sources */ = {isa = PBXBuildFile; fileRef = 5467FB07203E6A44009C9584 /* app_testing.mm */; };
		EC160876D8A42166440E0B53 /* FIRCursorTests.mm in Sources */ = {isa = PBXBuildFile; fileRef = 5492E070202154D600B64F25 /* FIRCursorTests.mm */; };
		EC3331B17394886A3715CFD8 /* target.pb.cc in Sources */ = {isa = PBXBuildFile; fileRef = 618BBE7D20B89AAC00B5BCE7 /* target.pb.cc */; };
		EC531B460BAEB0FCE40D7C7B /* CAcert.pem in Resources */ = {isa = PBXBuildFile; fileRef = DE03B3621F215E1600A30B9C /* CAcert.pem */; };
		EC58C06C5E072F2BF199971B /* objc_class_test.cc in Sources */ = {isa = PBXBuildFile; fileRef = B3CC6B2ACFDC873F06AE9E3F /* objc_class_test.cc */; };
		EC7A44792A5513FBB6F501EE /* comparison_test.cc in Sources */ = {isa = PBXBuildFile; fileRef = 548DB928200D59F600E00ABC /* comparison_test.cc */; };
		EC7C09704D2E9305F4AE431E /* FSTMemoryLRUGarbageCollectorTests.mm in Sources */ = {isa = PBXBuildFile; fileRef = 5CC9650420A0E9BD00A2D6A1 /* FSTMemoryLRUGarbageCollectorTests.mm */; };
		EC80A217F3D66EB0272B36B0 /* FSTLevelDBSpecTests.mm in Sources */ = {isa = PBXBuildFile; fileRef = 5492E02C20213FFB00B64F25 /* FSTLevelDBSpecTests.mm */; };
		ECED3B60C5718B085AAB14FB /* to_string_test.cc in Sources */ = {isa = PBXBuildFile; fileRef = B696858D2214B53900271095 /* to_string_test.cc */; };
		ED420D8F49DA5C41EEF93913 /* FIRSnapshotMetadataTests.mm in Sources */ = {isa = PBXBuildFile; fileRef = 5492E04D202154AA00B64F25 /* FIRSnapshotMetadataTests.mm */; };
		ED4E2AC80CAF2A8FDDAC3DEE /* field_mask_test.cc in Sources */ = {isa = PBXBuildFile; fileRef = 549CCA5320A36E1F00BCEB75 /* field_mask_test.cc */; };
		ED9DF1EB20025227B38736EC /* message_test.cc in Sources */ = {isa = PBXBuildFile; fileRef = CE37875365497FFA8687B745 /* message_test.cc */; };
		EE6DBFB0874A50578CE97A7F /* leveldb_remote_document_cache_test.cc in Sources */ = {isa = PBXBuildFile; fileRef = 0840319686A223CC4AD3FAB1 /* leveldb_remote_document_cache_test.cc */; };
		EECC1EC64CA963A8376FA55C /* persistence_testing.cc in Sources */ = {isa = PBXBuildFile; fileRef = 9113B6F513D0473AEABBAF1F /* persistence_testing.cc */; };
		EF1C9EA3F95E18B42751C28B /* FSTLRUGarbageCollectorTests.mm in Sources */ = {isa = PBXBuildFile; fileRef = 5CC9650220A0E93200A2D6A1 /* FSTLRUGarbageCollectorTests.mm */; };
		EF3518F84255BAF3EBD317F6 /* exponential_backoff_test.cc in Sources */ = {isa = PBXBuildFile; fileRef = B6D1B68420E2AB1A00B35856 /* exponential_backoff_test.cc */; };
		EF43FF491B9282E0330E4CA2 /* remote_event_test.cc in Sources */ = {isa = PBXBuildFile; fileRef = 584AE2C37A55B408541A6FF3 /* remote_event_test.cc */; };
		F05B277F16BDE6A47FE0F943 /* local_serializer_test.cc in Sources */ = {isa = PBXBuildFile; fileRef = F8043813A5D16963EC02B182 /* local_serializer_test.cc */; };
		F08DA55D31E44CB5B9170CCE /* limbo_spec_test.json in Resources */ = {isa = PBXBuildFile; fileRef = 54DA129E1F315EE100DD57A1 /* limbo_spec_test.json */; };
		F091532DEE529255FB008E25 /* snapshot_version_test.cc in Sources */ = {isa = PBXBuildFile; fileRef = ABA495B9202B7E79008A7851 /* snapshot_version_test.cc */; };
		F10A3E4E164A5458DFF7EDE6 /* leveldb_remote_document_cache_test.cc in Sources */ = {isa = PBXBuildFile; fileRef = 0840319686A223CC4AD3FAB1 /* leveldb_remote_document_cache_test.cc */; };
		F19B749671F2552E964422F7 /* FIRListenerRegistrationTests.mm in Sources */ = {isa = PBXBuildFile; fileRef = 5492E06B202154D500B64F25 /* FIRListenerRegistrationTests.mm */; };
		F255C7CD0EB1970CB6740450 /* CAcert.pem in Resources */ = {isa = PBXBuildFile; fileRef = DE03B3621F215E1600A30B9C /* CAcert.pem */; };
		F272A8C41D2353700A11D1FB /* field_mask_test.cc in Sources */ = {isa = PBXBuildFile; fileRef = 549CCA5320A36E1F00BCEB75 /* field_mask_test.cc */; };
		F2AB7EACA1B9B1A7046D3995 /* FSTSyncEngineTestDriver.mm in Sources */ = {isa = PBXBuildFile; fileRef = 5492E02E20213FFC00B64F25 /* FSTSyncEngineTestDriver.mm */; };
		F3261CBFC169DB375A0D9492 /* FSTMockDatastore.mm in Sources */ = {isa = PBXBuildFile; fileRef = 5492E02D20213FFC00B64F25 /* FSTMockDatastore.mm */; };
		F386012CAB7F0C0A5564016A /* credentials_provider_test.cc in Sources */ = {isa = PBXBuildFile; fileRef = AB38D9342023966E000A432D /* credentials_provider_test.cc */; };
		F3F09BC931A717CEFF4E14B9 /* FIRFieldValueTests.mm in Sources */ = {isa = PBXBuildFile; fileRef = 5492E04A202154AA00B64F25 /* FIRFieldValueTests.mm */; };
		F46394FAA186BC6D19213B59 /* FSTLevelDBLocalStoreTests.mm in Sources */ = {isa = PBXBuildFile; fileRef = 5492E08F2021552B00B64F25 /* FSTLevelDBLocalStoreTests.mm */; };
		F481368DB694B3B4D0C8E4A2 /* query_test.cc in Sources */ = {isa = PBXBuildFile; fileRef = B9C261C26C5D311E1E3C0CB9 /* query_test.cc */; };
		F4F00BF4E87D7F0F0F8831DB /* FSTEventAccumulator.mm in Sources */ = {isa = PBXBuildFile; fileRef = 5492E0392021401F00B64F25 /* FSTEventAccumulator.mm */; };
		F4FAC5A7D40A0A9A3EA77998 /* FSTLevelDBSpecTests.mm in Sources */ = {isa = PBXBuildFile; fileRef = 5492E02C20213FFB00B64F25 /* FSTLevelDBSpecTests.mm */; };
		F58A23FEF328EB74F681FE83 /* index_manager_test.cc in Sources */ = {isa = PBXBuildFile; fileRef = AE4A9E38D65688EE000EE2A1 /* index_manager_test.cc */; };
		F5A654E92FF6F3FF16B93E6B /* mutation_test.cc in Sources */ = {isa = PBXBuildFile; fileRef = C8522DE226C467C54E6788D8 /* mutation_test.cc */; };
		F609600E9A88A4D44FD1FCEB /* FSTSpecTests.mm in Sources */ = {isa = PBXBuildFile; fileRef = 5492E03020213FFC00B64F25 /* FSTSpecTests.mm */; };
		F660788F69B4336AC6CD2720 /* offline_spec_test.json in Resources */ = {isa = PBXBuildFile; fileRef = 54DA12A11F315EE100DD57A1 /* offline_spec_test.json */; };
		F696B7467E80E370FDB3EAA7 /* remote_document_cache_test.cc in Sources */ = {isa = PBXBuildFile; fileRef = 7EB299CF85034F09CFD6F3FD /* remote_document_cache_test.cc */; };
		F72DF72447EA7AB9D100816A /* FSTHelpers.mm in Sources */ = {isa = PBXBuildFile; fileRef = 5492E03A2021401F00B64F25 /* FSTHelpers.mm */; };
		F731A0CCD0220B370BC1BE8B /* BasicCompileTests.swift in Sources */ = {isa = PBXBuildFile; fileRef = DE0761F61F2FE68D003233AF /* BasicCompileTests.swift */; };
		F73471529D36DD48ABD8AAE8 /* async_testing.cc in Sources */ = {isa = PBXBuildFile; fileRef = 872C92ABD71B12784A1C5520 /* async_testing.cc */; };
		F74AA9DA46B7B2820B5AC79F /* FSTMemoryMutationQueueTests.mm in Sources */ = {isa = PBXBuildFile; fileRef = 5492E0972021552C00B64F25 /* FSTMemoryMutationQueueTests.mm */; };
		F7718C43D3A8FCCDB4BB0071 /* geo_point_test.cc in Sources */ = {isa = PBXBuildFile; fileRef = AB7BAB332012B519001E0872 /* geo_point_test.cc */; };
		F7B1DF16A9DDFB664EA98EBB /* memory_remote_document_cache_test.cc in Sources */ = {isa = PBXBuildFile; fileRef = 1CA9800A53669EFBFFB824E3 /* memory_remote_document_cache_test.cc */; };
		F950A371FADCA2F0B73683E0 /* remote_document_cache_test.cc in Sources */ = {isa = PBXBuildFile; fileRef = 7EB299CF85034F09CFD6F3FD /* remote_document_cache_test.cc */; };
		F9705E595FC3818F13F6375A /* to_string_apple_test.mm in Sources */ = {isa = PBXBuildFile; fileRef = B68B1E002213A764008977EF /* to_string_apple_test.mm */; };
		F9DC01FCBE76CD4F0453A67C /* strerror_test.cc in Sources */ = {isa = PBXBuildFile; fileRef = 358C3B5FE573B1D60A4F7592 /* strerror_test.cc */; };
		FA334ADC73CFDB703A7C17CD /* iterator_adaptors_test.cc in Sources */ = {isa = PBXBuildFile; fileRef = 54A0353420A3D8CB003E0143 /* iterator_adaptors_test.cc */; };
		FA63B7521A07F1EB2F999859 /* FSTLevelDBMigrationsTests.mm in Sources */ = {isa = PBXBuildFile; fileRef = 5492E0862021552A00B64F25 /* FSTLevelDBMigrationsTests.mm */; };
		FA7837C5CDFB273DE447E447 /* FIRServerTimestampTests.mm in Sources */ = {isa = PBXBuildFile; fileRef = 5492E06E202154D600B64F25 /* FIRServerTimestampTests.mm */; };
		FABE084FA7DA6E216A41EE80 /* status_test.cc in Sources */ = {isa = PBXBuildFile; fileRef = 54A0352C20A3B3D7003E0143 /* status_test.cc */; };
		FAD97B82766AEC29B7B5A1B7 /* index_manager_test.cc in Sources */ = {isa = PBXBuildFile; fileRef = AE4A9E38D65688EE000EE2A1 /* index_manager_test.cc */; };
		FAE5DA6ED3E1842DC21453EE /* fake_target_metadata_provider.cc in Sources */ = {isa = PBXBuildFile; fileRef = 71140E5D09C6E76F7C71B2FC /* fake_target_metadata_provider.cc */; };
		FB2111D9205822CC8E7368C2 /* FIRDocumentReferenceTests.mm in Sources */ = {isa = PBXBuildFile; fileRef = 5492E049202154AA00B64F25 /* FIRDocumentReferenceTests.mm */; };
		FB3D9E01547436163C456A3C /* message_test.cc in Sources */ = {isa = PBXBuildFile; fileRef = CE37875365497FFA8687B745 /* message_test.cc */; };
		FBBB13329D3B5827C21AE7AB /* reference_set_test.cc in Sources */ = {isa = PBXBuildFile; fileRef = 132E32997D781B896672D30A /* reference_set_test.cc */; };
		FCA48FB54FC50BFDFDA672CD /* array_sorted_map_test.cc in Sources */ = {isa = PBXBuildFile; fileRef = 54EB764C202277B30088B8F3 /* array_sorted_map_test.cc */; };
		FCF8E7F5268F6842C07B69CF /* write.pb.cc in Sources */ = {isa = PBXBuildFile; fileRef = 544129D921C2DDC800EFB9CC /* write.pb.cc */; };
		FD365D6DFE9511D3BA2C74DF /* hard_assert_test.cc in Sources */ = {isa = PBXBuildFile; fileRef = 444B7AB3F5A2929070CB1363 /* hard_assert_test.cc */; };
		FD8EA96A604E837092ACA51D /* ordered_code_test.cc in Sources */ = {isa = PBXBuildFile; fileRef = AB380D03201BC6E400D97691 /* ordered_code_test.cc */; };
		FE1C0263F6570DAC54A60F5C /* FIRTimestampTest.m in Sources */ = {isa = PBXBuildFile; fileRef = B65D34A7203C99090076A5E1 /* FIRTimestampTest.m */; };
		FEE048659D5399CA339DF47E /* leveldb_persistence_test.cc in Sources */ = {isa = PBXBuildFile; fileRef = 5C2989FEC97E94ADD2A0B7E5 /* leveldb_persistence_test.cc */; };
		FEF55ECFB0CA317B351179AB /* no_document_test.cc in Sources */ = {isa = PBXBuildFile; fileRef = AB6B908720322E8800CC290A /* no_document_test.cc */; };
		FF3405218188DFCE586FB26B /* app_testing.mm in Sources */ = {isa = PBXBuildFile; fileRef = 5467FB07203E6A44009C9584 /* app_testing.mm */; };
		FF4FA5757D13A2B7CEE40F04 /* document.pb.cc in Sources */ = {isa = PBXBuildFile; fileRef = 544129D821C2DDC800EFB9CC /* document.pb.cc */; };
		FF9596A1F92FD81B79D5B2D8 /* leveldb_query_cache_test.cc in Sources */ = {isa = PBXBuildFile; fileRef = BBE612A9FA0F53A9F8F02981 /* leveldb_query_cache_test.cc */; };
/* End PBXBuildFile section */

/* Begin PBXContainerItemProxy section */
		544AB1972248072200F851E6 /* PBXContainerItemProxy */ = {
			isa = PBXContainerItemProxy;
			containerPortal = 6003F582195388D10070C39A /* Project object */;
			proxyType = 1;
			remoteGlobalIDString = DAFF0CF421E64AC30062958F;
			remoteInfo = Firestore_Example_macOS;
		};
		54AA33AB224BFE0A006CE580 /* PBXContainerItemProxy */ = {
			isa = PBXContainerItemProxy;
			containerPortal = 6003F582195388D10070C39A /* Project object */;
			proxyType = 1;
			remoteGlobalIDString = 54AA338E224BF935006CE580;
			remoteInfo = Firestore_Example_tvOS;
		};
		54AA33B9224C0035006CE580 /* PBXContainerItemProxy */ = {
			isa = PBXContainerItemProxy;
			containerPortal = 6003F582195388D10070C39A /* Project object */;
			proxyType = 1;
			remoteGlobalIDString = 54AA338E224BF935006CE580;
			remoteInfo = Firestore_Example_tvOS;
		};
		54B8E4AF224BDC4100930F18 /* PBXContainerItemProxy */ = {
			isa = PBXContainerItemProxy;
			containerPortal = 6003F582195388D10070C39A /* Project object */;
			proxyType = 1;
			remoteGlobalIDString = DAFF0CF421E64AC30062958F;
			remoteInfo = Firestore_Example_macOS;
		};
		54C9EDF62040E16300A969CD /* PBXContainerItemProxy */ = {
			isa = PBXContainerItemProxy;
			containerPortal = 6003F582195388D10070C39A /* Project object */;
			proxyType = 1;
			remoteGlobalIDString = 6003F589195388D20070C39A;
			remoteInfo = Firestore_Example;
		};
		5CAE131E20FFFED600BE9A4A /* PBXContainerItemProxy */ = {
			isa = PBXContainerItemProxy;
			containerPortal = 6003F582195388D10070C39A /* Project object */;
			proxyType = 1;
			remoteGlobalIDString = 6003F589195388D20070C39A;
			remoteInfo = Firestore_Example_iOS;
		};
		6003F5B3195388D20070C39A /* PBXContainerItemProxy */ = {
			isa = PBXContainerItemProxy;
			containerPortal = 6003F582195388D10070C39A /* Project object */;
			proxyType = 1;
			remoteGlobalIDString = 6003F589195388D20070C39A;
			remoteInfo = Firestore;
		};
		6EDD3AD320BF247500C33877 /* PBXContainerItemProxy */ = {
			isa = PBXContainerItemProxy;
			containerPortal = 6003F582195388D10070C39A /* Project object */;
			proxyType = 1;
			remoteGlobalIDString = 6003F589195388D20070C39A;
			remoteInfo = Firestore;
		};
		DE03B2961F2149D600A30B9C /* PBXContainerItemProxy */ = {
			isa = PBXContainerItemProxy;
			containerPortal = 6003F582195388D10070C39A /* Project object */;
			proxyType = 1;
			remoteGlobalIDString = 6003F589195388D20070C39A;
			remoteInfo = Firestore;
		};
/* End PBXContainerItemProxy section */

/* Begin PBXFileReference section */
		045D39C4A7D52AF58264240F /* remote_document_cache_test.h */ = {isa = PBXFileReference; includeInIndex = 1; lastKnownFileType = sourcecode.c.h; path = remote_document_cache_test.h; sourceTree = "<group>"; };
		0473AFFF5567E667A125347B /* ordered_code_benchmark.cc */ = {isa = PBXFileReference; includeInIndex = 1; lastKnownFileType = sourcecode.cpp.cpp; path = ordered_code_benchmark.cc; sourceTree = "<group>"; };
		0840319686A223CC4AD3FAB1 /* leveldb_remote_document_cache_test.cc */ = {isa = PBXFileReference; includeInIndex = 1; path = leveldb_remote_document_cache_test.cc; sourceTree = "<group>"; };
		0EE5300F8233D14025EF0456 /* string_apple_test.mm */ = {isa = PBXFileReference; includeInIndex = 1; lastKnownFileType = sourcecode.cpp.objcpp; path = string_apple_test.mm; sourceTree = "<group>"; };
		11984BA0A99D7A7ABA5B0D90 /* Pods-Firestore_Example_iOS-Firestore_SwiftTests_iOS.release.xcconfig */ = {isa = PBXFileReference; includeInIndex = 1; lastKnownFileType = text.xcconfig; name = "Pods-Firestore_Example_iOS-Firestore_SwiftTests_iOS.release.xcconfig"; path = "Pods/Target Support Files/Pods-Firestore_Example_iOS-Firestore_SwiftTests_iOS/Pods-Firestore_Example_iOS-Firestore_SwiftTests_iOS.release.xcconfig"; sourceTree = "<group>"; };
		1235769122B7E915007DDFA9 /* EncodableFieldValueTests.swift */ = {isa = PBXFileReference; lastKnownFileType = sourcecode.swift; path = EncodableFieldValueTests.swift; sourceTree = "<group>"; };
		1235769422B86E65007DDFA9 /* FirestoreEncoderTests.swift */ = {isa = PBXFileReference; fileEncoding = 4; lastKnownFileType = sourcecode.swift; path = FirestoreEncoderTests.swift; sourceTree = "<group>"; };
		124C932B22C1642C00CA8C2D /* CodableIntegrationTests.swift */ = {isa = PBXFileReference; lastKnownFileType = sourcecode.swift; path = CodableIntegrationTests.swift; sourceTree = "<group>"; };
		1277F98C20D2DF0867496976 /* Pods-Firestore_IntegrationTests_iOS.debug.xcconfig */ = {isa = PBXFileReference; includeInIndex = 1; lastKnownFileType = text.xcconfig; name = "Pods-Firestore_IntegrationTests_iOS.debug.xcconfig"; path = "Pods/Target Support Files/Pods-Firestore_IntegrationTests_iOS/Pods-Firestore_IntegrationTests_iOS.debug.xcconfig"; sourceTree = "<group>"; };
		12F4357299652983A615F886 /* LICENSE */ = {isa = PBXFileReference; includeInIndex = 1; lastKnownFileType = text; name = LICENSE; path = ../LICENSE; sourceTree = "<group>"; };
		132E32997D781B896672D30A /* reference_set_test.cc */ = {isa = PBXFileReference; fileEncoding = 4; lastKnownFileType = sourcecode.cpp.cpp; path = reference_set_test.cc; sourceTree = "<group>"; };
		132E36BB104830BD806351AC /* FSTLevelDBTransactionTests.mm */ = {isa = PBXFileReference; fileEncoding = 4; lastKnownFileType = sourcecode.cpp.objcpp; path = FSTLevelDBTransactionTests.mm; sourceTree = "<group>"; };
		132E3BB3D5C42282B4ACFB20 /* FSTLevelDBBenchmarkTests.mm */ = {isa = PBXFileReference; fileEncoding = 4; lastKnownFileType = sourcecode.cpp.objcpp; path = FSTLevelDBBenchmarkTests.mm; sourceTree = "<group>"; };
		166CE73C03AB4366AAC5201C /* leveldb_index_manager_test.cc */ = {isa = PBXFileReference; includeInIndex = 1; path = leveldb_index_manager_test.cc; sourceTree = "<group>"; };
		1B342370EAE3AA02393E33EB /* cc_compilation_test.cc */ = {isa = PBXFileReference; includeInIndex = 1; lastKnownFileType = sourcecode.cpp.cpp; name = cc_compilation_test.cc; path = api/cc_compilation_test.cc; sourceTree = "<group>"; };
		1CA9800A53669EFBFFB824E3 /* memory_remote_document_cache_test.cc */ = {isa = PBXFileReference; includeInIndex = 1; path = memory_remote_document_cache_test.cc; sourceTree = "<group>"; };
		2220F583583EFC28DE792ABE /* Pods_Firestore_IntegrationTests_tvOS.framework */ = {isa = PBXFileReference; explicitFileType = wrapper.framework; includeInIndex = 0; path = Pods_Firestore_IntegrationTests_tvOS.framework; sourceTree = BUILT_PRODUCTS_DIR; };
		2A0CF41BA5AED6049B0BEB2C /* objc_type_traits_apple_test.mm */ = {isa = PBXFileReference; includeInIndex = 1; lastKnownFileType = sourcecode.cpp.objcpp; path = objc_type_traits_apple_test.mm; sourceTree = "<group>"; };
		2B50B3A0DF77100EEE887891 /* Pods_Firestore_Tests_iOS.framework */ = {isa = PBXFileReference; explicitFileType = wrapper.framework; includeInIndex = 0; path = Pods_Firestore_Tests_iOS.framework; sourceTree = BUILT_PRODUCTS_DIR; };
		2D7472BC70C024D736FF74D9 /* watch_change_test.cc */ = {isa = PBXFileReference; includeInIndex = 1; path = watch_change_test.cc; sourceTree = "<group>"; };
		2DAA26538D1A93A39F8AC373 /* nanopb_testing.h */ = {isa = PBXFileReference; includeInIndex = 1; lastKnownFileType = sourcecode.c.h; name = nanopb_testing.h; path = nanopb/nanopb_testing.h; sourceTree = "<group>"; };
		2E48431B0EDA400BEA91D4AB /* Pods-Firestore_Tests_tvOS.debug.xcconfig */ = {isa = PBXFileReference; includeInIndex = 1; lastKnownFileType = text.xcconfig; name = "Pods-Firestore_Tests_tvOS.debug.xcconfig"; path = "Pods/Target Support Files/Pods-Firestore_Tests_tvOS/Pods-Firestore_Tests_tvOS.debug.xcconfig"; sourceTree = "<group>"; };
		2F901F31BC62444A476B779F /* Pods-Firestore_IntegrationTests_macOS.debug.xcconfig */ = {isa = PBXFileReference; includeInIndex = 1; lastKnownFileType = text.xcconfig; name = "Pods-Firestore_IntegrationTests_macOS.debug.xcconfig"; path = "Pods/Target Support Files/Pods-Firestore_IntegrationTests_macOS/Pods-Firestore_IntegrationTests_macOS.debug.xcconfig"; sourceTree = "<group>"; };
		3167BD972EFF8EC636530E59 /* datastore_test.cc */ = {isa = PBXFileReference; includeInIndex = 1; path = datastore_test.cc; sourceTree = "<group>"; };
		332485C4DCC6BA0DBB5E31B7 /* leveldb_util_test.cc */ = {isa = PBXFileReference; includeInIndex = 1; lastKnownFileType = sourcecode.cpp.cpp; path = leveldb_util_test.cc; sourceTree = "<group>"; };
		33607A3AE91548BD219EC9C6 /* transform_operation_test.cc */ = {isa = PBXFileReference; includeInIndex = 1; lastKnownFileType = sourcecode.cpp.cpp; path = transform_operation_test.cc; sourceTree = "<group>"; };
		358C3B5FE573B1D60A4F7592 /* strerror_test.cc */ = {isa = PBXFileReference; includeInIndex = 1; lastKnownFileType = sourcecode.cpp.cpp; path = strerror_test.cc; sourceTree = "<group>"; };
		36D235D9F1240D5195CDB670 /* Pods-Firestore_IntegrationTests_tvOS.release.xcconfig */ = {isa = PBXFileReference; includeInIndex = 1; lastKnownFileType = text.xcconfig; name = "Pods-Firestore_IntegrationTests_tvOS.release.xcconfig"; path = "Pods/Target Support Files/Pods-Firestore_IntegrationTests_tvOS/Pods-Firestore_IntegrationTests_tvOS.release.xcconfig"; sourceTree = "<group>"; };
		397FB002E298B780F1E223E2 /* Pods-Firestore_Tests_macOS.release.xcconfig */ = {isa = PBXFileReference; includeInIndex = 1; lastKnownFileType = text.xcconfig; name = "Pods-Firestore_Tests_macOS.release.xcconfig"; path = "Pods/Target Support Files/Pods-Firestore_Tests_macOS/Pods-Firestore_Tests_macOS.release.xcconfig"; sourceTree = "<group>"; };
		39B832380209CC5BAF93BC52 /* Pods_Firestore_IntegrationTests_macOS.framework */ = {isa = PBXFileReference; explicitFileType = wrapper.framework; includeInIndex = 0; path = Pods_Firestore_IntegrationTests_macOS.framework; sourceTree = BUILT_PRODUCTS_DIR; };
		3B843E4A1F3930A400548890 /* remote_store_spec_test.json */ = {isa = PBXFileReference; fileEncoding = 4; lastKnownFileType = text.json; path = remote_store_spec_test.json; sourceTree = "<group>"; };
		3C81DE3772628FE297055662 /* Pods-Firestore_Example_iOS.debug.xcconfig */ = {isa = PBXFileReference; includeInIndex = 1; lastKnownFileType = text.xcconfig; name = "Pods-Firestore_Example_iOS.debug.xcconfig"; path = "Pods/Target Support Files/Pods-Firestore_Example_iOS/Pods-Firestore_Example_iOS.debug.xcconfig"; sourceTree = "<group>"; };
		3F0992A4B83C60841C52E960 /* Pods-Firestore_Example_iOS.release.xcconfig */ = {isa = PBXFileReference; includeInIndex = 1; lastKnownFileType = text.xcconfig; name = "Pods-Firestore_Example_iOS.release.xcconfig"; path = "Pods/Target Support Files/Pods-Firestore_Example_iOS/Pods-Firestore_Example_iOS.release.xcconfig"; sourceTree = "<group>"; };
		403DBF6EFB541DFD01582AA3 /* path_test.cc */ = {isa = PBXFileReference; includeInIndex = 1; lastKnownFileType = sourcecode.cpp.cpp; path = path_test.cc; sourceTree = "<group>"; };
		4425A513895DEC60325A139E /* xcgmock_test.mm */ = {isa = PBXFileReference; includeInIndex = 1; lastKnownFileType = sourcecode.cpp.objcpp; path = xcgmock_test.mm; sourceTree = "<group>"; };
		444B7AB3F5A2929070CB1363 /* hard_assert_test.cc */ = {isa = PBXFileReference; includeInIndex = 1; lastKnownFileType = sourcecode.cpp.cpp; path = hard_assert_test.cc; sourceTree = "<group>"; };
		4C73C0CC6F62A90D8573F383 /* string_apple_benchmark.mm */ = {isa = PBXFileReference; includeInIndex = 1; lastKnownFileType = sourcecode.cpp.objcpp; path = string_apple_benchmark.mm; sourceTree = "<group>"; };
		52756B7624904C36FBB56000 /* fake_target_metadata_provider.h */ = {isa = PBXFileReference; includeInIndex = 1; lastKnownFileType = sourcecode.c.h; path = fake_target_metadata_provider.h; sourceTree = "<group>"; };
		5342CDDB137B4E93E2E85CCA /* byte_string_test.cc */ = {isa = PBXFileReference; includeInIndex = 1; lastKnownFileType = sourcecode.cpp.cpp; name = byte_string_test.cc; path = nanopb/byte_string_test.cc; sourceTree = "<group>"; };
		54131E9620ADE678001DF3FF /* string_format_test.cc */ = {isa = PBXFileReference; fileEncoding = 4; lastKnownFileType = sourcecode.cpp.cpp; path = string_format_test.cc; sourceTree = "<group>"; };
		544129D021C2DDC800EFB9CC /* query.pb.h */ = {isa = PBXFileReference; fileEncoding = 4; lastKnownFileType = sourcecode.c.h; path = query.pb.h; sourceTree = "<group>"; };
		544129D121C2DDC800EFB9CC /* common.pb.h */ = {isa = PBXFileReference; fileEncoding = 4; lastKnownFileType = sourcecode.c.h; path = common.pb.h; sourceTree = "<group>"; };
		544129D221C2DDC800EFB9CC /* common.pb.cc */ = {isa = PBXFileReference; fileEncoding = 4; lastKnownFileType = sourcecode.cpp.cpp; path = common.pb.cc; sourceTree = "<group>"; };
		544129D321C2DDC800EFB9CC /* firestore.pb.h */ = {isa = PBXFileReference; fileEncoding = 4; lastKnownFileType = sourcecode.c.h; path = firestore.pb.h; sourceTree = "<group>"; };
		544129D421C2DDC800EFB9CC /* firestore.pb.cc */ = {isa = PBXFileReference; fileEncoding = 4; lastKnownFileType = sourcecode.cpp.cpp; path = firestore.pb.cc; sourceTree = "<group>"; };
		544129D521C2DDC800EFB9CC /* write.pb.h */ = {isa = PBXFileReference; fileEncoding = 4; lastKnownFileType = sourcecode.c.h; path = write.pb.h; sourceTree = "<group>"; };
		544129D621C2DDC800EFB9CC /* query.pb.cc */ = {isa = PBXFileReference; fileEncoding = 4; lastKnownFileType = sourcecode.cpp.cpp; path = query.pb.cc; sourceTree = "<group>"; };
		544129D721C2DDC800EFB9CC /* document.pb.h */ = {isa = PBXFileReference; fileEncoding = 4; lastKnownFileType = sourcecode.c.h; path = document.pb.h; sourceTree = "<group>"; };
		544129D821C2DDC800EFB9CC /* document.pb.cc */ = {isa = PBXFileReference; fileEncoding = 4; lastKnownFileType = sourcecode.cpp.cpp; path = document.pb.cc; sourceTree = "<group>"; };
		544129D921C2DDC800EFB9CC /* write.pb.cc */ = {isa = PBXFileReference; fileEncoding = 4; lastKnownFileType = sourcecode.cpp.cpp; path = write.pb.cc; sourceTree = "<group>"; };
		544AB1922248072200F851E6 /* Firestore_Tests_macOS.xctest */ = {isa = PBXFileReference; explicitFileType = wrapper.cfbundle; includeInIndex = 0; path = Firestore_Tests_macOS.xctest; sourceTree = BUILT_PRODUCTS_DIR; };
		54511E8D209805F8005BD28F /* hashing_test.cc */ = {isa = PBXFileReference; fileEncoding = 4; lastKnownFileType = sourcecode.cpp.cpp; path = hashing_test.cc; sourceTree = "<group>"; };
		5467FAFF203E56F8009C9584 /* FIRFirestoreTests.mm */ = {isa = PBXFileReference; fileEncoding = 4; lastKnownFileType = sourcecode.cpp.objcpp; path = FIRFirestoreTests.mm; sourceTree = "<group>"; };
		5467FB06203E6A44009C9584 /* app_testing.h */ = {isa = PBXFileReference; fileEncoding = 4; lastKnownFileType = sourcecode.c.h; path = app_testing.h; sourceTree = "<group>"; };
		5467FB07203E6A44009C9584 /* app_testing.mm */ = {isa = PBXFileReference; fileEncoding = 4; lastKnownFileType = sourcecode.cpp.objcpp; path = app_testing.mm; sourceTree = "<group>"; };
		54740A521FC913E500713A1A /* autoid_test.cc */ = {isa = PBXFileReference; fileEncoding = 4; lastKnownFileType = sourcecode.cpp.cpp; path = autoid_test.cc; sourceTree = "<group>"; };
		54740A531FC913E500713A1A /* secure_random_test.cc */ = {isa = PBXFileReference; fileEncoding = 4; lastKnownFileType = sourcecode.cpp.cpp; path = secure_random_test.cc; sourceTree = "<group>"; };
		54764FAE1FAA21B90085E60A /* FSTGoogleTestTests.mm */ = {isa = PBXFileReference; fileEncoding = 4; lastKnownFileType = sourcecode.cpp.objcpp; path = FSTGoogleTestTests.mm; sourceTree = "<group>"; };
		5477CDE922EE71C8000FCC1E /* append_only_list_test.cc */ = {isa = PBXFileReference; lastKnownFileType = sourcecode.cpp.cpp; path = append_only_list_test.cc; sourceTree = "<group>"; };
		547E9A4122F9EA7300A275E0 /* document_set_test.cc */ = {isa = PBXFileReference; lastKnownFileType = sourcecode.cpp.cpp; path = document_set_test.cc; sourceTree = "<group>"; };
		548180A4228DEF1A004F70CD /* FSTUserDataConverterTests.mm */ = {isa = PBXFileReference; lastKnownFileType = sourcecode.cpp.objcpp; path = FSTUserDataConverterTests.mm; sourceTree = "<group>"; };
		548DB928200D59F600E00ABC /* comparison_test.cc */ = {isa = PBXFileReference; fileEncoding = 4; lastKnownFileType = sourcecode.cpp.cpp; path = comparison_test.cc; sourceTree = "<group>"; };
		5491BC711FB44593008B3588 /* FSTIntegrationTestCase.mm */ = {isa = PBXFileReference; fileEncoding = 4; lastKnownFileType = sourcecode.cpp.objcpp; path = FSTIntegrationTestCase.mm; sourceTree = "<group>"; };
		5492E02C20213FFB00B64F25 /* FSTLevelDBSpecTests.mm */ = {isa = PBXFileReference; fileEncoding = 4; lastKnownFileType = sourcecode.cpp.objcpp; path = FSTLevelDBSpecTests.mm; sourceTree = "<group>"; };
		5492E02D20213FFC00B64F25 /* FSTMockDatastore.mm */ = {isa = PBXFileReference; fileEncoding = 4; lastKnownFileType = sourcecode.cpp.objcpp; path = FSTMockDatastore.mm; sourceTree = "<group>"; };
		5492E02E20213FFC00B64F25 /* FSTSyncEngineTestDriver.mm */ = {isa = PBXFileReference; fileEncoding = 4; lastKnownFileType = sourcecode.cpp.objcpp; path = FSTSyncEngineTestDriver.mm; sourceTree = "<group>"; };
		5492E02F20213FFC00B64F25 /* FSTMemorySpecTests.mm */ = {isa = PBXFileReference; fileEncoding = 4; lastKnownFileType = sourcecode.cpp.objcpp; path = FSTMemorySpecTests.mm; sourceTree = "<group>"; };
		5492E03020213FFC00B64F25 /* FSTSpecTests.mm */ = {isa = PBXFileReference; fileEncoding = 4; lastKnownFileType = sourcecode.cpp.objcpp; path = FSTSpecTests.mm; sourceTree = "<group>"; };
		5492E0372021401E00B64F25 /* XCTestCase+Await.mm */ = {isa = PBXFileReference; fileEncoding = 4; lastKnownFileType = sourcecode.cpp.objcpp; path = "XCTestCase+Await.mm"; sourceTree = "<group>"; };
		5492E0392021401F00B64F25 /* FSTEventAccumulator.mm */ = {isa = PBXFileReference; fileEncoding = 4; lastKnownFileType = sourcecode.cpp.objcpp; path = FSTEventAccumulator.mm; sourceTree = "<group>"; };
		5492E03A2021401F00B64F25 /* FSTHelpers.mm */ = {isa = PBXFileReference; fileEncoding = 4; lastKnownFileType = sourcecode.cpp.objcpp; path = FSTHelpers.mm; sourceTree = "<group>"; };
		5492E045202154AA00B64F25 /* FIRCollectionReferenceTests.mm */ = {isa = PBXFileReference; fileEncoding = 4; lastKnownFileType = sourcecode.cpp.objcpp; path = FIRCollectionReferenceTests.mm; sourceTree = "<group>"; };
		5492E047202154AA00B64F25 /* FSTAPIHelpers.h */ = {isa = PBXFileReference; fileEncoding = 4; lastKnownFileType = sourcecode.c.h; path = FSTAPIHelpers.h; sourceTree = "<group>"; };
		5492E048202154AA00B64F25 /* FIRGeoPointTests.mm */ = {isa = PBXFileReference; fileEncoding = 4; lastKnownFileType = sourcecode.cpp.objcpp; path = FIRGeoPointTests.mm; sourceTree = "<group>"; };
		5492E049202154AA00B64F25 /* FIRDocumentReferenceTests.mm */ = {isa = PBXFileReference; fileEncoding = 4; lastKnownFileType = sourcecode.cpp.objcpp; path = FIRDocumentReferenceTests.mm; sourceTree = "<group>"; };
		5492E04A202154AA00B64F25 /* FIRFieldValueTests.mm */ = {isa = PBXFileReference; fileEncoding = 4; lastKnownFileType = sourcecode.cpp.objcpp; path = FIRFieldValueTests.mm; sourceTree = "<group>"; };
		5492E04B202154AA00B64F25 /* FIRDocumentSnapshotTests.mm */ = {isa = PBXFileReference; fileEncoding = 4; lastKnownFileType = sourcecode.cpp.objcpp; path = FIRDocumentSnapshotTests.mm; sourceTree = "<group>"; };
		5492E04C202154AA00B64F25 /* FIRFieldPathTests.mm */ = {isa = PBXFileReference; fileEncoding = 4; lastKnownFileType = sourcecode.cpp.objcpp; path = FIRFieldPathTests.mm; sourceTree = "<group>"; };
		5492E04D202154AA00B64F25 /* FIRSnapshotMetadataTests.mm */ = {isa = PBXFileReference; fileEncoding = 4; lastKnownFileType = sourcecode.cpp.objcpp; path = FIRSnapshotMetadataTests.mm; sourceTree = "<group>"; };
		5492E04E202154AA00B64F25 /* FSTAPIHelpers.mm */ = {isa = PBXFileReference; fileEncoding = 4; lastKnownFileType = sourcecode.cpp.objcpp; path = FSTAPIHelpers.mm; sourceTree = "<group>"; };
		5492E04F202154AA00B64F25 /* FIRQuerySnapshotTests.mm */ = {isa = PBXFileReference; fileEncoding = 4; lastKnownFileType = sourcecode.cpp.objcpp; path = FIRQuerySnapshotTests.mm; sourceTree = "<group>"; };
		5492E069202154D500B64F25 /* FIRQueryTests.mm */ = {isa = PBXFileReference; fileEncoding = 4; lastKnownFileType = sourcecode.cpp.objcpp; path = FIRQueryTests.mm; sourceTree = "<group>"; };
		5492E06A202154D500B64F25 /* FIRFieldsTests.mm */ = {isa = PBXFileReference; fileEncoding = 4; lastKnownFileType = sourcecode.cpp.objcpp; path = FIRFieldsTests.mm; sourceTree = "<group>"; };
		5492E06B202154D500B64F25 /* FIRListenerRegistrationTests.mm */ = {isa = PBXFileReference; fileEncoding = 4; lastKnownFileType = sourcecode.cpp.objcpp; path = FIRListenerRegistrationTests.mm; sourceTree = "<group>"; };
		5492E06C202154D500B64F25 /* FIRDatabaseTests.mm */ = {isa = PBXFileReference; fileEncoding = 4; lastKnownFileType = sourcecode.cpp.objcpp; path = FIRDatabaseTests.mm; sourceTree = "<group>"; };
		5492E06D202154D600B64F25 /* FIRValidationTests.mm */ = {isa = PBXFileReference; fileEncoding = 4; lastKnownFileType = sourcecode.cpp.objcpp; path = FIRValidationTests.mm; sourceTree = "<group>"; };
		5492E06E202154D600B64F25 /* FIRServerTimestampTests.mm */ = {isa = PBXFileReference; fileEncoding = 4; lastKnownFileType = sourcecode.cpp.objcpp; path = FIRServerTimestampTests.mm; sourceTree = "<group>"; };
		5492E06F202154D600B64F25 /* FIRWriteBatchTests.mm */ = {isa = PBXFileReference; fileEncoding = 4; lastKnownFileType = sourcecode.cpp.objcpp; path = FIRWriteBatchTests.mm; sourceTree = "<group>"; };
		5492E070202154D600B64F25 /* FIRCursorTests.mm */ = {isa = PBXFileReference; fileEncoding = 4; lastKnownFileType = sourcecode.cpp.objcpp; path = FIRCursorTests.mm; sourceTree = "<group>"; };
		5492E071202154D600B64F25 /* FIRTypeTests.mm */ = {isa = PBXFileReference; fileEncoding = 4; lastKnownFileType = sourcecode.cpp.objcpp; path = FIRTypeTests.mm; sourceTree = "<group>"; };
		5492E07B202154EB00B64F25 /* FSTTransactionTests.mm */ = {isa = PBXFileReference; fileEncoding = 4; lastKnownFileType = sourcecode.cpp.objcpp; path = FSTTransactionTests.mm; sourceTree = "<group>"; };
		5492E07C202154EB00B64F25 /* FSTSmokeTests.mm */ = {isa = PBXFileReference; fileEncoding = 4; lastKnownFileType = sourcecode.cpp.objcpp; path = FSTSmokeTests.mm; sourceTree = "<group>"; };
		5492E07E202154EC00B64F25 /* FSTDatastoreTests.mm */ = {isa = PBXFileReference; fileEncoding = 4; lastKnownFileType = sourcecode.cpp.objcpp; path = FSTDatastoreTests.mm; sourceTree = "<group>"; };
		5492E0832021552A00B64F25 /* FSTLocalStoreTests.mm */ = {isa = PBXFileReference; fileEncoding = 4; lastKnownFileType = sourcecode.cpp.objcpp; path = FSTLocalStoreTests.mm; sourceTree = "<group>"; };
		5492E0862021552A00B64F25 /* FSTLevelDBMigrationsTests.mm */ = {isa = PBXFileReference; fileEncoding = 4; lastKnownFileType = sourcecode.cpp.objcpp; path = FSTLevelDBMigrationsTests.mm; sourceTree = "<group>"; };
		5492E0872021552A00B64F25 /* FSTLevelDBMutationQueueTests.mm */ = {isa = PBXFileReference; fileEncoding = 4; lastKnownFileType = sourcecode.cpp.objcpp; path = FSTLevelDBMutationQueueTests.mm; sourceTree = "<group>"; };
		5492E0882021552A00B64F25 /* FSTMemoryLocalStoreTests.mm */ = {isa = PBXFileReference; fileEncoding = 4; lastKnownFileType = sourcecode.cpp.objcpp; path = FSTMemoryLocalStoreTests.mm; sourceTree = "<group>"; };
		5492E08F2021552B00B64F25 /* FSTLevelDBLocalStoreTests.mm */ = {isa = PBXFileReference; fileEncoding = 4; lastKnownFileType = sourcecode.cpp.objcpp; path = FSTLevelDBLocalStoreTests.mm; sourceTree = "<group>"; };
		5492E0912021552B00B64F25 /* FSTLocalStoreTests.h */ = {isa = PBXFileReference; fileEncoding = 4; lastKnownFileType = sourcecode.c.h; path = FSTLocalStoreTests.h; sourceTree = "<group>"; };
		5492E0942021552C00B64F25 /* FSTMutationQueueTests.h */ = {isa = PBXFileReference; fileEncoding = 4; lastKnownFileType = sourcecode.c.h; path = FSTMutationQueueTests.h; sourceTree = "<group>"; };
		5492E0962021552C00B64F25 /* FSTMutationQueueTests.mm */ = {isa = PBXFileReference; fileEncoding = 4; lastKnownFileType = sourcecode.cpp.objcpp; path = FSTMutationQueueTests.mm; sourceTree = "<group>"; };
		5492E0972021552C00B64F25 /* FSTMemoryMutationQueueTests.mm */ = {isa = PBXFileReference; fileEncoding = 4; lastKnownFileType = sourcecode.cpp.objcpp; path = FSTMemoryMutationQueueTests.mm; sourceTree = "<group>"; };
		5493A423225F9990006DE7BA /* status_apple_test.mm */ = {isa = PBXFileReference; lastKnownFileType = sourcecode.cpp.objcpp; path = status_apple_test.mm; sourceTree = "<group>"; };
		5495EB022040E90200EBA509 /* CodableGeoPointTests.swift */ = {isa = PBXFileReference; fileEncoding = 4; lastKnownFileType = sourcecode.swift; path = CodableGeoPointTests.swift; sourceTree = "<group>"; };
		5497CB75229DECDE000FB92F /* time_testing.h */ = {isa = PBXFileReference; lastKnownFileType = sourcecode.c.h; path = time_testing.h; sourceTree = "<group>"; };
		5497CB76229DECDE000FB92F /* time_testing.cc */ = {isa = PBXFileReference; lastKnownFileType = sourcecode.cpp.cpp; path = time_testing.cc; sourceTree = "<group>"; };
		54995F6E205B6E12004EFFA0 /* leveldb_key_test.cc */ = {isa = PBXFileReference; fileEncoding = 4; lastKnownFileType = sourcecode.cpp.cpp; path = leveldb_key_test.cc; sourceTree = "<group>"; };
		549CCA4C20A36DBB00BCEB75 /* sorted_set_test.cc */ = {isa = PBXFileReference; fileEncoding = 4; lastKnownFileType = sourcecode.cpp.cpp; path = sorted_set_test.cc; sourceTree = "<group>"; };
		549CCA4D20A36DBB00BCEB75 /* tree_sorted_map_test.cc */ = {isa = PBXFileReference; fileEncoding = 4; lastKnownFileType = sourcecode.cpp.cpp; path = tree_sorted_map_test.cc; sourceTree = "<group>"; };
		549CCA4E20A36DBB00BCEB75 /* sorted_map_test.cc */ = {isa = PBXFileReference; fileEncoding = 4; lastKnownFileType = sourcecode.cpp.cpp; path = sorted_map_test.cc; sourceTree = "<group>"; };
		549CCA4F20A36DBC00BCEB75 /* testing.h */ = {isa = PBXFileReference; fileEncoding = 4; lastKnownFileType = sourcecode.c.h; path = testing.h; sourceTree = "<group>"; };
		549CCA5320A36E1F00BCEB75 /* field_mask_test.cc */ = {isa = PBXFileReference; fileEncoding = 4; lastKnownFileType = sourcecode.cpp.cpp; path = field_mask_test.cc; sourceTree = "<group>"; };
		549CCA5520A36E1F00BCEB75 /* precondition_test.cc */ = {isa = PBXFileReference; fileEncoding = 4; lastKnownFileType = sourcecode.cpp.cpp; path = precondition_test.cc; sourceTree = "<group>"; };
		54A0352820A3B3BD003E0143 /* testutil.cc */ = {isa = PBXFileReference; fileEncoding = 4; lastKnownFileType = sourcecode.cpp.cpp; path = testutil.cc; sourceTree = "<group>"; };
		54A0352920A3B3BD003E0143 /* testutil.h */ = {isa = PBXFileReference; fileEncoding = 4; lastKnownFileType = sourcecode.c.h; path = testutil.h; sourceTree = "<group>"; };
		54A0352B20A3B3D7003E0143 /* status_testing.h */ = {isa = PBXFileReference; fileEncoding = 4; lastKnownFileType = sourcecode.c.h; path = status_testing.h; sourceTree = "<group>"; };
		54A0352C20A3B3D7003E0143 /* status_test.cc */ = {isa = PBXFileReference; fileEncoding = 4; lastKnownFileType = sourcecode.cpp.cpp; path = status_test.cc; sourceTree = "<group>"; };
		54A0352D20A3B3D7003E0143 /* statusor_test.cc */ = {isa = PBXFileReference; fileEncoding = 4; lastKnownFileType = sourcecode.cpp.cpp; path = statusor_test.cc; sourceTree = "<group>"; };
		54A0353420A3D8CB003E0143 /* iterator_adaptors_test.cc */ = {isa = PBXFileReference; fileEncoding = 4; lastKnownFileType = sourcecode.cpp.cpp; path = iterator_adaptors_test.cc; sourceTree = "<group>"; };
		54AA338F224BF935006CE580 /* Firestore_Example_tvOS.app */ = {isa = PBXFileReference; explicitFileType = wrapper.application; includeInIndex = 0; path = Firestore_Example_tvOS.app; sourceTree = BUILT_PRODUCTS_DIR; };
		54AA3391224BF935006CE580 /* AppDelegate.h */ = {isa = PBXFileReference; lastKnownFileType = sourcecode.c.h; path = AppDelegate.h; sourceTree = "<group>"; };
		54AA3392224BF935006CE580 /* AppDelegate.m */ = {isa = PBXFileReference; lastKnownFileType = sourcecode.c.objc; path = AppDelegate.m; sourceTree = "<group>"; };
		54AA3394224BF935006CE580 /* ViewController.h */ = {isa = PBXFileReference; lastKnownFileType = sourcecode.c.h; path = ViewController.h; sourceTree = "<group>"; };
		54AA3395224BF935006CE580 /* ViewController.m */ = {isa = PBXFileReference; lastKnownFileType = sourcecode.c.objc; path = ViewController.m; sourceTree = "<group>"; };
		54AA3398224BF935006CE580 /* Base */ = {isa = PBXFileReference; lastKnownFileType = file.storyboard; name = Base; path = Base.lproj/Main.storyboard; sourceTree = "<group>"; };
		54AA339A224BF936006CE580 /* Assets.xcassets */ = {isa = PBXFileReference; lastKnownFileType = folder.assetcatalog; path = Assets.xcassets; sourceTree = "<group>"; };
		54AA339C224BF936006CE580 /* Info.plist */ = {isa = PBXFileReference; lastKnownFileType = text.plist.xml; path = Info.plist; sourceTree = "<group>"; };
		54AA339D224BF936006CE580 /* main.m */ = {isa = PBXFileReference; lastKnownFileType = sourcecode.c.objc; path = main.m; sourceTree = "<group>"; };
		54AA33A6224BFE09006CE580 /* Firestore_Tests_tvOS.xctest */ = {isa = PBXFileReference; explicitFileType = wrapper.cfbundle; includeInIndex = 0; path = Firestore_Tests_tvOS.xctest; sourceTree = BUILT_PRODUCTS_DIR; };
		54AA33B4224C0035006CE580 /* Firestore_IntegrationTests_tvOS.xctest */ = {isa = PBXFileReference; explicitFileType = wrapper.cfbundle; includeInIndex = 0; path = Firestore_IntegrationTests_tvOS.xctest; sourceTree = BUILT_PRODUCTS_DIR; };
		54B8E4AA224BDC4100930F18 /* Firestore_IntegrationTests_macOS.xctest */ = {isa = PBXFileReference; explicitFileType = wrapper.cfbundle; includeInIndex = 0; path = Firestore_IntegrationTests_macOS.xctest; sourceTree = BUILT_PRODUCTS_DIR; };
		54C2294E1FECABAE007D065B /* log_test.cc */ = {isa = PBXFileReference; fileEncoding = 4; lastKnownFileType = sourcecode.cpp.cpp; path = log_test.cc; sourceTree = "<group>"; };
		54C9EDF12040E16300A969CD /* Firestore_SwiftTests_iOS.xctest */ = {isa = PBXFileReference; explicitFileType = wrapper.cfbundle; includeInIndex = 0; path = Firestore_SwiftTests_iOS.xctest; sourceTree = BUILT_PRODUCTS_DIR; };
		54C9EDF52040E16300A969CD /* Info.plist */ = {isa = PBXFileReference; lastKnownFileType = text.plist.xml; path = Info.plist; sourceTree = "<group>"; };
		54D400D32148BACE001D2BCC /* GoogleService-Info.plist */ = {isa = PBXFileReference; fileEncoding = 4; lastKnownFileType = text.plist.xml; name = "GoogleService-Info.plist"; path = "App/GoogleService-Info.plist"; sourceTree = SOURCE_ROOT; };
		54DA129C1F315EE100DD57A1 /* collection_spec_test.json */ = {isa = PBXFileReference; fileEncoding = 4; lastKnownFileType = text.json; path = collection_spec_test.json; sourceTree = "<group>"; };
		54DA129D1F315EE100DD57A1 /* existence_filter_spec_test.json */ = {isa = PBXFileReference; fileEncoding = 4; lastKnownFileType = text.json; path = existence_filter_spec_test.json; sourceTree = "<group>"; };
		54DA129E1F315EE100DD57A1 /* limbo_spec_test.json */ = {isa = PBXFileReference; fileEncoding = 4; lastKnownFileType = text.json; path = limbo_spec_test.json; sourceTree = "<group>"; };
		54DA129F1F315EE100DD57A1 /* limit_spec_test.json */ = {isa = PBXFileReference; fileEncoding = 4; lastKnownFileType = text.json; path = limit_spec_test.json; sourceTree = "<group>"; };
		54DA12A01F315EE100DD57A1 /* listen_spec_test.json */ = {isa = PBXFileReference; fileEncoding = 4; lastKnownFileType = text.json; path = listen_spec_test.json; sourceTree = "<group>"; };
		54DA12A11F315EE100DD57A1 /* offline_spec_test.json */ = {isa = PBXFileReference; fileEncoding = 4; lastKnownFileType = text.json; path = offline_spec_test.json; sourceTree = "<group>"; };
		54DA12A21F315EE100DD57A1 /* orderby_spec_test.json */ = {isa = PBXFileReference; fileEncoding = 4; lastKnownFileType = text.json; path = orderby_spec_test.json; sourceTree = "<group>"; };
		54DA12A31F315EE100DD57A1 /* persistence_spec_test.json */ = {isa = PBXFileReference; fileEncoding = 4; lastKnownFileType = text.json; path = persistence_spec_test.json; sourceTree = "<group>"; };
		54DA12A41F315EE100DD57A1 /* resume_token_spec_test.json */ = {isa = PBXFileReference; fileEncoding = 4; lastKnownFileType = text.json; path = resume_token_spec_test.json; sourceTree = "<group>"; };
		54DA12A51F315EE100DD57A1 /* write_spec_test.json */ = {isa = PBXFileReference; fileEncoding = 4; lastKnownFileType = text.json; path = write_spec_test.json; sourceTree = "<group>"; };
		54E9281C1F33950B00C1953E /* FSTEventAccumulator.h */ = {isa = PBXFileReference; fileEncoding = 4; lastKnownFileType = sourcecode.c.h; path = FSTEventAccumulator.h; sourceTree = "<group>"; };
		54E9281E1F33950B00C1953E /* FSTIntegrationTestCase.h */ = {isa = PBXFileReference; fileEncoding = 4; lastKnownFileType = sourcecode.c.h; path = FSTIntegrationTestCase.h; sourceTree = "<group>"; };
		54E9282A1F339CAD00C1953E /* XCTestCase+Await.h */ = {isa = PBXFileReference; fileEncoding = 4; lastKnownFileType = sourcecode.c.h; path = "XCTestCase+Await.h"; sourceTree = "<group>"; };
		54EB764C202277B30088B8F3 /* array_sorted_map_test.cc */ = {isa = PBXFileReference; fileEncoding = 4; lastKnownFileType = sourcecode.cpp.cpp; path = array_sorted_map_test.cc; sourceTree = "<group>"; };
		584AE2C37A55B408541A6FF3 /* remote_event_test.cc */ = {isa = PBXFileReference; includeInIndex = 1; lastKnownFileType = sourcecode.cpp.cpp; path = remote_event_test.cc; sourceTree = "<group>"; };
		5918805E993304321A05E82B /* Pods_Firestore_Example_iOS.framework */ = {isa = PBXFileReference; explicitFileType = wrapper.framework; includeInIndex = 0; path = Pods_Firestore_Example_iOS.framework; sourceTree = BUILT_PRODUCTS_DIR; };
		5B5414D28802BC76FDADABD6 /* stream_test.cc */ = {isa = PBXFileReference; includeInIndex = 1; path = stream_test.cc; sourceTree = "<group>"; };
		5C2989FEC97E94ADD2A0B7E5 /* leveldb_persistence_test.cc */ = {isa = PBXFileReference; includeInIndex = 1; path = leveldb_persistence_test.cc; sourceTree = "<group>"; };
		5CAE131920FFFED600BE9A4A /* Firestore_Benchmarks_iOS.xctest */ = {isa = PBXFileReference; explicitFileType = wrapper.cfbundle; includeInIndex = 0; path = Firestore_Benchmarks_iOS.xctest; sourceTree = BUILT_PRODUCTS_DIR; };
		5CAE131D20FFFED600BE9A4A /* Info.plist */ = {isa = PBXFileReference; lastKnownFileType = text.plist.xml; path = Info.plist; sourceTree = "<group>"; };
		5CC9650120A0E93200A2D6A1 /* FSTLRUGarbageCollectorTests.h */ = {isa = PBXFileReference; fileEncoding = 4; lastKnownFileType = sourcecode.c.h; path = FSTLRUGarbageCollectorTests.h; sourceTree = "<group>"; };
		5CC9650220A0E93200A2D6A1 /* FSTLRUGarbageCollectorTests.mm */ = {isa = PBXFileReference; fileEncoding = 4; lastKnownFileType = sourcecode.cpp.objcpp; path = FSTLRUGarbageCollectorTests.mm; sourceTree = "<group>"; };
		5CC9650420A0E9BD00A2D6A1 /* FSTMemoryLRUGarbageCollectorTests.mm */ = {isa = PBXFileReference; fileEncoding = 4; lastKnownFileType = sourcecode.cpp.objcpp; path = FSTMemoryLRUGarbageCollectorTests.mm; sourceTree = "<group>"; };
		5CC9650620A0E9C600A2D6A1 /* FSTLevelDBLRUGarbageCollectorTests.mm */ = {isa = PBXFileReference; fileEncoding = 4; lastKnownFileType = sourcecode.cpp.objcpp; path = FSTLevelDBLRUGarbageCollectorTests.mm; sourceTree = "<group>"; };
		6003F58A195388D20070C39A /* Firestore_Example_iOS.app */ = {isa = PBXFileReference; explicitFileType = wrapper.application; includeInIndex = 0; path = Firestore_Example_iOS.app; sourceTree = BUILT_PRODUCTS_DIR; };
		6003F58D195388D20070C39A /* Foundation.framework */ = {isa = PBXFileReference; lastKnownFileType = wrapper.framework; name = Foundation.framework; path = System/Library/Frameworks/Foundation.framework; sourceTree = SDKROOT; };
		6003F58F195388D20070C39A /* CoreGraphics.framework */ = {isa = PBXFileReference; lastKnownFileType = wrapper.framework; name = CoreGraphics.framework; path = System/Library/Frameworks/CoreGraphics.framework; sourceTree = SDKROOT; };
		6003F591195388D20070C39A /* UIKit.framework */ = {isa = PBXFileReference; lastKnownFileType = wrapper.framework; name = UIKit.framework; path = System/Library/Frameworks/UIKit.framework; sourceTree = SDKROOT; };
		6003F595195388D20070C39A /* Firestore-Info.plist */ = {isa = PBXFileReference; lastKnownFileType = text.plist.xml; path = "Firestore-Info.plist"; sourceTree = "<group>"; };
		6003F597195388D20070C39A /* en */ = {isa = PBXFileReference; lastKnownFileType = text.plist.strings; name = en; path = en.lproj/InfoPlist.strings; sourceTree = "<group>"; };
		6003F599195388D20070C39A /* main.m */ = {isa = PBXFileReference; lastKnownFileType = sourcecode.c.objc; path = main.m; sourceTree = "<group>"; };
		6003F59C195388D20070C39A /* FIRAppDelegate.h */ = {isa = PBXFileReference; lastKnownFileType = sourcecode.c.h; path = FIRAppDelegate.h; sourceTree = "<group>"; };
		6003F59D195388D20070C39A /* FIRAppDelegate.m */ = {isa = PBXFileReference; lastKnownFileType = sourcecode.c.objc; path = FIRAppDelegate.m; sourceTree = "<group>"; };
		6003F5A5195388D20070C39A /* FIRViewController.h */ = {isa = PBXFileReference; lastKnownFileType = sourcecode.c.h; path = FIRViewController.h; sourceTree = "<group>"; };
		6003F5A6195388D20070C39A /* FIRViewController.m */ = {isa = PBXFileReference; lastKnownFileType = sourcecode.c.objc; path = FIRViewController.m; sourceTree = "<group>"; };
		6003F5A8195388D20070C39A /* Images.xcassets */ = {isa = PBXFileReference; lastKnownFileType = folder.assetcatalog; path = Images.xcassets; sourceTree = "<group>"; };
		6003F5AE195388D20070C39A /* Firestore_Tests_iOS.xctest */ = {isa = PBXFileReference; explicitFileType = wrapper.cfbundle; includeInIndex = 0; path = Firestore_Tests_iOS.xctest; sourceTree = BUILT_PRODUCTS_DIR; };
		6003F5AF195388D20070C39A /* XCTest.framework */ = {isa = PBXFileReference; lastKnownFileType = wrapper.framework; name = XCTest.framework; path = Library/Frameworks/XCTest.framework; sourceTree = DEVELOPER_DIR; };
		6003F5B7195388D20070C39A /* Tests-Info.plist */ = {isa = PBXFileReference; lastKnownFileType = text.plist.xml; path = "Tests-Info.plist"; sourceTree = "<group>"; };
		6003F5B9195388D20070C39A /* en */ = {isa = PBXFileReference; lastKnownFileType = text.plist.strings; name = en; path = en.lproj/InfoPlist.strings; sourceTree = "<group>"; };
		600A7D7D821CE84E0CA8CB89 /* async_testing.h */ = {isa = PBXFileReference; includeInIndex = 1; lastKnownFileType = sourcecode.c.h; path = async_testing.h; sourceTree = "<group>"; };
		6161B5012047140400A99DBB /* FIRFirestoreSourceTests.mm */ = {isa = PBXFileReference; fileEncoding = 4; lastKnownFileType = sourcecode.cpp.objcpp; path = FIRFirestoreSourceTests.mm; sourceTree = "<group>"; };
		618BBE7D20B89AAC00B5BCE7 /* target.pb.cc */ = {isa = PBXFileReference; fileEncoding = 4; lastKnownFileType = sourcecode.cpp.cpp; path = target.pb.cc; sourceTree = "<group>"; };
		618BBE7E20B89AAC00B5BCE7 /* maybe_document.pb.cc */ = {isa = PBXFileReference; fileEncoding = 4; lastKnownFileType = sourcecode.cpp.cpp; path = maybe_document.pb.cc; sourceTree = "<group>"; };
		618BBE7F20B89AAC00B5BCE7 /* target.pb.h */ = {isa = PBXFileReference; fileEncoding = 4; lastKnownFileType = sourcecode.c.h; path = target.pb.h; sourceTree = "<group>"; };
		618BBE8020B89AAC00B5BCE7 /* maybe_document.pb.h */ = {isa = PBXFileReference; fileEncoding = 4; lastKnownFileType = sourcecode.c.h; path = maybe_document.pb.h; sourceTree = "<group>"; };
		618BBE8120B89AAC00B5BCE7 /* mutation.pb.h */ = {isa = PBXFileReference; fileEncoding = 4; lastKnownFileType = sourcecode.c.h; path = mutation.pb.h; sourceTree = "<group>"; };
		618BBE8220B89AAC00B5BCE7 /* mutation.pb.cc */ = {isa = PBXFileReference; fileEncoding = 4; lastKnownFileType = sourcecode.cpp.cpp; path = mutation.pb.cc; sourceTree = "<group>"; };
		618BBE9120B89AAC00B5BCE7 /* latlng.pb.h */ = {isa = PBXFileReference; fileEncoding = 4; lastKnownFileType = sourcecode.c.h; path = latlng.pb.h; sourceTree = "<group>"; };
		618BBE9220B89AAC00B5BCE7 /* latlng.pb.cc */ = {isa = PBXFileReference; fileEncoding = 4; lastKnownFileType = sourcecode.cpp.cpp; path = latlng.pb.cc; sourceTree = "<group>"; };
		618BBE9420B89AAC00B5BCE7 /* http.pb.h */ = {isa = PBXFileReference; fileEncoding = 4; lastKnownFileType = sourcecode.c.h; path = http.pb.h; sourceTree = "<group>"; };
		618BBE9520B89AAC00B5BCE7 /* annotations.pb.cc */ = {isa = PBXFileReference; fileEncoding = 4; lastKnownFileType = sourcecode.cpp.cpp; path = annotations.pb.cc; sourceTree = "<group>"; };
		618BBE9620B89AAC00B5BCE7 /* annotations.pb.h */ = {isa = PBXFileReference; fileEncoding = 4; lastKnownFileType = sourcecode.c.h; path = annotations.pb.h; sourceTree = "<group>"; };
		618BBE9720B89AAC00B5BCE7 /* http.pb.cc */ = {isa = PBXFileReference; fileEncoding = 4; lastKnownFileType = sourcecode.cpp.cpp; path = http.pb.cc; sourceTree = "<group>"; };
		618BBE9920B89AAC00B5BCE7 /* status.pb.cc */ = {isa = PBXFileReference; fileEncoding = 4; lastKnownFileType = sourcecode.cpp.cpp; path = status.pb.cc; sourceTree = "<group>"; };
		618BBE9A20B89AAC00B5BCE7 /* status.pb.h */ = {isa = PBXFileReference; fileEncoding = 4; lastKnownFileType = sourcecode.c.h; path = status.pb.h; sourceTree = "<group>"; };
		61F72C5520BC48FD001A68CB /* serializer_test.cc */ = {isa = PBXFileReference; fileEncoding = 4; lastKnownFileType = sourcecode.cpp.cpp; path = serializer_test.cc; sourceTree = "<group>"; };
		620C1427763BA5D3CCFB5A1F /* BridgingHeader.h */ = {isa = PBXFileReference; includeInIndex = 1; lastKnownFileType = sourcecode.c.h; path = BridgingHeader.h; sourceTree = "<group>"; };
		62E103B28B48A81D682A0DE9 /* Pods_Firestore_Example_tvOS.framework */ = {isa = PBXFileReference; explicitFileType = wrapper.framework; includeInIndex = 0; path = Pods_Firestore_Example_tvOS.framework; sourceTree = BUILT_PRODUCTS_DIR; };
		69E6C311558EC77729A16CF1 /* Pods-Firestore_Example_iOS-Firestore_SwiftTests_iOS.debug.xcconfig */ = {isa = PBXFileReference; includeInIndex = 1; lastKnownFileType = text.xcconfig; name = "Pods-Firestore_Example_iOS-Firestore_SwiftTests_iOS.debug.xcconfig"; path = "Pods/Target Support Files/Pods-Firestore_Example_iOS-Firestore_SwiftTests_iOS/Pods-Firestore_Example_iOS-Firestore_SwiftTests_iOS.debug.xcconfig"; sourceTree = "<group>"; };
		6AE927CDFC7A72BF825BE4CB /* Pods-Firestore_Tests_tvOS.release.xcconfig */ = {isa = PBXFileReference; includeInIndex = 1; lastKnownFileType = text.xcconfig; name = "Pods-Firestore_Tests_tvOS.release.xcconfig"; path = "Pods/Target Support Files/Pods-Firestore_Tests_tvOS/Pods-Firestore_Tests_tvOS.release.xcconfig"; sourceTree = "<group>"; };
		6D0EE49C1D5AF75664D0EBE4 /* field_value_benchmark.cc */ = {isa = PBXFileReference; includeInIndex = 1; lastKnownFileType = sourcecode.cpp.cpp; path = field_value_benchmark.cc; sourceTree = "<group>"; };
		6E8302DE210222ED003E1EA3 /* FSTFuzzTestFieldPath.h */ = {isa = PBXFileReference; lastKnownFileType = sourcecode.c.h; path = FSTFuzzTestFieldPath.h; sourceTree = "<group>"; };
		6E8302DF21022309003E1EA3 /* FSTFuzzTestFieldPath.mm */ = {isa = PBXFileReference; fileEncoding = 4; lastKnownFileType = sourcecode.cpp.objcpp; path = FSTFuzzTestFieldPath.mm; sourceTree = "<group>"; };
		6EA39FDD20FE820E008D461F /* FSTFuzzTestSerializer.mm */ = {isa = PBXFileReference; lastKnownFileType = sourcecode.cpp.objcpp; path = FSTFuzzTestSerializer.mm; sourceTree = "<group>"; };
		6EA39FDF20FE824E008D461F /* FSTFuzzTestSerializer.h */ = {isa = PBXFileReference; lastKnownFileType = sourcecode.c.h; path = FSTFuzzTestSerializer.h; sourceTree = "<group>"; };
		6ED6DEA120F5502700FC6076 /* FuzzingResources */ = {isa = PBXFileReference; lastKnownFileType = folder; path = FuzzingResources; sourceTree = "<group>"; };
		6EDD3B5B20BF247500C33877 /* Firestore_FuzzTests_iOS.xctest */ = {isa = PBXFileReference; explicitFileType = wrapper.cfbundle; includeInIndex = 0; path = Firestore_FuzzTests_iOS.xctest; sourceTree = BUILT_PRODUCTS_DIR; };
		6EDD3B5C20BF247500C33877 /* Firestore_FuzzTests_iOS-Info.plist */ = {isa = PBXFileReference; lastKnownFileType = text.plist.xml; path = "Firestore_FuzzTests_iOS-Info.plist"; sourceTree = "<group>"; };
		6EDD3B5E20BF24D000C33877 /* FSTFuzzTestsPrincipal.mm */ = {isa = PBXFileReference; lastKnownFileType = sourcecode.cpp.objcpp; path = FSTFuzzTestsPrincipal.mm; sourceTree = "<group>"; };
		71140E5D09C6E76F7C71B2FC /* fake_target_metadata_provider.cc */ = {isa = PBXFileReference; includeInIndex = 1; lastKnownFileType = sourcecode.cpp.cpp; path = fake_target_metadata_provider.cc; sourceTree = "<group>"; };
		71719F9E1E33DC2100824A3D /* Base */ = {isa = PBXFileReference; lastKnownFileType = file.storyboard; name = Base; path = Base.lproj/LaunchScreen.storyboard; sourceTree = "<group>"; };
		731541602214AFFA0037F4DC /* query_spec_test.json */ = {isa = PBXFileReference; fileEncoding = 4; lastKnownFileType = text.json; path = query_spec_test.json; sourceTree = "<group>"; };
		73866A9F2082B069009BB4FF /* FIRArrayTransformTests.mm */ = {isa = PBXFileReference; lastKnownFileType = sourcecode.cpp.objcpp; path = FIRArrayTransformTests.mm; sourceTree = "<group>"; };
		73F1F73A2210F3D800E1F692 /* index_manager_test.h */ = {isa = PBXFileReference; fileEncoding = 4; lastKnownFileType = sourcecode.c.h; path = index_manager_test.h; sourceTree = "<group>"; };
		74AC2ADBF1BAD9A8EF30CF41 /* Pods-Firestore_IntegrationTests_tvOS.debug.xcconfig */ = {isa = PBXFileReference; includeInIndex = 1; lastKnownFileType = text.xcconfig; name = "Pods-Firestore_IntegrationTests_tvOS.debug.xcconfig"; path = "Pods/Target Support Files/Pods-Firestore_IntegrationTests_tvOS/Pods-Firestore_IntegrationTests_tvOS.debug.xcconfig"; sourceTree = "<group>"; };
		7515B47C92ABEEC66864B55C /* field_transform_test.cc */ = {isa = PBXFileReference; includeInIndex = 1; lastKnownFileType = sourcecode.cpp.cpp; path = field_transform_test.cc; sourceTree = "<group>"; };
		759E964B6A03E6775C992710 /* Pods_Firestore_Tests_macOS.framework */ = {isa = PBXFileReference; explicitFileType = wrapper.framework; includeInIndex = 0; path = Pods_Firestore_Tests_macOS.framework; sourceTree = BUILT_PRODUCTS_DIR; };
		79507DF8378D3C42F5B36268 /* string_win_test.cc */ = {isa = PBXFileReference; includeInIndex = 1; lastKnownFileType = sourcecode.cpp.cpp; path = string_win_test.cc; sourceTree = "<group>"; };
		79D4CD6A707ED3F7A6D2ECF5 /* view_testing.h */ = {isa = PBXFileReference; includeInIndex = 1; lastKnownFileType = sourcecode.c.h; path = view_testing.h; sourceTree = "<group>"; };
		7B65C996438B84DBC7616640 /* CodableTimestampTests.swift */ = {isa = PBXFileReference; includeInIndex = 1; lastKnownFileType = sourcecode.swift; path = CodableTimestampTests.swift; sourceTree = "<group>"; };
		7C3F995E040E9E9C5E8514BB /* query_listener_test.cc */ = {isa = PBXFileReference; includeInIndex = 1; lastKnownFileType = sourcecode.cpp.cpp; path = query_listener_test.cc; sourceTree = "<group>"; };
		7EB299CF85034F09CFD6F3FD /* remote_document_cache_test.cc */ = {isa = PBXFileReference; includeInIndex = 1; path = remote_document_cache_test.cc; sourceTree = "<group>"; };
		84434E57CA72951015FC71BC /* Pods-Firestore_FuzzTests_iOS.debug.xcconfig */ = {isa = PBXFileReference; includeInIndex = 1; lastKnownFileType = text.xcconfig; name = "Pods-Firestore_FuzzTests_iOS.debug.xcconfig"; path = "Pods/Target Support Files/Pods-Firestore_FuzzTests_iOS/Pods-Firestore_FuzzTests_iOS.debug.xcconfig"; sourceTree = "<group>"; };
		872C92ABD71B12784A1C5520 /* async_testing.cc */ = {isa = PBXFileReference; includeInIndex = 1; lastKnownFileType = sourcecode.cpp.cpp; path = async_testing.cc; sourceTree = "<group>"; };
		873B8AEA1B1F5CCA007FD442 /* Main.storyboard */ = {isa = PBXFileReference; fileEncoding = 4; lastKnownFileType = file.storyboard; name = Main.storyboard; path = Base.lproj/Main.storyboard; sourceTree = "<group>"; };
		8C058C8BE2723D9A53CCD64B /* persistence_testing.h */ = {isa = PBXFileReference; includeInIndex = 1; lastKnownFileType = sourcecode.c.h; path = persistence_testing.h; sourceTree = "<group>"; };
		8E002F4AD5D9B6197C940847 /* Firestore.podspec */ = {isa = PBXFileReference; includeInIndex = 1; lastKnownFileType = text; name = Firestore.podspec; path = ../Firestore.podspec; sourceTree = "<group>"; };
		9113B6F513D0473AEABBAF1F /* persistence_testing.cc */ = {isa = PBXFileReference; includeInIndex = 1; path = persistence_testing.cc; sourceTree = "<group>"; };
		97C492D2524E92927C11F425 /* Pods-Firestore_FuzzTests_iOS.release.xcconfig */ = {isa = PBXFileReference; includeInIndex = 1; lastKnownFileType = text.xcconfig; name = "Pods-Firestore_FuzzTests_iOS.release.xcconfig"; path = "Pods/Target Support Files/Pods-Firestore_FuzzTests_iOS/Pods-Firestore_FuzzTests_iOS.release.xcconfig"; sourceTree = "<group>"; };
		98366480BD1FD44A1FEDD982 /* Pods-Firestore_Example_macOS.debug.xcconfig */ = {isa = PBXFileReference; includeInIndex = 1; lastKnownFileType = text.xcconfig; name = "Pods-Firestore_Example_macOS.debug.xcconfig"; path = "Pods/Target Support Files/Pods-Firestore_Example_macOS/Pods-Firestore_Example_macOS.debug.xcconfig"; sourceTree = "<group>"; };
		9B7F2784838799FBBD3C80F5 /* objc_class_test_helper.h */ = {isa = PBXFileReference; includeInIndex = 1; lastKnownFileType = sourcecode.c.h; path = objc_class_test_helper.h; sourceTree = "<group>"; };
		9CFD366B783AE27B9E79EE7A /* string_format_apple_test.mm */ = {isa = PBXFileReference; includeInIndex = 1; lastKnownFileType = sourcecode.cpp.objcpp; path = string_format_apple_test.mm; sourceTree = "<group>"; };
		A1C8236D0FBB4374D486D11D /* query_cache_test.cc */ = {isa = PBXFileReference; includeInIndex = 1; path = query_cache_test.cc; sourceTree = "<group>"; };
		A28C9DBBA0D9DCD288652DC2 /* event_manager_test.mm */ = {isa = PBXFileReference; includeInIndex = 1; lastKnownFileType = sourcecode.cpp.objcpp; path = event_manager_test.mm; sourceTree = "<group>"; };
		A5466E7809AD2871FFDE6C76 /* view_testing.cc */ = {isa = PBXFileReference; includeInIndex = 1; lastKnownFileType = sourcecode.cpp.cpp; path = view_testing.cc; sourceTree = "<group>"; };
		A5FA86650A18F3B7A8162287 /* Pods-Firestore_Benchmarks_iOS.release.xcconfig */ = {isa = PBXFileReference; includeInIndex = 1; lastKnownFileType = text.xcconfig; name = "Pods-Firestore_Benchmarks_iOS.release.xcconfig"; path = "Pods/Target Support Files/Pods-Firestore_Benchmarks_iOS/Pods-Firestore_Benchmarks_iOS.release.xcconfig"; sourceTree = "<group>"; };
		A70E82DD627B162BEF92B8ED /* Pods-Firestore_Example_tvOS.debug.xcconfig */ = {isa = PBXFileReference; includeInIndex = 1; lastKnownFileType = text.xcconfig; name = "Pods-Firestore_Example_tvOS.debug.xcconfig"; path = "Pods/Target Support Files/Pods-Firestore_Example_tvOS/Pods-Firestore_Example_tvOS.debug.xcconfig"; sourceTree = "<group>"; };
		AB356EF6200EA5EB0089B766 /* field_value_test.cc */ = {isa = PBXFileReference; lastKnownFileType = sourcecode.cpp.cpp; path = field_value_test.cc; sourceTree = "<group>"; };
		AB380CF82019382300D97691 /* target_id_generator_test.cc */ = {isa = PBXFileReference; fileEncoding = 4; lastKnownFileType = sourcecode.cpp.cpp; path = target_id_generator_test.cc; sourceTree = "<group>"; };
		AB380CFC201A2EE200D97691 /* string_util_test.cc */ = {isa = PBXFileReference; fileEncoding = 4; lastKnownFileType = sourcecode.cpp.cpp; path = string_util_test.cc; sourceTree = "<group>"; };
		AB380D01201BC69F00D97691 /* bits_test.cc */ = {isa = PBXFileReference; fileEncoding = 4; lastKnownFileType = sourcecode.cpp.cpp; path = bits_test.cc; sourceTree = "<group>"; };
		AB380D03201BC6E400D97691 /* ordered_code_test.cc */ = {isa = PBXFileReference; fileEncoding = 4; lastKnownFileType = sourcecode.cpp.cpp; path = ordered_code_test.cc; sourceTree = "<group>"; };
		AB38D92E20235D22000A432D /* database_info_test.cc */ = {isa = PBXFileReference; fileEncoding = 4; lastKnownFileType = sourcecode.cpp.cpp; path = database_info_test.cc; sourceTree = "<group>"; };
		AB38D93220239654000A432D /* user_test.cc */ = {isa = PBXFileReference; fileEncoding = 4; lastKnownFileType = sourcecode.cpp.cpp; path = user_test.cc; sourceTree = "<group>"; };
		AB38D9342023966E000A432D /* credentials_provider_test.cc */ = {isa = PBXFileReference; fileEncoding = 4; lastKnownFileType = sourcecode.cpp.cpp; path = credentials_provider_test.cc; sourceTree = "<group>"; };
		AB38D93620239689000A432D /* empty_credentials_provider_test.cc */ = {isa = PBXFileReference; fileEncoding = 4; lastKnownFileType = sourcecode.cpp.cpp; path = empty_credentials_provider_test.cc; sourceTree = "<group>"; };
		AB6B908320322E4D00CC290A /* document_test.cc */ = {isa = PBXFileReference; lastKnownFileType = sourcecode.cpp.cpp; path = document_test.cc; sourceTree = "<group>"; };
		AB6B908720322E8800CC290A /* no_document_test.cc */ = {isa = PBXFileReference; lastKnownFileType = sourcecode.cpp.cpp; path = no_document_test.cc; sourceTree = "<group>"; };
		AB71064B201FA60300344F18 /* database_id_test.cc */ = {isa = PBXFileReference; fileEncoding = 4; lastKnownFileType = sourcecode.cpp.cpp; path = database_id_test.cc; sourceTree = "<group>"; };
		AB7BAB332012B519001E0872 /* geo_point_test.cc */ = {isa = PBXFileReference; fileEncoding = 4; lastKnownFileType = sourcecode.cpp.cpp; path = geo_point_test.cc; sourceTree = "<group>"; };
		ABA495B9202B7E79008A7851 /* snapshot_version_test.cc */ = {isa = PBXFileReference; fileEncoding = 4; lastKnownFileType = sourcecode.cpp.cpp; path = snapshot_version_test.cc; sourceTree = "<group>"; };
		ABC1D7DF2023A3EF00BA84F0 /* token_test.cc */ = {isa = PBXFileReference; fileEncoding = 4; lastKnownFileType = sourcecode.cpp.cpp; path = token_test.cc; sourceTree = "<group>"; };
		ABC1D7E22023CDC500BA84F0 /* firebase_credentials_provider_test.mm */ = {isa = PBXFileReference; fileEncoding = 4; lastKnownFileType = sourcecode.cpp.objcpp; path = firebase_credentials_provider_test.mm; sourceTree = "<group>"; };
		ABF6506B201131F8005F2C74 /* timestamp_test.cc */ = {isa = PBXFileReference; lastKnownFileType = sourcecode.cpp.cpp; path = timestamp_test.cc; sourceTree = "<group>"; };
		AE4A9E38D65688EE000EE2A1 /* index_manager_test.cc */ = {isa = PBXFileReference; includeInIndex = 1; path = index_manager_test.cc; sourceTree = "<group>"; };
		B1A7E1959AF8141FA7E6B888 /* grpc_stream_tester.cc */ = {isa = PBXFileReference; includeInIndex = 1; lastKnownFileType = sourcecode.cpp.cpp; path = grpc_stream_tester.cc; sourceTree = "<group>"; };
		B3CC6B2ACFDC873F06AE9E3F /* objc_class_test.cc */ = {isa = PBXFileReference; includeInIndex = 1; lastKnownFileType = sourcecode.cpp.cpp; path = objc_class_test.cc; sourceTree = "<group>"; };
		B3F5B3AAE791A5911B9EAA82 /* Pods-Firestore_Tests_iOS.release.xcconfig */ = {isa = PBXFileReference; includeInIndex = 1; lastKnownFileType = text.xcconfig; name = "Pods-Firestore_Tests_iOS.release.xcconfig"; path = "Pods/Target Support Files/Pods-Firestore_Tests_iOS/Pods-Firestore_Tests_iOS.release.xcconfig"; sourceTree = "<group>"; };
		B5748BD89DF96FB1B20272F3 /* objc_class_test_helper.mm */ = {isa = PBXFileReference; includeInIndex = 1; lastKnownFileType = sourcecode.cpp.objcpp; path = objc_class_test_helper.mm; sourceTree = "<group>"; };
		B60894F52170207100EBC644 /* fake_credentials_provider.h */ = {isa = PBXFileReference; fileEncoding = 4; lastKnownFileType = sourcecode.c.h; path = fake_credentials_provider.h; sourceTree = "<group>"; };
		B60894F62170207100EBC644 /* fake_credentials_provider.cc */ = {isa = PBXFileReference; fileEncoding = 4; lastKnownFileType = sourcecode.cpp.cpp; path = fake_credentials_provider.cc; sourceTree = "<group>"; };
		B6152AD5202A5385000E5744 /* document_key_test.cc */ = {isa = PBXFileReference; fileEncoding = 4; lastKnownFileType = sourcecode.cpp.cpp; path = document_key_test.cc; sourceTree = "<group>"; };
		B65D34A7203C99090076A5E1 /* FIRTimestampTest.m */ = {isa = PBXFileReference; fileEncoding = 4; lastKnownFileType = sourcecode.c.objc; path = FIRTimestampTest.m; sourceTree = "<group>"; };
		B67BF447216EB42F00CA9097 /* create_noop_connectivity_monitor.h */ = {isa = PBXFileReference; fileEncoding = 4; lastKnownFileType = sourcecode.c.h; path = create_noop_connectivity_monitor.h; sourceTree = "<group>"; };
		B67BF448216EB43000CA9097 /* create_noop_connectivity_monitor.cc */ = {isa = PBXFileReference; fileEncoding = 4; lastKnownFileType = sourcecode.cpp.cpp; path = create_noop_connectivity_monitor.cc; sourceTree = "<group>"; };
		B686F2AD2023DDB20028D6BE /* field_path_test.cc */ = {isa = PBXFileReference; fileEncoding = 4; lastKnownFileType = sourcecode.cpp.cpp; path = field_path_test.cc; sourceTree = "<group>"; };
		B686F2B02024FFD70028D6BE /* resource_path_test.cc */ = {isa = PBXFileReference; fileEncoding = 4; lastKnownFileType = sourcecode.cpp.cpp; path = resource_path_test.cc; sourceTree = "<group>"; };
		B68B1E002213A764008977EF /* to_string_apple_test.mm */ = {isa = PBXFileReference; fileEncoding = 4; lastKnownFileType = sourcecode.cpp.objcpp; path = to_string_apple_test.mm; sourceTree = "<group>"; };
		B696858D2214B53900271095 /* to_string_test.cc */ = {isa = PBXFileReference; fileEncoding = 4; lastKnownFileType = sourcecode.cpp.cpp; path = to_string_test.cc; sourceTree = "<group>"; };
		B696858F221770F000271095 /* objc_compatibility_apple_test.mm */ = {isa = PBXFileReference; fileEncoding = 4; lastKnownFileType = sourcecode.cpp.objcpp; path = objc_compatibility_apple_test.mm; sourceTree = "<group>"; };
		B69CF05A219B9105004C434D /* FIRFirestore+Testing.h */ = {isa = PBXFileReference; fileEncoding = 4; lastKnownFileType = sourcecode.c.h; path = "FIRFirestore+Testing.h"; sourceTree = "<group>"; };
		B69CF3F02227386500B281C8 /* hashing_test_apple.mm */ = {isa = PBXFileReference; fileEncoding = 4; lastKnownFileType = sourcecode.cpp.objcpp; path = hashing_test_apple.mm; sourceTree = "<group>"; };
		B6BBE42F21262CF400C6A53E /* grpc_stream_test.cc */ = {isa = PBXFileReference; fileEncoding = 4; lastKnownFileType = sourcecode.cpp.cpp; path = grpc_stream_test.cc; sourceTree = "<group>"; };
		B6D1B68420E2AB1A00B35856 /* exponential_backoff_test.cc */ = {isa = PBXFileReference; fileEncoding = 4; lastKnownFileType = sourcecode.cpp.cpp; path = exponential_backoff_test.cc; sourceTree = "<group>"; };
		B6D9649021544D4F00EB9CFB /* grpc_connection_test.cc */ = {isa = PBXFileReference; fileEncoding = 4; lastKnownFileType = sourcecode.cpp.cpp; path = grpc_connection_test.cc; sourceTree = "<group>"; };
		B6D964922154AB8F00EB9CFB /* grpc_streaming_reader_test.cc */ = {isa = PBXFileReference; fileEncoding = 4; lastKnownFileType = sourcecode.cpp.cpp; path = grpc_streaming_reader_test.cc; sourceTree = "<group>"; };
		B6D964942163E63900EB9CFB /* grpc_unary_call_test.cc */ = {isa = PBXFileReference; fileEncoding = 4; lastKnownFileType = sourcecode.cpp.cpp; path = grpc_unary_call_test.cc; sourceTree = "<group>"; };
		B6FB467A208E9A8200554BA2 /* async_queue_test.h */ = {isa = PBXFileReference; fileEncoding = 4; lastKnownFileType = sourcecode.c.h; path = async_queue_test.h; sourceTree = "<group>"; };
		B6FB467B208E9A8200554BA2 /* async_queue_test.cc */ = {isa = PBXFileReference; fileEncoding = 4; lastKnownFileType = sourcecode.cpp.cpp; path = async_queue_test.cc; sourceTree = "<group>"; };
		B6FB4680208EA0BE00554BA2 /* async_queue_libdispatch_test.mm */ = {isa = PBXFileReference; fileEncoding = 4; lastKnownFileType = sourcecode.cpp.objcpp; path = async_queue_libdispatch_test.mm; sourceTree = "<group>"; };
		B6FB4681208EA0BE00554BA2 /* async_queue_std_test.cc */ = {isa = PBXFileReference; fileEncoding = 4; lastKnownFileType = sourcecode.cpp.cpp; path = async_queue_std_test.cc; sourceTree = "<group>"; };
		B6FB4687208F9B9100554BA2 /* executor_std_test.cc */ = {isa = PBXFileReference; fileEncoding = 4; lastKnownFileType = sourcecode.cpp.cpp; path = executor_std_test.cc; sourceTree = "<group>"; };
		B6FB4688208F9B9100554BA2 /* executor_test.cc */ = {isa = PBXFileReference; fileEncoding = 4; lastKnownFileType = sourcecode.cpp.cpp; path = executor_test.cc; sourceTree = "<group>"; };
		B6FB4689208F9B9100554BA2 /* executor_libdispatch_test.mm */ = {isa = PBXFileReference; fileEncoding = 4; lastKnownFileType = sourcecode.cpp.objcpp; path = executor_libdispatch_test.mm; sourceTree = "<group>"; };
		B6FB468A208F9B9100554BA2 /* executor_test.h */ = {isa = PBXFileReference; fileEncoding = 4; lastKnownFileType = sourcecode.c.h; path = executor_test.h; sourceTree = "<group>"; };
		B79CA87A1A01FC5329031C9B /* Pods_Firestore_FuzzTests_iOS.framework */ = {isa = PBXFileReference; explicitFileType = wrapper.framework; includeInIndex = 0; path = Pods_Firestore_FuzzTests_iOS.framework; sourceTree = BUILT_PRODUCTS_DIR; };
		B953604968FBF5483BD20F5A /* Pods-Firestore_IntegrationTests_macOS.release.xcconfig */ = {isa = PBXFileReference; includeInIndex = 1; lastKnownFileType = text.xcconfig; name = "Pods-Firestore_IntegrationTests_macOS.release.xcconfig"; path = "Pods/Target Support Files/Pods-Firestore_IntegrationTests_macOS/Pods-Firestore_IntegrationTests_macOS.release.xcconfig"; sourceTree = "<group>"; };
		B9C261C26C5D311E1E3C0CB9 /* query_test.cc */ = {isa = PBXFileReference; includeInIndex = 1; lastKnownFileType = sourcecode.cpp.cpp; path = query_test.cc; sourceTree = "<group>"; };
		BA6E5B9D53CCF301F58A62D7 /* xcgmock.h */ = {isa = PBXFileReference; includeInIndex = 1; lastKnownFileType = sourcecode.c.h; path = xcgmock.h; sourceTree = "<group>"; };
		BB644F9A3FB7EE4EA704E56A /* memory_query_cache_test.cc */ = {isa = PBXFileReference; includeInIndex = 1; path = memory_query_cache_test.cc; sourceTree = "<group>"; };
		BB92EB03E3F92485023F64ED /* Pods_Firestore_Example_iOS_Firestore_SwiftTests_iOS.framework */ = {isa = PBXFileReference; explicitFileType = wrapper.framework; includeInIndex = 0; path = Pods_Firestore_Example_iOS_Firestore_SwiftTests_iOS.framework; sourceTree = BUILT_PRODUCTS_DIR; };
		BBE612A9FA0F53A9F8F02981 /* leveldb_query_cache_test.cc */ = {isa = PBXFileReference; includeInIndex = 1; path = leveldb_query_cache_test.cc; sourceTree = "<group>"; };
		BC3C788D290A935C353CEAA1 /* writer_test.cc */ = {isa = PBXFileReference; includeInIndex = 1; lastKnownFileType = sourcecode.cpp.cpp; name = writer_test.cc; path = nanopb/writer_test.cc; sourceTree = "<group>"; };
		BD01F0E43E4E2A07B8B05099 /* Pods-Firestore_Tests_macOS.debug.xcconfig */ = {isa = PBXFileReference; includeInIndex = 1; lastKnownFileType = text.xcconfig; name = "Pods-Firestore_Tests_macOS.debug.xcconfig"; path = "Pods/Target Support Files/Pods-Firestore_Tests_macOS/Pods-Firestore_Tests_macOS.debug.xcconfig"; sourceTree = "<group>"; };
		C7429071B33BDF80A7FA2F8A /* view_test.cc */ = {isa = PBXFileReference; includeInIndex = 1; lastKnownFileType = sourcecode.cpp.cpp; path = view_test.cc; sourceTree = "<group>"; };
		C8522DE226C467C54E6788D8 /* mutation_test.cc */ = {isa = PBXFileReference; includeInIndex = 1; lastKnownFileType = sourcecode.cpp.cpp; path = mutation_test.cc; sourceTree = "<group>"; };
		CC572A9168BBEF7B83E4BBC5 /* view_snapshot_test.cc */ = {isa = PBXFileReference; includeInIndex = 1; lastKnownFileType = sourcecode.cpp.cpp; path = view_snapshot_test.cc; sourceTree = "<group>"; };
		CD422AF3E4515FB8E9BE67A0 /* equals_tester.h */ = {isa = PBXFileReference; includeInIndex = 1; lastKnownFileType = sourcecode.c.h; path = equals_tester.h; sourceTree = "<group>"; };
		CE37875365497FFA8687B745 /* message_test.cc */ = {isa = PBXFileReference; includeInIndex = 1; name = message_test.cc; path = nanopb/message_test.cc; sourceTree = "<group>"; };
		D0A6E9136804A41CEC9D55D4 /* delayed_constructor_test.cc */ = {isa = PBXFileReference; includeInIndex = 1; lastKnownFileType = sourcecode.cpp.cpp; path = delayed_constructor_test.cc; sourceTree = "<group>"; };
		D37B34BC8F2E0DA5CAA6D4D1 /* query_cache_test.h */ = {isa = PBXFileReference; includeInIndex = 1; lastKnownFileType = sourcecode.c.h; path = query_cache_test.h; sourceTree = "<group>"; };
		D3CC3DC5338DCAF43A211155 /* README.md */ = {isa = PBXFileReference; includeInIndex = 1; lastKnownFileType = net.daringfireball.markdown; name = README.md; path = ../README.md; sourceTree = "<group>"; };
		D5B2593BCB52957D62F1C9D3 /* perf_spec_test.json */ = {isa = PBXFileReference; fileEncoding = 4; lastKnownFileType = text.json; path = perf_spec_test.json; sourceTree = "<group>"; };
		D5B25E7E7D6873CBA4571841 /* FIRNumericTransformTests.mm */ = {isa = PBXFileReference; fileEncoding = 4; lastKnownFileType = sourcecode.cpp.objcpp; path = FIRNumericTransformTests.mm; sourceTree = "<group>"; };
		D7DF4A6F740086A2D8C0E28E /* Pods_Firestore_Tests_tvOS.framework */ = {isa = PBXFileReference; explicitFileType = wrapper.framework; includeInIndex = 0; path = Pods_Firestore_Tests_tvOS.framework; sourceTree = BUILT_PRODUCTS_DIR; };
		DAFF0CF521E64AC30062958F /* Firestore_Example_macOS.app */ = {isa = PBXFileReference; explicitFileType = wrapper.application; includeInIndex = 0; path = Firestore_Example_macOS.app; sourceTree = BUILT_PRODUCTS_DIR; };
		DAFF0CF721E64AC30062958F /* AppDelegate.h */ = {isa = PBXFileReference; lastKnownFileType = sourcecode.c.h; path = AppDelegate.h; sourceTree = "<group>"; };
		DAFF0CF821E64AC30062958F /* AppDelegate.m */ = {isa = PBXFileReference; lastKnownFileType = sourcecode.c.objc; path = AppDelegate.m; sourceTree = "<group>"; };
		DAFF0CFA21E64AC40062958F /* Assets.xcassets */ = {isa = PBXFileReference; lastKnownFileType = folder.assetcatalog; path = Assets.xcassets; sourceTree = "<group>"; };
		DAFF0CFD21E64AC40062958F /* Base */ = {isa = PBXFileReference; lastKnownFileType = file.xib; name = Base; path = Base.lproj/MainMenu.xib; sourceTree = "<group>"; };
		DAFF0CFF21E64AC40062958F /* Info.plist */ = {isa = PBXFileReference; lastKnownFileType = text.plist.xml; path = Info.plist; sourceTree = "<group>"; };
		DAFF0D0021E64AC40062958F /* main.m */ = {isa = PBXFileReference; lastKnownFileType = sourcecode.c.objc; path = main.m; sourceTree = "<group>"; };
		DAFF0D0221E64AC40062958F /* macOS.entitlements */ = {isa = PBXFileReference; lastKnownFileType = text.plist.entitlements; path = macOS.entitlements; sourceTree = "<group>"; };
		DB5A1E760451189DA36028B3 /* memory_index_manager_test.cc */ = {isa = PBXFileReference; includeInIndex = 1; path = memory_index_manager_test.cc; sourceTree = "<group>"; };
		DE03B2E91F2149D600A30B9C /* Firestore_IntegrationTests_iOS.xctest */ = {isa = PBXFileReference; explicitFileType = wrapper.cfbundle; includeInIndex = 0; path = Firestore_IntegrationTests_iOS.xctest; sourceTree = BUILT_PRODUCTS_DIR; };
		DE03B3621F215E1600A30B9C /* CAcert.pem */ = {isa = PBXFileReference; lastKnownFileType = text; path = CAcert.pem; sourceTree = "<group>"; };
		DE0761F61F2FE68D003233AF /* BasicCompileTests.swift */ = {isa = PBXFileReference; fileEncoding = 4; lastKnownFileType = sourcecode.swift; path = BasicCompileTests.swift; sourceTree = "<group>"; };
		DE51B1881F0D48AC0013853F /* FSTHelpers.h */ = {isa = PBXFileReference; lastKnownFileType = sourcecode.c.h; path = FSTHelpers.h; sourceTree = "<group>"; };
		DE51B1961F0D48AC0013853F /* FSTMockDatastore.h */ = {isa = PBXFileReference; lastKnownFileType = sourcecode.c.h; path = FSTMockDatastore.h; sourceTree = "<group>"; };
		DE51B1981F0D48AC0013853F /* FSTSpecTests.h */ = {isa = PBXFileReference; lastKnownFileType = sourcecode.c.h; path = FSTSpecTests.h; sourceTree = "<group>"; };
		DE51B19A1F0D48AC0013853F /* FSTSyncEngineTestDriver.h */ = {isa = PBXFileReference; lastKnownFileType = sourcecode.c.h; path = FSTSyncEngineTestDriver.h; sourceTree = "<group>"; };
		DE51B1A71F0D48AC0013853F /* README.md */ = {isa = PBXFileReference; lastKnownFileType = net.daringfireball.markdown; path = README.md; sourceTree = "<group>"; };
		DF148C0D5EEC4A2CD9FA484C /* Pods-Firestore_Example_macOS.release.xcconfig */ = {isa = PBXFileReference; includeInIndex = 1; lastKnownFileType = text.xcconfig; name = "Pods-Firestore_Example_macOS.release.xcconfig"; path = "Pods/Target Support Files/Pods-Firestore_Example_macOS/Pods-Firestore_Example_macOS.release.xcconfig"; sourceTree = "<group>"; };
		E42355285B9EF55ABD785792 /* Pods_Firestore_Example_macOS.framework */ = {isa = PBXFileReference; explicitFileType = wrapper.framework; includeInIndex = 0; path = Pods_Firestore_Example_macOS.framework; sourceTree = BUILT_PRODUCTS_DIR; };
		E592181BFD7C53C305123739 /* Pods-Firestore_Tests_iOS.debug.xcconfig */ = {isa = PBXFileReference; includeInIndex = 1; lastKnownFileType = text.xcconfig; name = "Pods-Firestore_Tests_iOS.debug.xcconfig"; path = "Pods/Target Support Files/Pods-Firestore_Tests_iOS/Pods-Firestore_Tests_iOS.debug.xcconfig"; sourceTree = "<group>"; };
		E8551D6C6FB0B1BACE9E5BAD /* field_filter_test.cc */ = {isa = PBXFileReference; includeInIndex = 1; lastKnownFileType = sourcecode.cpp.cpp; path = field_filter_test.cc; sourceTree = "<group>"; };
		ECEBABC7E7B693BE808A1052 /* Pods_Firestore_IntegrationTests_iOS.framework */ = {isa = PBXFileReference; explicitFileType = wrapper.framework; includeInIndex = 0; path = Pods_Firestore_IntegrationTests_iOS.framework; sourceTree = BUILT_PRODUCTS_DIR; };
		ED4B3E3EA0EBF3ED19A07060 /* grpc_stream_tester.h */ = {isa = PBXFileReference; includeInIndex = 1; lastKnownFileType = sourcecode.c.h; path = grpc_stream_tester.h; sourceTree = "<group>"; };
		F354C0FE92645B56A6C6FD44 /* Pods-Firestore_IntegrationTests_iOS.release.xcconfig */ = {isa = PBXFileReference; includeInIndex = 1; lastKnownFileType = text.xcconfig; name = "Pods-Firestore_IntegrationTests_iOS.release.xcconfig"; path = "Pods/Target Support Files/Pods-Firestore_IntegrationTests_iOS/Pods-Firestore_IntegrationTests_iOS.release.xcconfig"; sourceTree = "<group>"; };
		F51859B394D01C0C507282F1 /* filesystem_test.cc */ = {isa = PBXFileReference; includeInIndex = 1; lastKnownFileType = sourcecode.cpp.cpp; path = filesystem_test.cc; sourceTree = "<group>"; };
		F694C3CE4B77B3C0FA4BBA53 /* Pods_Firestore_Benchmarks_iOS.framework */ = {isa = PBXFileReference; explicitFileType = wrapper.framework; includeInIndex = 0; path = Pods_Firestore_Benchmarks_iOS.framework; sourceTree = BUILT_PRODUCTS_DIR; };
		F8043813A5D16963EC02B182 /* local_serializer_test.cc */ = {isa = PBXFileReference; includeInIndex = 1; lastKnownFileType = sourcecode.cpp.cpp; path = local_serializer_test.cc; sourceTree = "<group>"; };
		FA2E9952BA2B299C1156C43C /* Pods-Firestore_Benchmarks_iOS.debug.xcconfig */ = {isa = PBXFileReference; includeInIndex = 1; lastKnownFileType = text.xcconfig; name = "Pods-Firestore_Benchmarks_iOS.debug.xcconfig"; path = "Pods/Target Support Files/Pods-Firestore_Benchmarks_iOS/Pods-Firestore_Benchmarks_iOS.debug.xcconfig"; sourceTree = "<group>"; };
		FC738525340E594EBFAB121E /* Pods-Firestore_Example_tvOS.release.xcconfig */ = {isa = PBXFileReference; includeInIndex = 1; lastKnownFileType = text.xcconfig; name = "Pods-Firestore_Example_tvOS.release.xcconfig"; path = "Pods/Target Support Files/Pods-Firestore_Example_tvOS/Pods-Firestore_Example_tvOS.release.xcconfig"; sourceTree = "<group>"; };
		FF73B39D04D1760190E6B84A /* FIRQueryUnitTests.mm */ = {isa = PBXFileReference; includeInIndex = 1; lastKnownFileType = sourcecode.cpp.objcpp; path = FIRQueryUnitTests.mm; sourceTree = "<group>"; };
/* End PBXFileReference section */

/* Begin PBXFrameworksBuildPhase section */
		544AB18F2248072200F851E6 /* Frameworks */ = {
			isa = PBXFrameworksBuildPhase;
			buildActionMask = 2147483647;
			files = (
				C21B3A1CCB3AD42E57EA14FC /* Pods_Firestore_Tests_macOS.framework in Frameworks */,
			);
			runOnlyForDeploymentPostprocessing = 0;
		};
		54AA338C224BF935006CE580 /* Frameworks */ = {
			isa = PBXFrameworksBuildPhase;
			buildActionMask = 2147483647;
			files = (
				C1E35BCE2CFF9B56C28545A2 /* Pods_Firestore_Example_tvOS.framework in Frameworks */,
			);
			runOnlyForDeploymentPostprocessing = 0;
		};
		54AA33A3224BFE09006CE580 /* Frameworks */ = {
			isa = PBXFrameworksBuildPhase;
			buildActionMask = 2147483647;
			files = (
				4CC78CA0E9E03F5DCF13FEBD /* Pods_Firestore_Tests_tvOS.framework in Frameworks */,
			);
			runOnlyForDeploymentPostprocessing = 0;
		};
		54AA33B1224C0035006CE580 /* Frameworks */ = {
			isa = PBXFrameworksBuildPhase;
			buildActionMask = 2147483647;
			files = (
				20A26E9D0336F7F32A098D05 /* Pods_Firestore_IntegrationTests_tvOS.framework in Frameworks */,
			);
			runOnlyForDeploymentPostprocessing = 0;
		};
		54B8E4A7224BDC4100930F18 /* Frameworks */ = {
			isa = PBXFrameworksBuildPhase;
			buildActionMask = 2147483647;
			files = (
				358DBA8B2560C65D9EB23C35 /* Pods_Firestore_IntegrationTests_macOS.framework in Frameworks */,
			);
			runOnlyForDeploymentPostprocessing = 0;
		};
		54C9EDEE2040E16300A969CD /* Frameworks */ = {
			isa = PBXFrameworksBuildPhase;
			buildActionMask = 2147483647;
			files = (
				C1AA536F90A0A576CA2816EB /* Pods_Firestore_Example_iOS_Firestore_SwiftTests_iOS.framework in Frameworks */,
			);
			runOnlyForDeploymentPostprocessing = 0;
		};
		5CAE131620FFFED600BE9A4A /* Frameworks */ = {
			isa = PBXFrameworksBuildPhase;
			buildActionMask = 2147483647;
			files = (
				4AA4ABE36065DB79CD76DD8D /* Pods_Firestore_Benchmarks_iOS.framework in Frameworks */,
			);
			runOnlyForDeploymentPostprocessing = 0;
		};
		6003F587195388D20070C39A /* Frameworks */ = {
			isa = PBXFrameworksBuildPhase;
			buildActionMask = 2147483647;
			files = (
				6003F590195388D20070C39A /* CoreGraphics.framework in Frameworks */,
				6003F58E195388D20070C39A /* Foundation.framework in Frameworks */,
				C8D3CE2343E53223E6487F2C /* Pods_Firestore_Example_iOS.framework in Frameworks */,
				6003F592195388D20070C39A /* UIKit.framework in Frameworks */,
			);
			runOnlyForDeploymentPostprocessing = 0;
		};
		6003F5AB195388D20070C39A /* Frameworks */ = {
			isa = PBXFrameworksBuildPhase;
			buildActionMask = 2147483647;
			files = (
				6003F5B1195388D20070C39A /* Foundation.framework in Frameworks */,
				5D405BE298CE4692CB00790A /* Pods_Firestore_Tests_iOS.framework in Frameworks */,
				6003F5B2195388D20070C39A /* UIKit.framework in Frameworks */,
				6003F5B0195388D20070C39A /* XCTest.framework in Frameworks */,
			);
			runOnlyForDeploymentPostprocessing = 0;
		};
		6EDD3B4520BF247500C33877 /* Frameworks */ = {
			isa = PBXFrameworksBuildPhase;
			buildActionMask = 2147483647;
			files = (
				6EDD3B4620BF247500C33877 /* Foundation.framework in Frameworks */,
				C482E724F4B10968417C3F78 /* Pods_Firestore_FuzzTests_iOS.framework in Frameworks */,
				6EDD3B4820BF247500C33877 /* UIKit.framework in Frameworks */,
				6EDD3B4920BF247500C33877 /* XCTest.framework in Frameworks */,
			);
			runOnlyForDeploymentPostprocessing = 0;
		};
		DAFF0CF221E64AC30062958F /* Frameworks */ = {
			isa = PBXFrameworksBuildPhase;
			buildActionMask = 2147483647;
			files = (
				DD213F68A6F79E1D4924BD95 /* Pods_Firestore_Example_macOS.framework in Frameworks */,
			);
			runOnlyForDeploymentPostprocessing = 0;
		};
		DE03B2D31F2149D600A30B9C /* Frameworks */ = {
			isa = PBXFrameworksBuildPhase;
			buildActionMask = 2147483647;
			files = (
				DE03B2D61F2149D600A30B9C /* Foundation.framework in Frameworks */,
				8C82D4D3F9AB63E79CC52DC8 /* Pods_Firestore_IntegrationTests_iOS.framework in Frameworks */,
				DE03B2D51F2149D600A30B9C /* UIKit.framework in Frameworks */,
				DE03B2D41F2149D600A30B9C /* XCTest.framework in Frameworks */,
			);
			runOnlyForDeploymentPostprocessing = 0;
		};
/* End PBXFrameworksBuildPhase section */

/* Begin PBXGroup section */
		124C932A22C1635300CA8C2D /* Integration */ = {
			isa = PBXGroup;
			children = (
				124C932B22C1642C00CA8C2D /* CodableIntegrationTests.swift */,
			);
			path = Integration;
			sourceTree = "<group>";
		};
		543B4F0520A91E4B001F506D /* App */ = {
			isa = PBXGroup;
			children = (
				6003F593195388D20070C39A /* iOS */,
				DAFF0CF621E64AC30062958F /* macOS */,
				54AA3390224BF935006CE580 /* tvOS */,
				54D400D32148BACE001D2BCC /* GoogleService-Info.plist */,
			);
			path = App;
			sourceTree = "<group>";
		};
		544129CF21C2DDC800EFB9CC /* v1 */ = {
			isa = PBXGroup;
			children = (
				544129D221C2DDC800EFB9CC /* common.pb.cc */,
				544129D121C2DDC800EFB9CC /* common.pb.h */,
				544129D821C2DDC800EFB9CC /* document.pb.cc */,
				544129D721C2DDC800EFB9CC /* document.pb.h */,
				544129D421C2DDC800EFB9CC /* firestore.pb.cc */,
				544129D321C2DDC800EFB9CC /* firestore.pb.h */,
				544129D621C2DDC800EFB9CC /* query.pb.cc */,
				544129D021C2DDC800EFB9CC /* query.pb.h */,
				544129D921C2DDC800EFB9CC /* write.pb.cc */,
				544129D521C2DDC800EFB9CC /* write.pb.h */,
			);
			path = v1;
			sourceTree = "<group>";
		};
		544A20ED20F6C046004E52CD /* API */ = {
			isa = PBXGroup;
			children = (
				DE0761F61F2FE68D003233AF /* BasicCompileTests.swift */,
			);
			path = API;
			sourceTree = "<group>";
		};
		5467FB05203E652F009C9584 /* testutil */ = {
			isa = PBXGroup;
			children = (
				5467FB06203E6A44009C9584 /* app_testing.h */,
				5467FB07203E6A44009C9584 /* app_testing.mm */,
				872C92ABD71B12784A1C5520 /* async_testing.cc */,
				600A7D7D821CE84E0CA8CB89 /* async_testing.h */,
				CD422AF3E4515FB8E9BE67A0 /* equals_tester.h */,
				54A0352820A3B3BD003E0143 /* testutil.cc */,
				54A0352920A3B3BD003E0143 /* testutil.h */,
				5497CB76229DECDE000FB92F /* time_testing.cc */,
				5497CB75229DECDE000FB92F /* time_testing.h */,
				A5466E7809AD2871FFDE6C76 /* view_testing.cc */,
				79D4CD6A707ED3F7A6D2ECF5 /* view_testing.h */,
				BA6E5B9D53CCF301F58A62D7 /* xcgmock.h */,
				4425A513895DEC60325A139E /* xcgmock_test.mm */,
			);
			path = testutil;
			sourceTree = "<group>";
		};
		546854A720A3681B004BDBD5 /* remote */ = {
			isa = PBXGroup;
			children = (
				3167BD972EFF8EC636530E59 /* datastore_test.cc */,
				B6D1B68420E2AB1A00B35856 /* exponential_backoff_test.cc */,
				71140E5D09C6E76F7C71B2FC /* fake_target_metadata_provider.cc */,
				52756B7624904C36FBB56000 /* fake_target_metadata_provider.h */,
				B6D9649021544D4F00EB9CFB /* grpc_connection_test.cc */,
				B6BBE42F21262CF400C6A53E /* grpc_stream_test.cc */,
				B6D964922154AB8F00EB9CFB /* grpc_streaming_reader_test.cc */,
				B6D964942163E63900EB9CFB /* grpc_unary_call_test.cc */,
				584AE2C37A55B408541A6FF3 /* remote_event_test.cc */,
				61F72C5520BC48FD001A68CB /* serializer_test.cc */,
				5B5414D28802BC76FDADABD6 /* stream_test.cc */,
				2D7472BC70C024D736FF74D9 /* watch_change_test.cc */,
			);
			path = remote;
			sourceTree = "<group>";
		};
		54740A561FC913EB00713A1A /* util */ = {
			isa = PBXGroup;
			children = (
				B6FB4680208EA0BE00554BA2 /* async_queue_libdispatch_test.mm */,
				B6FB4681208EA0BE00554BA2 /* async_queue_std_test.cc */,
				B6FB467B208E9A8200554BA2 /* async_queue_test.cc */,
				B6FB467A208E9A8200554BA2 /* async_queue_test.h */,
				54740A521FC913E500713A1A /* autoid_test.cc */,
				AB380D01201BC69F00D97691 /* bits_test.cc */,
				548DB928200D59F600E00ABC /* comparison_test.cc */,
				B67BF448216EB43000CA9097 /* create_noop_connectivity_monitor.cc */,
				B67BF447216EB42F00CA9097 /* create_noop_connectivity_monitor.h */,
				D0A6E9136804A41CEC9D55D4 /* delayed_constructor_test.cc */,
				B6FB4689208F9B9100554BA2 /* executor_libdispatch_test.mm */,
				B6FB4687208F9B9100554BA2 /* executor_std_test.cc */,
				B6FB4688208F9B9100554BA2 /* executor_test.cc */,
				B6FB468A208F9B9100554BA2 /* executor_test.h */,
				B60894F62170207100EBC644 /* fake_credentials_provider.cc */,
				B60894F52170207100EBC644 /* fake_credentials_provider.h */,
				F51859B394D01C0C507282F1 /* filesystem_test.cc */,
				B1A7E1959AF8141FA7E6B888 /* grpc_stream_tester.cc */,
				ED4B3E3EA0EBF3ED19A07060 /* grpc_stream_tester.h */,
				444B7AB3F5A2929070CB1363 /* hard_assert_test.cc */,
				54511E8D209805F8005BD28F /* hashing_test.cc */,
				B69CF3F02227386500B281C8 /* hashing_test_apple.mm */,
				54A0353420A3D8CB003E0143 /* iterator_adaptors_test.cc */,
				54C2294E1FECABAE007D065B /* log_test.cc */,
				B696858F221770F000271095 /* objc_compatibility_apple_test.mm */,
				0473AFFF5567E667A125347B /* ordered_code_benchmark.cc */,
				AB380D03201BC6E400D97691 /* ordered_code_test.cc */,
				403DBF6EFB541DFD01582AA3 /* path_test.cc */,
				54740A531FC913E500713A1A /* secure_random_test.cc */,
				5493A423225F9990006DE7BA /* status_apple_test.mm */,
				54A0352C20A3B3D7003E0143 /* status_test.cc */,
				54A0352B20A3B3D7003E0143 /* status_testing.h */,
				54A0352D20A3B3D7003E0143 /* statusor_test.cc */,
				358C3B5FE573B1D60A4F7592 /* strerror_test.cc */,
				4C73C0CC6F62A90D8573F383 /* string_apple_benchmark.mm */,
				0EE5300F8233D14025EF0456 /* string_apple_test.mm */,
				9CFD366B783AE27B9E79EE7A /* string_format_apple_test.mm */,
				54131E9620ADE678001DF3FF /* string_format_test.cc */,
				AB380CFC201A2EE200D97691 /* string_util_test.cc */,
				79507DF8378D3C42F5B36268 /* string_win_test.cc */,
				B68B1E002213A764008977EF /* to_string_apple_test.mm */,
				B696858D2214B53900271095 /* to_string_test.cc */,
			);
			path = util;
			sourceTree = "<group>";
		};
		54764FAC1FAA0C390085E60A /* CoreTests */ = {
			isa = PBXGroup;
			children = (
				8FC5BFAD63BAC5AADAC8A94A /* api */,
				AB38D9312023962A000A432D /* auth */,
				AB380CF7201937B800D97691 /* core */,
				54EB764B202277970088B8F3 /* immutable */,
				54995F70205B6E1A004EFFA0 /* local */,
				AB356EF5200E9D1A0089B766 /* model */,
				5C332D7293E6114E491D3662 /* nanopb */,
				5493A41E225EB4D6006DE7BA /* objc */,
				546854A720A3681B004BDBD5 /* remote */,
				5467FB05203E652F009C9584 /* testutil */,
				54740A561FC913EB00713A1A /* util */,
				54764FAE1FAA21B90085E60A /* FSTGoogleTestTests.mm */,
				AB7BAB332012B519001E0872 /* geo_point_test.cc */,
				ABF6506B201131F8005F2C74 /* timestamp_test.cc */,
			);
			name = CoreTests;
			path = ../core/test/firebase/firestore;
			sourceTree = "<group>";
		};
		5493A41E225EB4D6006DE7BA /* objc */ = {
			isa = PBXGroup;
			children = (
				B3CC6B2ACFDC873F06AE9E3F /* objc_class_test.cc */,
				9B7F2784838799FBBD3C80F5 /* objc_class_test_helper.h */,
				B5748BD89DF96FB1B20272F3 /* objc_class_test_helper.mm */,
				2A0CF41BA5AED6049B0BEB2C /* objc_type_traits_apple_test.mm */,
			);
			path = objc;
			sourceTree = "<group>";
		};
		5495EB012040E90200EBA509 /* Codable */ = {
			isa = PBXGroup;
			children = (
				5495EB022040E90200EBA509 /* CodableGeoPointTests.swift */,
				7B65C996438B84DBC7616640 /* CodableTimestampTests.swift */,
				1235769122B7E915007DDFA9 /* EncodableFieldValueTests.swift */,
				1235769422B86E65007DDFA9 /* FirestoreEncoderTests.swift */,
			);
			path = Codable;
			sourceTree = "<group>";
		};
		54995F70205B6E1A004EFFA0 /* local */ = {
			isa = PBXGroup;
			children = (
				AE4A9E38D65688EE000EE2A1 /* index_manager_test.cc */,
				73F1F73A2210F3D800E1F692 /* index_manager_test.h */,
				166CE73C03AB4366AAC5201C /* leveldb_index_manager_test.cc */,
				54995F6E205B6E12004EFFA0 /* leveldb_key_test.cc */,
<<<<<<< HEAD
				5C2989FEC97E94ADD2A0B7E5 /* leveldb_persistence_test.cc */,
=======
				BBE612A9FA0F53A9F8F02981 /* leveldb_query_cache_test.cc */,
>>>>>>> 76b47085
				0840319686A223CC4AD3FAB1 /* leveldb_remote_document_cache_test.cc */,
				332485C4DCC6BA0DBB5E31B7 /* leveldb_util_test.cc */,
				F8043813A5D16963EC02B182 /* local_serializer_test.cc */,
				DB5A1E760451189DA36028B3 /* memory_index_manager_test.cc */,
				BB644F9A3FB7EE4EA704E56A /* memory_query_cache_test.cc */,
				1CA9800A53669EFBFFB824E3 /* memory_remote_document_cache_test.cc */,
				9113B6F513D0473AEABBAF1F /* persistence_testing.cc */,
				8C058C8BE2723D9A53CCD64B /* persistence_testing.h */,
				A1C8236D0FBB4374D486D11D /* query_cache_test.cc */,
				D37B34BC8F2E0DA5CAA6D4D1 /* query_cache_test.h */,
				132E32997D781B896672D30A /* reference_set_test.cc */,
				7EB299CF85034F09CFD6F3FD /* remote_document_cache_test.cc */,
				045D39C4A7D52AF58264240F /* remote_document_cache_test.h */,
			);
			path = local;
			sourceTree = "<group>";
		};
		54AA3390224BF935006CE580 /* tvOS */ = {
			isa = PBXGroup;
			children = (
				54AA3391224BF935006CE580 /* AppDelegate.h */,
				54AA3392224BF935006CE580 /* AppDelegate.m */,
				54AA339A224BF936006CE580 /* Assets.xcassets */,
				54AA339C224BF936006CE580 /* Info.plist */,
				54AA3397224BF935006CE580 /* Main.storyboard */,
				54AA3394224BF935006CE580 /* ViewController.h */,
				54AA3395224BF935006CE580 /* ViewController.m */,
				54AA339D224BF936006CE580 /* main.m */,
			);
			path = tvOS;
			sourceTree = "<group>";
		};
		54C9EDF22040E16300A969CD /* SwiftTests */ = {
			isa = PBXGroup;
			children = (
				544A20ED20F6C046004E52CD /* API */,
				5495EB012040E90200EBA509 /* Codable */,
				124C932A22C1635300CA8C2D /* Integration */,
				620C1427763BA5D3CCFB5A1F /* BridgingHeader.h */,
				54C9EDF52040E16300A969CD /* Info.plist */,
			);
			name = SwiftTests;
			path = ../Swift/Tests;
			sourceTree = "<group>";
		};
		54EB764B202277970088B8F3 /* immutable */ = {
			isa = PBXGroup;
			children = (
				5477CDE922EE71C8000FCC1E /* append_only_list_test.cc */,
				54EB764C202277B30088B8F3 /* array_sorted_map_test.cc */,
				549CCA4E20A36DBB00BCEB75 /* sorted_map_test.cc */,
				549CCA4C20A36DBB00BCEB75 /* sorted_set_test.cc */,
				549CCA4F20A36DBC00BCEB75 /* testing.h */,
				549CCA4D20A36DBB00BCEB75 /* tree_sorted_map_test.cc */,
			);
			path = immutable;
			sourceTree = "<group>";
		};
		5C332D7293E6114E491D3662 /* nanopb */ = {
			isa = PBXGroup;
			children = (
				5342CDDB137B4E93E2E85CCA /* byte_string_test.cc */,
				CE37875365497FFA8687B745 /* message_test.cc */,
				2DAA26538D1A93A39F8AC373 /* nanopb_testing.h */,
				BC3C788D290A935C353CEAA1 /* writer_test.cc */,
			);
			name = nanopb;
			sourceTree = "<group>";
		};
		5CAE131A20FFFED600BE9A4A /* Benchmarks */ = {
			isa = PBXGroup;
			children = (
				132E3BB3D5C42282B4ACFB20 /* FSTLevelDBBenchmarkTests.mm */,
				5CAE131D20FFFED600BE9A4A /* Info.plist */,
			);
			path = Benchmarks;
			sourceTree = "<group>";
		};
		6003F581195388D10070C39A = {
			isa = PBXGroup;
			children = (
				618BBE7A20B89AAC00B5BCE7 /* CoreTestsProtos */,
				6EDD3B5D20BF24A700C33877 /* FuzzTests */,
				543B4F0520A91E4B001F506D /* App */,
				60FF7A9C1954A5C5007DD14C /* Podspec Metadata */,
				6003F5B5195388D20070C39A /* Tests */,
				54764FAC1FAA0C390085E60A /* CoreTests */,
				54C9EDF22040E16300A969CD /* SwiftTests */,
				5CAE131A20FFFED600BE9A4A /* Benchmarks */,
				6003F58C195388D20070C39A /* Frameworks */,
				6003F58B195388D20070C39A /* Products */,
				AAEA2A72CFD1FA5AD34462F7 /* Pods */,
			);
			sourceTree = "<group>";
		};
		6003F58B195388D20070C39A /* Products */ = {
			isa = PBXGroup;
			children = (
				5CAE131920FFFED600BE9A4A /* Firestore_Benchmarks_iOS.xctest */,
				6003F58A195388D20070C39A /* Firestore_Example_iOS.app */,
				DAFF0CF521E64AC30062958F /* Firestore_Example_macOS.app */,
				54AA338F224BF935006CE580 /* Firestore_Example_tvOS.app */,
				6EDD3B5B20BF247500C33877 /* Firestore_FuzzTests_iOS.xctest */,
				DE03B2E91F2149D600A30B9C /* Firestore_IntegrationTests_iOS.xctest */,
				54B8E4AA224BDC4100930F18 /* Firestore_IntegrationTests_macOS.xctest */,
				54AA33B4224C0035006CE580 /* Firestore_IntegrationTests_tvOS.xctest */,
				54C9EDF12040E16300A969CD /* Firestore_SwiftTests_iOS.xctest */,
				6003F5AE195388D20070C39A /* Firestore_Tests_iOS.xctest */,
				544AB1922248072200F851E6 /* Firestore_Tests_macOS.xctest */,
				54AA33A6224BFE09006CE580 /* Firestore_Tests_tvOS.xctest */,
			);
			name = Products;
			sourceTree = "<group>";
		};
		6003F58C195388D20070C39A /* Frameworks */ = {
			isa = PBXGroup;
			children = (
				6003F58F195388D20070C39A /* CoreGraphics.framework */,
				6003F58D195388D20070C39A /* Foundation.framework */,
				F694C3CE4B77B3C0FA4BBA53 /* Pods_Firestore_Benchmarks_iOS.framework */,
				5918805E993304321A05E82B /* Pods_Firestore_Example_iOS.framework */,
				BB92EB03E3F92485023F64ED /* Pods_Firestore_Example_iOS_Firestore_SwiftTests_iOS.framework */,
				E42355285B9EF55ABD785792 /* Pods_Firestore_Example_macOS.framework */,
				62E103B28B48A81D682A0DE9 /* Pods_Firestore_Example_tvOS.framework */,
				B79CA87A1A01FC5329031C9B /* Pods_Firestore_FuzzTests_iOS.framework */,
				ECEBABC7E7B693BE808A1052 /* Pods_Firestore_IntegrationTests_iOS.framework */,
				39B832380209CC5BAF93BC52 /* Pods_Firestore_IntegrationTests_macOS.framework */,
				2220F583583EFC28DE792ABE /* Pods_Firestore_IntegrationTests_tvOS.framework */,
				2B50B3A0DF77100EEE887891 /* Pods_Firestore_Tests_iOS.framework */,
				759E964B6A03E6775C992710 /* Pods_Firestore_Tests_macOS.framework */,
				D7DF4A6F740086A2D8C0E28E /* Pods_Firestore_Tests_tvOS.framework */,
				6003F591195388D20070C39A /* UIKit.framework */,
				6003F5AF195388D20070C39A /* XCTest.framework */,
			);
			name = Frameworks;
			sourceTree = "<group>";
		};
		6003F593195388D20070C39A /* iOS */ = {
			isa = PBXGroup;
			children = (
				6003F59C195388D20070C39A /* FIRAppDelegate.h */,
				6003F59D195388D20070C39A /* FIRAppDelegate.m */,
				6003F5A5195388D20070C39A /* FIRViewController.h */,
				6003F5A6195388D20070C39A /* FIRViewController.m */,
				6003F595195388D20070C39A /* Firestore-Info.plist */,
				6003F5A8195388D20070C39A /* Images.xcassets */,
				6003F596195388D20070C39A /* InfoPlist.strings */,
				71719F9D1E33DC2100824A3D /* LaunchScreen.storyboard */,
				873B8AEA1B1F5CCA007FD442 /* Main.storyboard */,
				6003F599195388D20070C39A /* main.m */,
			);
			path = iOS;
			sourceTree = "<group>";
		};
		6003F5B5195388D20070C39A /* Tests */ = {
			isa = PBXGroup;
			children = (
				DE51B1831F0D48AC0013853F /* API */,
				DE51B1A81F0D48AC0013853F /* Core */,
				DE2EF06E1F3D07D7003D0CDC /* Immutable */,
				DE51B1BB1F0D48AC0013853F /* Integration */,
				DE51B1621F0D48AC0013853F /* Local */,
				DE51B17B1F0D48AC0013853F /* Model */,
				DE51B1B21F0D48AC0013853F /* Remote */,
				DE51B1931F0D48AC0013853F /* SpecTests */,
				6003F5B6195388D20070C39A /* Supporting Files */,
				DE51B1851F0D48AC0013853F /* Util */,
			);
			path = Tests;
			sourceTree = "<group>";
		};
		6003F5B6195388D20070C39A /* Supporting Files */ = {
			isa = PBXGroup;
			children = (
				6003F5B8195388D20070C39A /* InfoPlist.strings */,
				6003F5B7195388D20070C39A /* Tests-Info.plist */,
			);
			name = "Supporting Files";
			sourceTree = "<group>";
		};
		60FF7A9C1954A5C5007DD14C /* Podspec Metadata */ = {
			isa = PBXGroup;
			children = (
				8E002F4AD5D9B6197C940847 /* Firestore.podspec */,
				12F4357299652983A615F886 /* LICENSE */,
				D3CC3DC5338DCAF43A211155 /* README.md */,
			);
			name = "Podspec Metadata";
			sourceTree = "<group>";
		};
		618BBE7A20B89AAC00B5BCE7 /* CoreTestsProtos */ = {
			isa = PBXGroup;
			children = (
				618BBE7B20B89AAC00B5BCE7 /* firestore */,
				618BBE8320B89AAC00B5BCE7 /* google */,
			);
			name = CoreTestsProtos;
			path = ../Protos/cpp;
			sourceTree = "<group>";
		};
		618BBE7B20B89AAC00B5BCE7 /* firestore */ = {
			isa = PBXGroup;
			children = (
				618BBE7C20B89AAC00B5BCE7 /* local */,
			);
			path = firestore;
			sourceTree = "<group>";
		};
		618BBE7C20B89AAC00B5BCE7 /* local */ = {
			isa = PBXGroup;
			children = (
				618BBE7E20B89AAC00B5BCE7 /* maybe_document.pb.cc */,
				618BBE8020B89AAC00B5BCE7 /* maybe_document.pb.h */,
				618BBE8220B89AAC00B5BCE7 /* mutation.pb.cc */,
				618BBE8120B89AAC00B5BCE7 /* mutation.pb.h */,
				618BBE7D20B89AAC00B5BCE7 /* target.pb.cc */,
				618BBE7F20B89AAC00B5BCE7 /* target.pb.h */,
			);
			path = local;
			sourceTree = "<group>";
		};
		618BBE8320B89AAC00B5BCE7 /* google */ = {
			isa = PBXGroup;
			children = (
				618BBE9320B89AAC00B5BCE7 /* api */,
				618BBE8420B89AAC00B5BCE7 /* firestore */,
				618BBE9820B89AAC00B5BCE7 /* rpc */,
				618BBE9020B89AAC00B5BCE7 /* type */,
			);
			path = google;
			sourceTree = "<group>";
		};
		618BBE8420B89AAC00B5BCE7 /* firestore */ = {
			isa = PBXGroup;
			children = (
				544129CF21C2DDC800EFB9CC /* v1 */,
			);
			path = firestore;
			sourceTree = "<group>";
		};
		618BBE9020B89AAC00B5BCE7 /* type */ = {
			isa = PBXGroup;
			children = (
				618BBE9220B89AAC00B5BCE7 /* latlng.pb.cc */,
				618BBE9120B89AAC00B5BCE7 /* latlng.pb.h */,
			);
			path = type;
			sourceTree = "<group>";
		};
		618BBE9320B89AAC00B5BCE7 /* api */ = {
			isa = PBXGroup;
			children = (
				618BBE9520B89AAC00B5BCE7 /* annotations.pb.cc */,
				618BBE9620B89AAC00B5BCE7 /* annotations.pb.h */,
				618BBE9720B89AAC00B5BCE7 /* http.pb.cc */,
				618BBE9420B89AAC00B5BCE7 /* http.pb.h */,
			);
			path = api;
			sourceTree = "<group>";
		};
		618BBE9820B89AAC00B5BCE7 /* rpc */ = {
			isa = PBXGroup;
			children = (
				618BBE9920B89AAC00B5BCE7 /* status.pb.cc */,
				618BBE9A20B89AAC00B5BCE7 /* status.pb.h */,
			);
			path = rpc;
			sourceTree = "<group>";
		};
		6EA39FDC20FE81DD008D461F /* FuzzingTargets */ = {
			isa = PBXGroup;
			children = (
				6E8302DE210222ED003E1EA3 /* FSTFuzzTestFieldPath.h */,
				6E8302DF21022309003E1EA3 /* FSTFuzzTestFieldPath.mm */,
				6EA39FDF20FE824E008D461F /* FSTFuzzTestSerializer.h */,
				6EA39FDD20FE820E008D461F /* FSTFuzzTestSerializer.mm */,
			);
			path = FuzzingTargets;
			sourceTree = "<group>";
		};
		6EDD3B5D20BF24A700C33877 /* FuzzTests */ = {
			isa = PBXGroup;
			children = (
				6EA39FDC20FE81DD008D461F /* FuzzingTargets */,
				6EDD3B5E20BF24D000C33877 /* FSTFuzzTestsPrincipal.mm */,
				6EDD3B5C20BF247500C33877 /* Firestore_FuzzTests_iOS-Info.plist */,
				6ED6DEA120F5502700FC6076 /* FuzzingResources */,
			);
			path = FuzzTests;
			sourceTree = "<group>";
		};
		8FC5BFAD63BAC5AADAC8A94A /* api */ = {
			isa = PBXGroup;
			children = (
				1B342370EAE3AA02393E33EB /* cc_compilation_test.cc */,
			);
			name = api;
			sourceTree = "<group>";
		};
		AAEA2A72CFD1FA5AD34462F7 /* Pods */ = {
			isa = PBXGroup;
			children = (
				FA2E9952BA2B299C1156C43C /* Pods-Firestore_Benchmarks_iOS.debug.xcconfig */,
				A5FA86650A18F3B7A8162287 /* Pods-Firestore_Benchmarks_iOS.release.xcconfig */,
				69E6C311558EC77729A16CF1 /* Pods-Firestore_Example_iOS-Firestore_SwiftTests_iOS.debug.xcconfig */,
				11984BA0A99D7A7ABA5B0D90 /* Pods-Firestore_Example_iOS-Firestore_SwiftTests_iOS.release.xcconfig */,
				3C81DE3772628FE297055662 /* Pods-Firestore_Example_iOS.debug.xcconfig */,
				3F0992A4B83C60841C52E960 /* Pods-Firestore_Example_iOS.release.xcconfig */,
				98366480BD1FD44A1FEDD982 /* Pods-Firestore_Example_macOS.debug.xcconfig */,
				DF148C0D5EEC4A2CD9FA484C /* Pods-Firestore_Example_macOS.release.xcconfig */,
				A70E82DD627B162BEF92B8ED /* Pods-Firestore_Example_tvOS.debug.xcconfig */,
				FC738525340E594EBFAB121E /* Pods-Firestore_Example_tvOS.release.xcconfig */,
				84434E57CA72951015FC71BC /* Pods-Firestore_FuzzTests_iOS.debug.xcconfig */,
				97C492D2524E92927C11F425 /* Pods-Firestore_FuzzTests_iOS.release.xcconfig */,
				1277F98C20D2DF0867496976 /* Pods-Firestore_IntegrationTests_iOS.debug.xcconfig */,
				F354C0FE92645B56A6C6FD44 /* Pods-Firestore_IntegrationTests_iOS.release.xcconfig */,
				2F901F31BC62444A476B779F /* Pods-Firestore_IntegrationTests_macOS.debug.xcconfig */,
				B953604968FBF5483BD20F5A /* Pods-Firestore_IntegrationTests_macOS.release.xcconfig */,
				74AC2ADBF1BAD9A8EF30CF41 /* Pods-Firestore_IntegrationTests_tvOS.debug.xcconfig */,
				36D235D9F1240D5195CDB670 /* Pods-Firestore_IntegrationTests_tvOS.release.xcconfig */,
				E592181BFD7C53C305123739 /* Pods-Firestore_Tests_iOS.debug.xcconfig */,
				B3F5B3AAE791A5911B9EAA82 /* Pods-Firestore_Tests_iOS.release.xcconfig */,
				BD01F0E43E4E2A07B8B05099 /* Pods-Firestore_Tests_macOS.debug.xcconfig */,
				397FB002E298B780F1E223E2 /* Pods-Firestore_Tests_macOS.release.xcconfig */,
				2E48431B0EDA400BEA91D4AB /* Pods-Firestore_Tests_tvOS.debug.xcconfig */,
				6AE927CDFC7A72BF825BE4CB /* Pods-Firestore_Tests_tvOS.release.xcconfig */,
			);
			name = Pods;
			sourceTree = "<group>";
		};
		AB356EF5200E9D1A0089B766 /* model */ = {
			isa = PBXGroup;
			children = (
				AB71064B201FA60300344F18 /* database_id_test.cc */,
				B6152AD5202A5385000E5744 /* document_key_test.cc */,
				547E9A4122F9EA7300A275E0 /* document_set_test.cc */,
				AB6B908320322E4D00CC290A /* document_test.cc */,
				549CCA5320A36E1F00BCEB75 /* field_mask_test.cc */,
				B686F2AD2023DDB20028D6BE /* field_path_test.cc */,
				7515B47C92ABEEC66864B55C /* field_transform_test.cc */,
				6D0EE49C1D5AF75664D0EBE4 /* field_value_benchmark.cc */,
				AB356EF6200EA5EB0089B766 /* field_value_test.cc */,
				C8522DE226C467C54E6788D8 /* mutation_test.cc */,
				AB6B908720322E8800CC290A /* no_document_test.cc */,
				549CCA5520A36E1F00BCEB75 /* precondition_test.cc */,
				B686F2B02024FFD70028D6BE /* resource_path_test.cc */,
				ABA495B9202B7E79008A7851 /* snapshot_version_test.cc */,
				33607A3AE91548BD219EC9C6 /* transform_operation_test.cc */,
			);
			path = model;
			sourceTree = "<group>";
		};
		AB380CF7201937B800D97691 /* core */ = {
			isa = PBXGroup;
			children = (
				AB38D92E20235D22000A432D /* database_info_test.cc */,
				A28C9DBBA0D9DCD288652DC2 /* event_manager_test.mm */,
				E8551D6C6FB0B1BACE9E5BAD /* field_filter_test.cc */,
				7C3F995E040E9E9C5E8514BB /* query_listener_test.cc */,
				B9C261C26C5D311E1E3C0CB9 /* query_test.cc */,
				AB380CF82019382300D97691 /* target_id_generator_test.cc */,
				CC572A9168BBEF7B83E4BBC5 /* view_snapshot_test.cc */,
				C7429071B33BDF80A7FA2F8A /* view_test.cc */,
			);
			path = core;
			sourceTree = "<group>";
		};
		AB38D9312023962A000A432D /* auth */ = {
			isa = PBXGroup;
			children = (
				AB38D9342023966E000A432D /* credentials_provider_test.cc */,
				AB38D93620239689000A432D /* empty_credentials_provider_test.cc */,
				ABC1D7E22023CDC500BA84F0 /* firebase_credentials_provider_test.mm */,
				ABC1D7DF2023A3EF00BA84F0 /* token_test.cc */,
				AB38D93220239654000A432D /* user_test.cc */,
			);
			path = auth;
			sourceTree = "<group>";
		};
		DAFF0CF621E64AC30062958F /* macOS */ = {
			isa = PBXGroup;
			children = (
				DAFF0CF721E64AC30062958F /* AppDelegate.h */,
				DAFF0CF821E64AC30062958F /* AppDelegate.m */,
				DAFF0CFA21E64AC40062958F /* Assets.xcassets */,
				DAFF0CFF21E64AC40062958F /* Info.plist */,
				DAFF0CFC21E64AC40062958F /* MainMenu.xib */,
				DAFF0D0221E64AC40062958F /* macOS.entitlements */,
				DAFF0D0021E64AC40062958F /* main.m */,
			);
			path = macOS;
			sourceTree = "<group>";
		};
		DE2EF06E1F3D07D7003D0CDC /* Immutable */ = {
			isa = PBXGroup;
			children = (
			);
			name = Immutable;
			sourceTree = "<group>";
		};
		DE51B1621F0D48AC0013853F /* Local */ = {
			isa = PBXGroup;
			children = (
				5CC9650120A0E93200A2D6A1 /* FSTLRUGarbageCollectorTests.h */,
				5CC9650220A0E93200A2D6A1 /* FSTLRUGarbageCollectorTests.mm */,
				5CC9650620A0E9C600A2D6A1 /* FSTLevelDBLRUGarbageCollectorTests.mm */,
				5492E08F2021552B00B64F25 /* FSTLevelDBLocalStoreTests.mm */,
				5492E0862021552A00B64F25 /* FSTLevelDBMigrationsTests.mm */,
				5492E0872021552A00B64F25 /* FSTLevelDBMutationQueueTests.mm */,
				132E36BB104830BD806351AC /* FSTLevelDBTransactionTests.mm */,
				5492E0912021552B00B64F25 /* FSTLocalStoreTests.h */,
				5492E0832021552A00B64F25 /* FSTLocalStoreTests.mm */,
				5CC9650420A0E9BD00A2D6A1 /* FSTMemoryLRUGarbageCollectorTests.mm */,
				5492E0882021552A00B64F25 /* FSTMemoryLocalStoreTests.mm */,
				5492E0972021552C00B64F25 /* FSTMemoryMutationQueueTests.mm */,
				5492E0942021552C00B64F25 /* FSTMutationQueueTests.h */,
				5492E0962021552C00B64F25 /* FSTMutationQueueTests.mm */,
			);
			path = Local;
			sourceTree = "<group>";
		};
		DE51B17B1F0D48AC0013853F /* Model */ = {
			isa = PBXGroup;
			children = (
			);
			path = Model;
			sourceTree = "<group>";
		};
		DE51B1831F0D48AC0013853F /* API */ = {
			isa = PBXGroup;
			children = (
				5492E045202154AA00B64F25 /* FIRCollectionReferenceTests.mm */,
				5492E049202154AA00B64F25 /* FIRDocumentReferenceTests.mm */,
				5492E04B202154AA00B64F25 /* FIRDocumentSnapshotTests.mm */,
				5492E04C202154AA00B64F25 /* FIRFieldPathTests.mm */,
				5492E04A202154AA00B64F25 /* FIRFieldValueTests.mm */,
				5467FAFF203E56F8009C9584 /* FIRFirestoreTests.mm */,
				5492E048202154AA00B64F25 /* FIRGeoPointTests.mm */,
				5492E04F202154AA00B64F25 /* FIRQuerySnapshotTests.mm */,
				FF73B39D04D1760190E6B84A /* FIRQueryUnitTests.mm */,
				5492E04D202154AA00B64F25 /* FIRSnapshotMetadataTests.mm */,
				B65D34A7203C99090076A5E1 /* FIRTimestampTest.m */,
				5492E047202154AA00B64F25 /* FSTAPIHelpers.h */,
				5492E04E202154AA00B64F25 /* FSTAPIHelpers.mm */,
				548180A4228DEF1A004F70CD /* FSTUserDataConverterTests.mm */,
			);
			path = API;
			sourceTree = "<group>";
		};
		DE51B1851F0D48AC0013853F /* Util */ = {
			isa = PBXGroup;
			children = (
				B69CF05A219B9105004C434D /* FIRFirestore+Testing.h */,
				54E9281C1F33950B00C1953E /* FSTEventAccumulator.h */,
				5492E0392021401F00B64F25 /* FSTEventAccumulator.mm */,
				DE51B1881F0D48AC0013853F /* FSTHelpers.h */,
				5492E03A2021401F00B64F25 /* FSTHelpers.mm */,
				54E9281E1F33950B00C1953E /* FSTIntegrationTestCase.h */,
				5491BC711FB44593008B3588 /* FSTIntegrationTestCase.mm */,
				54E9282A1F339CAD00C1953E /* XCTestCase+Await.h */,
				5492E0372021401E00B64F25 /* XCTestCase+Await.mm */,
			);
			path = Util;
			sourceTree = "<group>";
		};
		DE51B1931F0D48AC0013853F /* SpecTests */ = {
			isa = PBXGroup;
			children = (
				DE51B19C1F0D48AC0013853F /* json */,
				5492E02C20213FFB00B64F25 /* FSTLevelDBSpecTests.mm */,
				5492E02F20213FFC00B64F25 /* FSTMemorySpecTests.mm */,
				DE51B1961F0D48AC0013853F /* FSTMockDatastore.h */,
				5492E02D20213FFC00B64F25 /* FSTMockDatastore.mm */,
				DE51B1981F0D48AC0013853F /* FSTSpecTests.h */,
				5492E03020213FFC00B64F25 /* FSTSpecTests.mm */,
				DE51B19A1F0D48AC0013853F /* FSTSyncEngineTestDriver.h */,
				5492E02E20213FFC00B64F25 /* FSTSyncEngineTestDriver.mm */,
			);
			path = SpecTests;
			sourceTree = "<group>";
		};
		DE51B19C1F0D48AC0013853F /* json */ = {
			isa = PBXGroup;
			children = (
				DE51B1A71F0D48AC0013853F /* README.md */,
				54DA129C1F315EE100DD57A1 /* collection_spec_test.json */,
				54DA129D1F315EE100DD57A1 /* existence_filter_spec_test.json */,
				54DA129E1F315EE100DD57A1 /* limbo_spec_test.json */,
				54DA129F1F315EE100DD57A1 /* limit_spec_test.json */,
				54DA12A01F315EE100DD57A1 /* listen_spec_test.json */,
				54DA12A11F315EE100DD57A1 /* offline_spec_test.json */,
				54DA12A21F315EE100DD57A1 /* orderby_spec_test.json */,
				D5B2593BCB52957D62F1C9D3 /* perf_spec_test.json */,
				54DA12A31F315EE100DD57A1 /* persistence_spec_test.json */,
				731541602214AFFA0037F4DC /* query_spec_test.json */,
				3B843E4A1F3930A400548890 /* remote_store_spec_test.json */,
				54DA12A41F315EE100DD57A1 /* resume_token_spec_test.json */,
				54DA12A51F315EE100DD57A1 /* write_spec_test.json */,
			);
			path = json;
			sourceTree = "<group>";
		};
		DE51B1A81F0D48AC0013853F /* Core */ = {
			isa = PBXGroup;
			children = (
			);
			path = Core;
			sourceTree = "<group>";
		};
		DE51B1B21F0D48AC0013853F /* Remote */ = {
			isa = PBXGroup;
			children = (
			);
			path = Remote;
			sourceTree = "<group>";
		};
		DE51B1BB1F0D48AC0013853F /* Integration */ = {
			isa = PBXGroup;
			children = (
				DE51B1BC1F0D48AC0013853F /* API */,
				DE03B3621F215E1600A30B9C /* CAcert.pem */,
				5492E07E202154EC00B64F25 /* FSTDatastoreTests.mm */,
				5492E07C202154EB00B64F25 /* FSTSmokeTests.mm */,
				5492E07B202154EB00B64F25 /* FSTTransactionTests.mm */,
			);
			path = Integration;
			sourceTree = "<group>";
		};
		DE51B1BC1F0D48AC0013853F /* API */ = {
			isa = PBXGroup;
			children = (
				73866A9F2082B069009BB4FF /* FIRArrayTransformTests.mm */,
				5492E070202154D600B64F25 /* FIRCursorTests.mm */,
				5492E06C202154D500B64F25 /* FIRDatabaseTests.mm */,
				5492E06A202154D500B64F25 /* FIRFieldsTests.mm */,
				6161B5012047140400A99DBB /* FIRFirestoreSourceTests.mm */,
				5492E06B202154D500B64F25 /* FIRListenerRegistrationTests.mm */,
				D5B25E7E7D6873CBA4571841 /* FIRNumericTransformTests.mm */,
				5492E069202154D500B64F25 /* FIRQueryTests.mm */,
				5492E06E202154D600B64F25 /* FIRServerTimestampTests.mm */,
				5492E071202154D600B64F25 /* FIRTypeTests.mm */,
				5492E06D202154D600B64F25 /* FIRValidationTests.mm */,
				5492E06F202154D600B64F25 /* FIRWriteBatchTests.mm */,
			);
			path = API;
			sourceTree = "<group>";
		};
/* End PBXGroup section */

/* Begin PBXNativeTarget section */
		544AB1912248072200F851E6 /* Firestore_Tests_macOS */ = {
			isa = PBXNativeTarget;
			buildConfigurationList = 544AB19B2248072200F851E6 /* Build configuration list for PBXNativeTarget "Firestore_Tests_macOS" */;
			buildPhases = (
				30108B32BF2B385AECDB7FB2 /* [CP] Check Pods Manifest.lock */,
				544AB18E2248072200F851E6 /* Sources */,
				544AB18F2248072200F851E6 /* Frameworks */,
				544AB1902248072200F851E6 /* Resources */,
				7E4A6E169B172874E17A3ECA /* [CP] Embed Pods Frameworks */,
			);
			buildRules = (
			);
			dependencies = (
				544AB1982248072200F851E6 /* PBXTargetDependency */,
			);
			name = Firestore_Tests_macOS;
			productName = Firestore_Tests_macOS;
			productReference = 544AB1922248072200F851E6 /* Firestore_Tests_macOS.xctest */;
			productType = "com.apple.product-type.bundle.unit-test";
		};
		54AA338E224BF935006CE580 /* Firestore_Example_tvOS */ = {
			isa = PBXNativeTarget;
			buildConfigurationList = 54AA33A1224BF936006CE580 /* Build configuration list for PBXNativeTarget "Firestore_Example_tvOS" */;
			buildPhases = (
				8748E45246D96175497949A5 /* [CP] Check Pods Manifest.lock */,
				54AA338B224BF935006CE580 /* Sources */,
				54AA338C224BF935006CE580 /* Frameworks */,
				54AA338D224BF935006CE580 /* Resources */,
				264B3405701AA9DC9F07658B /* [CP] Embed Pods Frameworks */,
			);
			buildRules = (
			);
			dependencies = (
			);
			name = Firestore_Example_tvOS;
			productName = Firestore_Example_tvOS;
			productReference = 54AA338F224BF935006CE580 /* Firestore_Example_tvOS.app */;
			productType = "com.apple.product-type.application";
		};
		54AA33A5224BFE09006CE580 /* Firestore_Tests_tvOS */ = {
			isa = PBXNativeTarget;
			buildConfigurationList = 54AA33AF224BFE0A006CE580 /* Build configuration list for PBXNativeTarget "Firestore_Tests_tvOS" */;
			buildPhases = (
				A4274FBF1C966A0513CBD0F6 /* [CP] Check Pods Manifest.lock */,
				54AA33A2224BFE09006CE580 /* Sources */,
				54AA33A3224BFE09006CE580 /* Frameworks */,
				54AA33A4224BFE09006CE580 /* Resources */,
				1B1BCDC6BB656D6B79D246DD /* [CP] Embed Pods Frameworks */,
			);
			buildRules = (
			);
			dependencies = (
				54AA33AC224BFE0A006CE580 /* PBXTargetDependency */,
			);
			name = Firestore_Tests_tvOS;
			productName = Firestore_Tests_tvOS;
			productReference = 54AA33A6224BFE09006CE580 /* Firestore_Tests_tvOS.xctest */;
			productType = "com.apple.product-type.bundle.unit-test";
		};
		54AA33B3224C0035006CE580 /* Firestore_IntegrationTests_tvOS */ = {
			isa = PBXNativeTarget;
			buildConfigurationList = 54AA33BB224C0035006CE580 /* Build configuration list for PBXNativeTarget "Firestore_IntegrationTests_tvOS" */;
			buildPhases = (
				6800EBA4F597F7115445FCB5 /* [CP] Check Pods Manifest.lock */,
				54AA33B0224C0035006CE580 /* Sources */,
				54AA33B1224C0035006CE580 /* Frameworks */,
				54AA33B2224C0035006CE580 /* Resources */,
				76368D74F155BC9491DC124E /* [CP] Embed Pods Frameworks */,
			);
			buildRules = (
			);
			dependencies = (
				54AA33BA224C0035006CE580 /* PBXTargetDependency */,
			);
			name = Firestore_IntegrationTests_tvOS;
			productName = Firestore_IntegrationTests_tvOS;
			productReference = 54AA33B4224C0035006CE580 /* Firestore_IntegrationTests_tvOS.xctest */;
			productType = "com.apple.product-type.bundle.unit-test";
		};
		54B8E4A9224BDC4100930F18 /* Firestore_IntegrationTests_macOS */ = {
			isa = PBXNativeTarget;
			buildConfigurationList = 54B8E4B3224BDC4100930F18 /* Build configuration list for PBXNativeTarget "Firestore_IntegrationTests_macOS" */;
			buildPhases = (
				54D4C01B433CAC3C4EEDB1F9 /* [CP] Check Pods Manifest.lock */,
				54B8E4A6224BDC4100930F18 /* Sources */,
				54B8E4A7224BDC4100930F18 /* Frameworks */,
				54B8E4A8224BDC4100930F18 /* Resources */,
				C164AD918C826AF88B418DA5 /* [CP] Embed Pods Frameworks */,
			);
			buildRules = (
			);
			dependencies = (
				54B8E4B0224BDC4100930F18 /* PBXTargetDependency */,
			);
			name = Firestore_IntegrationTests_macOS;
			productName = Firestore_IntegrationTests_macOS;
			productReference = 54B8E4AA224BDC4100930F18 /* Firestore_IntegrationTests_macOS.xctest */;
			productType = "com.apple.product-type.bundle.unit-test";
		};
		54C9EDF02040E16300A969CD /* Firestore_SwiftTests_iOS */ = {
			isa = PBXNativeTarget;
			buildConfigurationList = 54C9EDFA2040E16300A969CD /* Build configuration list for PBXNativeTarget "Firestore_SwiftTests_iOS" */;
			buildPhases = (
				D2D94DFA64939EF6DECDF908 /* [CP] Check Pods Manifest.lock */,
				54C9EDED2040E16300A969CD /* Sources */,
				54C9EDEE2040E16300A969CD /* Frameworks */,
				54C9EDEF2040E16300A969CD /* Resources */,
				EA424838F4A5DD7B337F57AB /* [CP] Embed Pods Frameworks */,
			);
			buildRules = (
			);
			dependencies = (
				54C9EDF72040E16300A969CD /* PBXTargetDependency */,
			);
			name = Firestore_SwiftTests_iOS;
			productName = Firestore_SwiftTests_iOS;
			productReference = 54C9EDF12040E16300A969CD /* Firestore_SwiftTests_iOS.xctest */;
			productType = "com.apple.product-type.bundle.unit-test";
		};
		5CAE131820FFFED600BE9A4A /* Firestore_Benchmarks_iOS */ = {
			isa = PBXNativeTarget;
			buildConfigurationList = 5CAE132020FFFED600BE9A4A /* Build configuration list for PBXNativeTarget "Firestore_Benchmarks_iOS" */;
			buildPhases = (
				BF6384844477A4F850F0E89F /* [CP] Check Pods Manifest.lock */,
				5CAE131520FFFED600BE9A4A /* Sources */,
				5CAE131620FFFED600BE9A4A /* Frameworks */,
				5CAE131720FFFED600BE9A4A /* Resources */,
				4C71ED5B5EF024AEF16B5E55 /* [CP] Embed Pods Frameworks */,
			);
			buildRules = (
			);
			dependencies = (
				5CAE131F20FFFED600BE9A4A /* PBXTargetDependency */,
			);
			name = Firestore_Benchmarks_iOS;
			productName = Firestore_Benchmarks_iOS;
			productReference = 5CAE131920FFFED600BE9A4A /* Firestore_Benchmarks_iOS.xctest */;
			productType = "com.apple.product-type.bundle.unit-test";
		};
		6003F589195388D20070C39A /* Firestore_Example_iOS */ = {
			isa = PBXNativeTarget;
			buildConfigurationList = 6003F5BF195388D20070C39A /* Build configuration list for PBXNativeTarget "Firestore_Example_iOS" */;
			buildPhases = (
				83F2AB95D08093BB076EE521 /* [CP] Check Pods Manifest.lock */,
				6003F586195388D20070C39A /* Sources */,
				6003F587195388D20070C39A /* Frameworks */,
				6003F588195388D20070C39A /* Resources */,
				1EE692C7509A98D7EB03CA51 /* [CP] Embed Pods Frameworks */,
			);
			buildRules = (
			);
			dependencies = (
			);
			name = Firestore_Example_iOS;
			productName = Firestore;
			productReference = 6003F58A195388D20070C39A /* Firestore_Example_iOS.app */;
			productType = "com.apple.product-type.application";
		};
		6003F5AD195388D20070C39A /* Firestore_Tests_iOS */ = {
			isa = PBXNativeTarget;
			buildConfigurationList = 6003F5C2195388D20070C39A /* Build configuration list for PBXNativeTarget "Firestore_Tests_iOS" */;
			buildPhases = (
				8B469EB6DA9E6404589402E2 /* [CP] Check Pods Manifest.lock */,
				6003F5AA195388D20070C39A /* Sources */,
				6003F5AB195388D20070C39A /* Frameworks */,
				6003F5AC195388D20070C39A /* Resources */,
				329C25E418360CEF62F6CB2B /* [CP] Embed Pods Frameworks */,
			);
			buildRules = (
			);
			dependencies = (
				6003F5B4195388D20070C39A /* PBXTargetDependency */,
			);
			name = Firestore_Tests_iOS;
			productName = FirestoreTests;
			productReference = 6003F5AE195388D20070C39A /* Firestore_Tests_iOS.xctest */;
			productType = "com.apple.product-type.bundle.unit-test";
		};
		6EDD3AD120BF247500C33877 /* Firestore_FuzzTests_iOS */ = {
			isa = PBXNativeTarget;
			buildConfigurationList = 6EDD3B5820BF247500C33877 /* Build configuration list for PBXNativeTarget "Firestore_FuzzTests_iOS" */;
			buildPhases = (
				6EDD3AD420BF247500C33877 /* [CP] Check Pods Manifest.lock */,
				6EDD3AD520BF247500C33877 /* Sources */,
				6EDD3B4520BF247500C33877 /* Frameworks */,
				6EDD3B4A20BF247500C33877 /* Resources */,
				6EDD3B5720BF247500C33877 /* [CP] Embed Pods Frameworks */,
				6E622C7A20F52C8300B7E93A /* Run Script */,
			);
			buildRules = (
			);
			dependencies = (
				6EDD3AD220BF247500C33877 /* PBXTargetDependency */,
			);
			name = Firestore_FuzzTests_iOS;
			productName = FirestoreTests;
			productReference = 6EDD3B5B20BF247500C33877 /* Firestore_FuzzTests_iOS.xctest */;
			productType = "com.apple.product-type.bundle.unit-test";
		};
		DAFF0CF421E64AC30062958F /* Firestore_Example_macOS */ = {
			isa = PBXNativeTarget;
			buildConfigurationList = DAFF0D0521E64AC40062958F /* Build configuration list for PBXNativeTarget "Firestore_Example_macOS" */;
			buildPhases = (
				7C2467DCD3E3E16FB0A737DE /* [CP] Check Pods Manifest.lock */,
				DAFF0CF121E64AC30062958F /* Sources */,
				DAFF0CF221E64AC30062958F /* Frameworks */,
				DAFF0CF321E64AC30062958F /* Resources */,
				6A86E48DF663B6AA1CB5BA83 /* [CP] Embed Pods Frameworks */,
			);
			buildRules = (
			);
			dependencies = (
			);
			name = Firestore_Example_macOS;
			productName = Firestore_Example_macOS;
			productReference = DAFF0CF521E64AC30062958F /* Firestore_Example_macOS.app */;
			productType = "com.apple.product-type.application";
		};
		DE03B2941F2149D600A30B9C /* Firestore_IntegrationTests_iOS */ = {
			isa = PBXNativeTarget;
			buildConfigurationList = DE03B2E61F2149D600A30B9C /* Build configuration list for PBXNativeTarget "Firestore_IntegrationTests_iOS" */;
			buildPhases = (
				A827A009A65B69DC1B80EAD4 /* [CP] Check Pods Manifest.lock */,
				DE03B2981F2149D600A30B9C /* Sources */,
				DE03B2D31F2149D600A30B9C /* Frameworks */,
				DE03B2D81F2149D600A30B9C /* Resources */,
				B7923D95031DB0DA112AAE9B /* [CP] Embed Pods Frameworks */,
			);
			buildRules = (
			);
			dependencies = (
				DE03B2951F2149D600A30B9C /* PBXTargetDependency */,
			);
			name = Firestore_IntegrationTests_iOS;
			productName = FirestoreTests;
			productReference = DE03B2E91F2149D600A30B9C /* Firestore_IntegrationTests_iOS.xctest */;
			productType = "com.apple.product-type.bundle.unit-test";
		};
/* End PBXNativeTarget section */

/* Begin PBXProject section */
		6003F582195388D10070C39A /* Project object */ = {
			isa = PBXProject;
			attributes = {
				CLASSPREFIX = FIR;
				LastSwiftUpdateCheck = 0920;
				LastUpgradeCheck = 1010;
				ORGANIZATIONNAME = Google;
				TargetAttributes = {
					544AB1912248072200F851E6 = {
						CreatedOnToolsVersion = 10.1;
						ProvisioningStyle = Automatic;
						TestTargetID = DAFF0CF421E64AC30062958F;
					};
					54AA338E224BF935006CE580 = {
						CreatedOnToolsVersion = 10.1;
						ProvisioningStyle = Automatic;
					};
					54AA33A5224BFE09006CE580 = {
						CreatedOnToolsVersion = 10.1;
						ProvisioningStyle = Automatic;
						TestTargetID = 54AA338E224BF935006CE580;
					};
					54AA33B3224C0035006CE580 = {
						CreatedOnToolsVersion = 10.1;
						ProvisioningStyle = Automatic;
						TestTargetID = 54AA338E224BF935006CE580;
					};
					54B8E4A9224BDC4100930F18 = {
						CreatedOnToolsVersion = 10.1;
						ProvisioningStyle = Automatic;
						TestTargetID = DAFF0CF421E64AC30062958F;
					};
					54C9EDF02040E16300A969CD = {
						CreatedOnToolsVersion = 9.2;
						ProvisioningStyle = Automatic;
						TestTargetID = 6003F589195388D20070C39A;
					};
					5CAE131820FFFED600BE9A4A = {
						CreatedOnToolsVersion = 9.3.1;
						DevelopmentTeam = EQHXZ8M8AV;
						ProvisioningStyle = Automatic;
						TestTargetID = 6003F589195388D20070C39A;
					};
					6003F5AD195388D20070C39A = {
						CreatedOnToolsVersion = 9.0;
						DevelopmentTeam = EQHXZ8M8AV;
						TestTargetID = 6003F589195388D20070C39A;
					};
					6EDD3AD120BF247500C33877 = {
						CreatedOnToolsVersion = 9.0;
						DevelopmentTeam = EQHXZ8M8AV;
					};
					DAFF0CF421E64AC30062958F = {
						CreatedOnToolsVersion = 10.0;
						ProvisioningStyle = Automatic;
						SystemCapabilities = {
							com.apple.Sandbox = {
								enabled = 0;
							};
						};
					};
					DE03B2941F2149D600A30B9C = {
						CreatedOnToolsVersion = 9.0;
						DevelopmentTeam = EQHXZ8M8AV;
					};
				};
			};
			buildConfigurationList = 6003F585195388D10070C39A /* Build configuration list for PBXProject "Firestore" */;
			compatibilityVersion = "Xcode 3.2";
			developmentRegion = English;
			hasScannedForEncodings = 0;
			knownRegions = (
				English,
				en,
				Base,
			);
			mainGroup = 6003F581195388D10070C39A;
			productRefGroup = 6003F58B195388D20070C39A /* Products */;
			projectDirPath = "";
			projectRoot = "";
			targets = (
				6003F589195388D20070C39A /* Firestore_Example_iOS */,
				6003F5AD195388D20070C39A /* Firestore_Tests_iOS */,
				54C9EDF02040E16300A969CD /* Firestore_SwiftTests_iOS */,
				DE03B2941F2149D600A30B9C /* Firestore_IntegrationTests_iOS */,
				6EDD3AD120BF247500C33877 /* Firestore_FuzzTests_iOS */,
				5CAE131820FFFED600BE9A4A /* Firestore_Benchmarks_iOS */,
				DAFF0CF421E64AC30062958F /* Firestore_Example_macOS */,
				544AB1912248072200F851E6 /* Firestore_Tests_macOS */,
				54B8E4A9224BDC4100930F18 /* Firestore_IntegrationTests_macOS */,
				54AA338E224BF935006CE580 /* Firestore_Example_tvOS */,
				54AA33A5224BFE09006CE580 /* Firestore_Tests_tvOS */,
				54AA33B3224C0035006CE580 /* Firestore_IntegrationTests_tvOS */,
			);
		};
/* End PBXProject section */

/* Begin PBXResourcesBuildPhase section */
		544AB1902248072200F851E6 /* Resources */ = {
			isa = PBXResourcesBuildPhase;
			buildActionMask = 2147483647;
			files = (
				546877D52248206A005E3DE0 /* collection_spec_test.json in Resources */,
				546877D62248206A005E3DE0 /* existence_filter_spec_test.json in Resources */,
				546877D72248206A005E3DE0 /* limbo_spec_test.json in Resources */,
				546877D82248206A005E3DE0 /* limit_spec_test.json in Resources */,
				546877D92248206A005E3DE0 /* listen_spec_test.json in Resources */,
				546877DA2248206A005E3DE0 /* offline_spec_test.json in Resources */,
				546877DB2248206A005E3DE0 /* orderby_spec_test.json in Resources */,
				546877DC2248206A005E3DE0 /* perf_spec_test.json in Resources */,
				546877DD2248206A005E3DE0 /* persistence_spec_test.json in Resources */,
				546877DE2248206A005E3DE0 /* query_spec_test.json in Resources */,
				546877DF2248206A005E3DE0 /* remote_store_spec_test.json in Resources */,
				546877E02248206A005E3DE0 /* resume_token_spec_test.json in Resources */,
				546877E12248206A005E3DE0 /* write_spec_test.json in Resources */,
			);
			runOnlyForDeploymentPostprocessing = 0;
		};
		54AA338D224BF935006CE580 /* Resources */ = {
			isa = PBXResourcesBuildPhase;
			buildActionMask = 2147483647;
			files = (
				54AA339B224BF936006CE580 /* Assets.xcassets in Resources */,
				54ACB6D6224C125B00172E69 /* GoogleService-Info.plist in Resources */,
				54AA3399224BF935006CE580 /* Main.storyboard in Resources */,
			);
			runOnlyForDeploymentPostprocessing = 0;
		};
		54AA33A4224BFE09006CE580 /* Resources */ = {
			isa = PBXResourcesBuildPhase;
			buildActionMask = 2147483647;
			files = (
				54ACB6C9224C11F400172E69 /* collection_spec_test.json in Resources */,
				54ACB6CA224C11F400172E69 /* existence_filter_spec_test.json in Resources */,
				54ACB6CB224C11F400172E69 /* limbo_spec_test.json in Resources */,
				54ACB6CC224C11F400172E69 /* limit_spec_test.json in Resources */,
				54ACB6CD224C11F400172E69 /* listen_spec_test.json in Resources */,
				54ACB6CE224C11F400172E69 /* offline_spec_test.json in Resources */,
				54ACB6CF224C11F400172E69 /* orderby_spec_test.json in Resources */,
				54ACB6D0224C11F400172E69 /* perf_spec_test.json in Resources */,
				54ACB6D1224C11F400172E69 /* persistence_spec_test.json in Resources */,
				54ACB6D2224C11F400172E69 /* query_spec_test.json in Resources */,
				54ACB6D3224C11F400172E69 /* remote_store_spec_test.json in Resources */,
				54ACB6D4224C11F400172E69 /* resume_token_spec_test.json in Resources */,
				54ACB6D5224C11F400172E69 /* write_spec_test.json in Resources */,
			);
			runOnlyForDeploymentPostprocessing = 0;
		};
		54AA33B2224C0035006CE580 /* Resources */ = {
			isa = PBXResourcesBuildPhase;
			buildActionMask = 2147483647;
			files = (
				EC531B460BAEB0FCE40D7C7B /* CAcert.pem in Resources */,
				08839E1CEAAC07E350257E9D /* collection_spec_test.json in Resources */,
				9C1F25177DC5753B075DCF65 /* existence_filter_spec_test.json in Resources */,
				F08DA55D31E44CB5B9170CCE /* limbo_spec_test.json in Resources */,
				15A5F95DA733FD89A1E4147D /* limit_spec_test.json in Resources */,
				D73BBA4AB42940AB187169E3 /* listen_spec_test.json in Resources */,
				C15F5F1E7427738F20C2D789 /* offline_spec_test.json in Resources */,
				4781186C01D33E67E07F0D0D /* orderby_spec_test.json in Resources */,
				66DFEA9E324797E6EA81CBA9 /* perf_spec_test.json in Resources */,
				32F8B4652010E8224E353041 /* persistence_spec_test.json in Resources */,
				B0B779769926304268200015 /* query_spec_test.json in Resources */,
				E21D819A06D9691A4B313440 /* remote_store_spec_test.json in Resources */,
				B43014A0517F31246419E08A /* resume_token_spec_test.json in Resources */,
				9382BE7190E7750EE7CCCE7C /* write_spec_test.json in Resources */,
			);
			runOnlyForDeploymentPostprocessing = 0;
		};
		54B8E4A8224BDC4100930F18 /* Resources */ = {
			isa = PBXResourcesBuildPhase;
			buildActionMask = 2147483647;
			files = (
				F255C7CD0EB1970CB6740450 /* CAcert.pem in Resources */,
				009CDC6F03AC92F3E345085E /* collection_spec_test.json in Resources */,
				7AD020FC27493FF8E659436C /* existence_filter_spec_test.json in Resources */,
				85BC2AB572A400114BF59255 /* limbo_spec_test.json in Resources */,
				9F41D724D9947A89201495AD /* limit_spec_test.json in Resources */,
				3CFFA6F016231446367E3A69 /* listen_spec_test.json in Resources */,
				A0C6C658DFEE58314586907B /* offline_spec_test.json in Resources */,
				D98430EA4FAA357D855FA50F /* orderby_spec_test.json in Resources */,
				ABFD599019CF312CFF96B3EC /* perf_spec_test.json in Resources */,
				D143FBD057481C1A59B27E5E /* persistence_spec_test.json in Resources */,
				4CDFF1AE3D639AA89C5C4411 /* query_spec_test.json in Resources */,
				AF81B6A91987826426F18647 /* remote_store_spec_test.json in Resources */,
				CC94A33318F983907E9ED509 /* resume_token_spec_test.json in Resources */,
				2DB56B6DED2C93014AE5C51A /* write_spec_test.json in Resources */,
			);
			runOnlyForDeploymentPostprocessing = 0;
		};
		54C9EDEF2040E16300A969CD /* Resources */ = {
			isa = PBXResourcesBuildPhase;
			buildActionMask = 2147483647;
			files = (
			);
			runOnlyForDeploymentPostprocessing = 0;
		};
		5CAE131720FFFED600BE9A4A /* Resources */ = {
			isa = PBXResourcesBuildPhase;
			buildActionMask = 2147483647;
			files = (
			);
			runOnlyForDeploymentPostprocessing = 0;
		};
		6003F588195388D20070C39A /* Resources */ = {
			isa = PBXResourcesBuildPhase;
			buildActionMask = 2147483647;
			files = (
				54D400D42148BACE001D2BCC /* GoogleService-Info.plist in Resources */,
				6003F5A9195388D20070C39A /* Images.xcassets in Resources */,
				873B8AEB1B1F5CCA007FD442 /* Main.storyboard in Resources */,
				71719F9F1E33DC2100824A3D /* LaunchScreen.storyboard in Resources */,
				6003F598195388D20070C39A /* InfoPlist.strings in Resources */,
			);
			runOnlyForDeploymentPostprocessing = 0;
		};
		6003F5AC195388D20070C39A /* Resources */ = {
			isa = PBXResourcesBuildPhase;
			buildActionMask = 2147483647;
			files = (
				54DA12A61F315EE100DD57A1 /* collection_spec_test.json in Resources */,
				54DA12A71F315EE100DD57A1 /* existence_filter_spec_test.json in Resources */,
				54DA12A81F315EE100DD57A1 /* limbo_spec_test.json in Resources */,
				54DA12A91F315EE100DD57A1 /* limit_spec_test.json in Resources */,
				54DA12AA1F315EE100DD57A1 /* listen_spec_test.json in Resources */,
				54DA12AB1F315EE100DD57A1 /* offline_spec_test.json in Resources */,
				54DA12AC1F315EE100DD57A1 /* orderby_spec_test.json in Resources */,
				D5B25CBF07F65E885C9D68AB /* perf_spec_test.json in Resources */,
				54DA12AD1F315EE100DD57A1 /* persistence_spec_test.json in Resources */,
				731541612214AFFA0037F4DC /* query_spec_test.json in Resources */,
				3B843E4C1F3A182900548890 /* remote_store_spec_test.json in Resources */,
				54DA12AE1F315EE100DD57A1 /* resume_token_spec_test.json in Resources */,
				54DA12AF1F315EE100DD57A1 /* write_spec_test.json in Resources */,
			);
			runOnlyForDeploymentPostprocessing = 0;
		};
		6EDD3B4A20BF247500C33877 /* Resources */ = {
			isa = PBXResourcesBuildPhase;
			buildActionMask = 2147483647;
			files = (
				6E59498D20F55BA800ECD9A5 /* FuzzingResources in Resources */,
			);
			runOnlyForDeploymentPostprocessing = 0;
		};
		DAFF0CF321E64AC30062958F /* Resources */ = {
			isa = PBXResourcesBuildPhase;
			buildActionMask = 2147483647;
			files = (
				DAFF0CFB21E64AC40062958F /* Assets.xcassets in Resources */,
				DAFF0D0921E653A00062958F /* GoogleService-Info.plist in Resources */,
				DAFF0CFE21E64AC40062958F /* MainMenu.xib in Resources */,
			);
			runOnlyForDeploymentPostprocessing = 0;
		};
		DE03B2D81F2149D600A30B9C /* Resources */ = {
			isa = PBXResourcesBuildPhase;
			buildActionMask = 2147483647;
			files = (
				DE03B3631F215E1A00A30B9C /* CAcert.pem in Resources */,
				46B104DEE6014D881F7ED169 /* collection_spec_test.json in Resources */,
				3887E1635B31DCD7BC0922BD /* existence_filter_spec_test.json in Resources */,
				2AD8EE91928AE68DF268BEDA /* limbo_spec_test.json in Resources */,
				BC5AC8890974E0821431267E /* limit_spec_test.json in Resources */,
				5B89B1BA0AD400D9BF581420 /* listen_spec_test.json in Resources */,
				F660788F69B4336AC6CD2720 /* offline_spec_test.json in Resources */,
				4F5714D37B6D119CB07ED8AE /* orderby_spec_test.json in Resources */,
				CFCDC4670C61E034021F400B /* perf_spec_test.json in Resources */,
				45FF545C6421398E9E1D647E /* persistence_spec_test.json in Resources */,
				7AA8771FE1F048D012E5E317 /* query_spec_test.json in Resources */,
				022BA1619A576F6818B212C5 /* remote_store_spec_test.json in Resources */,
				9EE81B1FB9B7C664B7B0A904 /* resume_token_spec_test.json in Resources */,
				E6688C8E524770A3C6EBB33A /* write_spec_test.json in Resources */,
			);
			runOnlyForDeploymentPostprocessing = 0;
		};
/* End PBXResourcesBuildPhase section */

/* Begin PBXShellScriptBuildPhase section */
		1B1BCDC6BB656D6B79D246DD /* [CP] Embed Pods Frameworks */ = {
			isa = PBXShellScriptBuildPhase;
			buildActionMask = 2147483647;
			files = (
			);
			inputPaths = (
			);
			name = "[CP] Embed Pods Frameworks";
			outputPaths = (
			);
			runOnlyForDeploymentPostprocessing = 0;
			shellPath = /bin/sh;
			shellScript = "\"${PODS_ROOT}/Target Support Files/Pods-Firestore_Tests_tvOS/Pods-Firestore_Tests_tvOS-frameworks.sh\"\n";
			showEnvVarsInLog = 0;
		};
		1EE692C7509A98D7EB03CA51 /* [CP] Embed Pods Frameworks */ = {
			isa = PBXShellScriptBuildPhase;
			buildActionMask = 2147483647;
			files = (
			);
			inputPaths = (
			);
			name = "[CP] Embed Pods Frameworks";
			outputPaths = (
			);
			runOnlyForDeploymentPostprocessing = 0;
			shellPath = /bin/sh;
			shellScript = "\"${PODS_ROOT}/Target Support Files/Pods-Firestore_Example_iOS/Pods-Firestore_Example_iOS-frameworks.sh\"\n";
			showEnvVarsInLog = 0;
		};
		264B3405701AA9DC9F07658B /* [CP] Embed Pods Frameworks */ = {
			isa = PBXShellScriptBuildPhase;
			buildActionMask = 2147483647;
			files = (
			);
			inputPaths = (
			);
			name = "[CP] Embed Pods Frameworks";
			outputPaths = (
			);
			runOnlyForDeploymentPostprocessing = 0;
			shellPath = /bin/sh;
			shellScript = "\"${PODS_ROOT}/Target Support Files/Pods-Firestore_Example_tvOS/Pods-Firestore_Example_tvOS-frameworks.sh\"\n";
			showEnvVarsInLog = 0;
		};
		30108B32BF2B385AECDB7FB2 /* [CP] Check Pods Manifest.lock */ = {
			isa = PBXShellScriptBuildPhase;
			buildActionMask = 2147483647;
			files = (
			);
			inputFileListPaths = (
			);
			inputPaths = (
				"${PODS_PODFILE_DIR_PATH}/Podfile.lock",
				"${PODS_ROOT}/Manifest.lock",
			);
			name = "[CP] Check Pods Manifest.lock";
			outputFileListPaths = (
			);
			outputPaths = (
				"$(DERIVED_FILE_DIR)/Pods-Firestore_Tests_macOS-checkManifestLockResult.txt",
			);
			runOnlyForDeploymentPostprocessing = 0;
			shellPath = /bin/sh;
			shellScript = "diff \"${PODS_PODFILE_DIR_PATH}/Podfile.lock\" \"${PODS_ROOT}/Manifest.lock\" > /dev/null\nif [ $? != 0 ] ; then\n    # print error to STDERR\n    echo \"error: The sandbox is not in sync with the Podfile.lock. Run 'pod install' or update your CocoaPods installation.\" >&2\n    exit 1\nfi\n# This output is used by Xcode 'outputs' to avoid re-running this script phase.\necho \"SUCCESS\" > \"${SCRIPT_OUTPUT_FILE_0}\"\n";
			showEnvVarsInLog = 0;
		};
		329C25E418360CEF62F6CB2B /* [CP] Embed Pods Frameworks */ = {
			isa = PBXShellScriptBuildPhase;
			buildActionMask = 2147483647;
			files = (
			);
			inputPaths = (
			);
			name = "[CP] Embed Pods Frameworks";
			outputPaths = (
			);
			runOnlyForDeploymentPostprocessing = 0;
			shellPath = /bin/sh;
			shellScript = "\"${PODS_ROOT}/Target Support Files/Pods-Firestore_Tests_iOS/Pods-Firestore_Tests_iOS-frameworks.sh\"\n";
			showEnvVarsInLog = 0;
		};
		4C71ED5B5EF024AEF16B5E55 /* [CP] Embed Pods Frameworks */ = {
			isa = PBXShellScriptBuildPhase;
			buildActionMask = 2147483647;
			files = (
			);
			inputPaths = (
			);
			name = "[CP] Embed Pods Frameworks";
			outputPaths = (
			);
			runOnlyForDeploymentPostprocessing = 0;
			shellPath = /bin/sh;
			shellScript = "\"${PODS_ROOT}/Target Support Files/Pods-Firestore_Benchmarks_iOS/Pods-Firestore_Benchmarks_iOS-frameworks.sh\"\n";
			showEnvVarsInLog = 0;
		};
		54D4C01B433CAC3C4EEDB1F9 /* [CP] Check Pods Manifest.lock */ = {
			isa = PBXShellScriptBuildPhase;
			buildActionMask = 2147483647;
			files = (
			);
			inputFileListPaths = (
			);
			inputPaths = (
				"${PODS_PODFILE_DIR_PATH}/Podfile.lock",
				"${PODS_ROOT}/Manifest.lock",
			);
			name = "[CP] Check Pods Manifest.lock";
			outputFileListPaths = (
			);
			outputPaths = (
				"$(DERIVED_FILE_DIR)/Pods-Firestore_IntegrationTests_macOS-checkManifestLockResult.txt",
			);
			runOnlyForDeploymentPostprocessing = 0;
			shellPath = /bin/sh;
			shellScript = "diff \"${PODS_PODFILE_DIR_PATH}/Podfile.lock\" \"${PODS_ROOT}/Manifest.lock\" > /dev/null\nif [ $? != 0 ] ; then\n    # print error to STDERR\n    echo \"error: The sandbox is not in sync with the Podfile.lock. Run 'pod install' or update your CocoaPods installation.\" >&2\n    exit 1\nfi\n# This output is used by Xcode 'outputs' to avoid re-running this script phase.\necho \"SUCCESS\" > \"${SCRIPT_OUTPUT_FILE_0}\"\n";
			showEnvVarsInLog = 0;
		};
		6800EBA4F597F7115445FCB5 /* [CP] Check Pods Manifest.lock */ = {
			isa = PBXShellScriptBuildPhase;
			buildActionMask = 2147483647;
			files = (
			);
			inputFileListPaths = (
			);
			inputPaths = (
				"${PODS_PODFILE_DIR_PATH}/Podfile.lock",
				"${PODS_ROOT}/Manifest.lock",
			);
			name = "[CP] Check Pods Manifest.lock";
			outputFileListPaths = (
			);
			outputPaths = (
				"$(DERIVED_FILE_DIR)/Pods-Firestore_IntegrationTests_tvOS-checkManifestLockResult.txt",
			);
			runOnlyForDeploymentPostprocessing = 0;
			shellPath = /bin/sh;
			shellScript = "diff \"${PODS_PODFILE_DIR_PATH}/Podfile.lock\" \"${PODS_ROOT}/Manifest.lock\" > /dev/null\nif [ $? != 0 ] ; then\n    # print error to STDERR\n    echo \"error: The sandbox is not in sync with the Podfile.lock. Run 'pod install' or update your CocoaPods installation.\" >&2\n    exit 1\nfi\n# This output is used by Xcode 'outputs' to avoid re-running this script phase.\necho \"SUCCESS\" > \"${SCRIPT_OUTPUT_FILE_0}\"\n";
			showEnvVarsInLog = 0;
		};
		6A86E48DF663B6AA1CB5BA83 /* [CP] Embed Pods Frameworks */ = {
			isa = PBXShellScriptBuildPhase;
			buildActionMask = 2147483647;
			files = (
			);
			inputPaths = (
			);
			name = "[CP] Embed Pods Frameworks";
			outputPaths = (
			);
			runOnlyForDeploymentPostprocessing = 0;
			shellPath = /bin/sh;
			shellScript = "\"${PODS_ROOT}/Target Support Files/Pods-Firestore_Example_macOS/Pods-Firestore_Example_macOS-frameworks.sh\"\n";
			showEnvVarsInLog = 0;
		};
		6E622C7A20F52C8300B7E93A /* Run Script */ = {
			isa = PBXShellScriptBuildPhase;
			buildActionMask = 12;
			files = (
			);
			inputPaths = (
				"$(SRCROOT)/FuzzTests/FuzzingResources/Serializer/Corpus/TextProtos",
			);
			name = "Run Script";
			outputPaths = (
				"$(TARGET_BUILD_DIR)/FuzzTestsCorpus",
			);
			runOnlyForDeploymentPostprocessing = 0;
			shellPath = /bin/sh;
			shellScript = "\"${SRCROOT}/FuzzTests/FuzzingResources/Serializer/Corpus/ConvertTextToBinary.sh\"";
			showEnvVarsInLog = 0;
		};
		6EDD3AD420BF247500C33877 /* [CP] Check Pods Manifest.lock */ = {
			isa = PBXShellScriptBuildPhase;
			buildActionMask = 2147483647;
			files = (
			);
			inputPaths = (
				"${PODS_PODFILE_DIR_PATH}/Podfile.lock",
				"${PODS_ROOT}/Manifest.lock",
			);
			name = "[CP] Check Pods Manifest.lock";
			outputPaths = (
				"$(DERIVED_FILE_DIR)/Pods-Firestore_FuzzTests_iOS-checkManifestLockResult.txt",
			);
			runOnlyForDeploymentPostprocessing = 0;
			shellPath = /bin/sh;
			shellScript = "diff \"${PODS_PODFILE_DIR_PATH}/Podfile.lock\" \"${PODS_ROOT}/Manifest.lock\" > /dev/null\nif [ $? != 0 ] ; then\n    # print error to STDERR\n    echo \"error: The sandbox is not in sync with the Podfile.lock. Run 'pod install' or update your CocoaPods installation.\" >&2\n    exit 1\nfi\n# This output is used by Xcode 'outputs' to avoid re-running this script phase.\necho \"SUCCESS\" > \"${SCRIPT_OUTPUT_FILE_0}\"\n";
			showEnvVarsInLog = 0;
		};
		6EDD3B5720BF247500C33877 /* [CP] Embed Pods Frameworks */ = {
			isa = PBXShellScriptBuildPhase;
			buildActionMask = 2147483647;
			files = (
			);
			inputPaths = (
			);
			name = "[CP] Embed Pods Frameworks";
			outputPaths = (
			);
			runOnlyForDeploymentPostprocessing = 0;
			shellPath = /bin/sh;
			shellScript = "\"${PODS_ROOT}/Target Support Files/Pods-Firestore_FuzzTests_iOS/Pods-Firestore_FuzzTests_iOS-frameworks.sh\"\n";
			showEnvVarsInLog = 0;
		};
		76368D74F155BC9491DC124E /* [CP] Embed Pods Frameworks */ = {
			isa = PBXShellScriptBuildPhase;
			buildActionMask = 2147483647;
			files = (
			);
			inputPaths = (
			);
			name = "[CP] Embed Pods Frameworks";
			outputPaths = (
			);
			runOnlyForDeploymentPostprocessing = 0;
			shellPath = /bin/sh;
			shellScript = "\"${PODS_ROOT}/Target Support Files/Pods-Firestore_IntegrationTests_tvOS/Pods-Firestore_IntegrationTests_tvOS-frameworks.sh\"\n";
			showEnvVarsInLog = 0;
		};
		7C2467DCD3E3E16FB0A737DE /* [CP] Check Pods Manifest.lock */ = {
			isa = PBXShellScriptBuildPhase;
			buildActionMask = 2147483647;
			files = (
			);
			inputPaths = (
				"${PODS_PODFILE_DIR_PATH}/Podfile.lock",
				"${PODS_ROOT}/Manifest.lock",
			);
			name = "[CP] Check Pods Manifest.lock";
			outputPaths = (
				"$(DERIVED_FILE_DIR)/Pods-Firestore_Example_macOS-checkManifestLockResult.txt",
			);
			runOnlyForDeploymentPostprocessing = 0;
			shellPath = /bin/sh;
			shellScript = "diff \"${PODS_PODFILE_DIR_PATH}/Podfile.lock\" \"${PODS_ROOT}/Manifest.lock\" > /dev/null\nif [ $? != 0 ] ; then\n    # print error to STDERR\n    echo \"error: The sandbox is not in sync with the Podfile.lock. Run 'pod install' or update your CocoaPods installation.\" >&2\n    exit 1\nfi\n# This output is used by Xcode 'outputs' to avoid re-running this script phase.\necho \"SUCCESS\" > \"${SCRIPT_OUTPUT_FILE_0}\"\n";
			showEnvVarsInLog = 0;
		};
		7E4A6E169B172874E17A3ECA /* [CP] Embed Pods Frameworks */ = {
			isa = PBXShellScriptBuildPhase;
			buildActionMask = 2147483647;
			files = (
			);
			inputPaths = (
			);
			name = "[CP] Embed Pods Frameworks";
			outputPaths = (
			);
			runOnlyForDeploymentPostprocessing = 0;
			shellPath = /bin/sh;
			shellScript = "\"${PODS_ROOT}/Target Support Files/Pods-Firestore_Tests_macOS/Pods-Firestore_Tests_macOS-frameworks.sh\"\n";
			showEnvVarsInLog = 0;
		};
		83F2AB95D08093BB076EE521 /* [CP] Check Pods Manifest.lock */ = {
			isa = PBXShellScriptBuildPhase;
			buildActionMask = 2147483647;
			files = (
			);
			inputPaths = (
				"${PODS_PODFILE_DIR_PATH}/Podfile.lock",
				"${PODS_ROOT}/Manifest.lock",
			);
			name = "[CP] Check Pods Manifest.lock";
			outputPaths = (
				"$(DERIVED_FILE_DIR)/Pods-Firestore_Example_iOS-checkManifestLockResult.txt",
			);
			runOnlyForDeploymentPostprocessing = 0;
			shellPath = /bin/sh;
			shellScript = "diff \"${PODS_PODFILE_DIR_PATH}/Podfile.lock\" \"${PODS_ROOT}/Manifest.lock\" > /dev/null\nif [ $? != 0 ] ; then\n    # print error to STDERR\n    echo \"error: The sandbox is not in sync with the Podfile.lock. Run 'pod install' or update your CocoaPods installation.\" >&2\n    exit 1\nfi\n# This output is used by Xcode 'outputs' to avoid re-running this script phase.\necho \"SUCCESS\" > \"${SCRIPT_OUTPUT_FILE_0}\"\n";
			showEnvVarsInLog = 0;
		};
		8748E45246D96175497949A5 /* [CP] Check Pods Manifest.lock */ = {
			isa = PBXShellScriptBuildPhase;
			buildActionMask = 2147483647;
			files = (
			);
			inputFileListPaths = (
			);
			inputPaths = (
				"${PODS_PODFILE_DIR_PATH}/Podfile.lock",
				"${PODS_ROOT}/Manifest.lock",
			);
			name = "[CP] Check Pods Manifest.lock";
			outputFileListPaths = (
			);
			outputPaths = (
				"$(DERIVED_FILE_DIR)/Pods-Firestore_Example_tvOS-checkManifestLockResult.txt",
			);
			runOnlyForDeploymentPostprocessing = 0;
			shellPath = /bin/sh;
			shellScript = "diff \"${PODS_PODFILE_DIR_PATH}/Podfile.lock\" \"${PODS_ROOT}/Manifest.lock\" > /dev/null\nif [ $? != 0 ] ; then\n    # print error to STDERR\n    echo \"error: The sandbox is not in sync with the Podfile.lock. Run 'pod install' or update your CocoaPods installation.\" >&2\n    exit 1\nfi\n# This output is used by Xcode 'outputs' to avoid re-running this script phase.\necho \"SUCCESS\" > \"${SCRIPT_OUTPUT_FILE_0}\"\n";
			showEnvVarsInLog = 0;
		};
		8B469EB6DA9E6404589402E2 /* [CP] Check Pods Manifest.lock */ = {
			isa = PBXShellScriptBuildPhase;
			buildActionMask = 2147483647;
			files = (
			);
			inputPaths = (
				"${PODS_PODFILE_DIR_PATH}/Podfile.lock",
				"${PODS_ROOT}/Manifest.lock",
			);
			name = "[CP] Check Pods Manifest.lock";
			outputPaths = (
				"$(DERIVED_FILE_DIR)/Pods-Firestore_Tests_iOS-checkManifestLockResult.txt",
			);
			runOnlyForDeploymentPostprocessing = 0;
			shellPath = /bin/sh;
			shellScript = "diff \"${PODS_PODFILE_DIR_PATH}/Podfile.lock\" \"${PODS_ROOT}/Manifest.lock\" > /dev/null\nif [ $? != 0 ] ; then\n    # print error to STDERR\n    echo \"error: The sandbox is not in sync with the Podfile.lock. Run 'pod install' or update your CocoaPods installation.\" >&2\n    exit 1\nfi\n# This output is used by Xcode 'outputs' to avoid re-running this script phase.\necho \"SUCCESS\" > \"${SCRIPT_OUTPUT_FILE_0}\"\n";
			showEnvVarsInLog = 0;
		};
		A4274FBF1C966A0513CBD0F6 /* [CP] Check Pods Manifest.lock */ = {
			isa = PBXShellScriptBuildPhase;
			buildActionMask = 2147483647;
			files = (
			);
			inputFileListPaths = (
			);
			inputPaths = (
				"${PODS_PODFILE_DIR_PATH}/Podfile.lock",
				"${PODS_ROOT}/Manifest.lock",
			);
			name = "[CP] Check Pods Manifest.lock";
			outputFileListPaths = (
			);
			outputPaths = (
				"$(DERIVED_FILE_DIR)/Pods-Firestore_Tests_tvOS-checkManifestLockResult.txt",
			);
			runOnlyForDeploymentPostprocessing = 0;
			shellPath = /bin/sh;
			shellScript = "diff \"${PODS_PODFILE_DIR_PATH}/Podfile.lock\" \"${PODS_ROOT}/Manifest.lock\" > /dev/null\nif [ $? != 0 ] ; then\n    # print error to STDERR\n    echo \"error: The sandbox is not in sync with the Podfile.lock. Run 'pod install' or update your CocoaPods installation.\" >&2\n    exit 1\nfi\n# This output is used by Xcode 'outputs' to avoid re-running this script phase.\necho \"SUCCESS\" > \"${SCRIPT_OUTPUT_FILE_0}\"\n";
			showEnvVarsInLog = 0;
		};
		A827A009A65B69DC1B80EAD4 /* [CP] Check Pods Manifest.lock */ = {
			isa = PBXShellScriptBuildPhase;
			buildActionMask = 2147483647;
			files = (
			);
			inputPaths = (
				"${PODS_PODFILE_DIR_PATH}/Podfile.lock",
				"${PODS_ROOT}/Manifest.lock",
			);
			name = "[CP] Check Pods Manifest.lock";
			outputPaths = (
				"$(DERIVED_FILE_DIR)/Pods-Firestore_IntegrationTests_iOS-checkManifestLockResult.txt",
			);
			runOnlyForDeploymentPostprocessing = 0;
			shellPath = /bin/sh;
			shellScript = "diff \"${PODS_PODFILE_DIR_PATH}/Podfile.lock\" \"${PODS_ROOT}/Manifest.lock\" > /dev/null\nif [ $? != 0 ] ; then\n    # print error to STDERR\n    echo \"error: The sandbox is not in sync with the Podfile.lock. Run 'pod install' or update your CocoaPods installation.\" >&2\n    exit 1\nfi\n# This output is used by Xcode 'outputs' to avoid re-running this script phase.\necho \"SUCCESS\" > \"${SCRIPT_OUTPUT_FILE_0}\"\n";
			showEnvVarsInLog = 0;
		};
		B7923D95031DB0DA112AAE9B /* [CP] Embed Pods Frameworks */ = {
			isa = PBXShellScriptBuildPhase;
			buildActionMask = 2147483647;
			files = (
			);
			inputPaths = (
			);
			name = "[CP] Embed Pods Frameworks";
			outputPaths = (
			);
			runOnlyForDeploymentPostprocessing = 0;
			shellPath = /bin/sh;
			shellScript = "\"${PODS_ROOT}/Target Support Files/Pods-Firestore_IntegrationTests_iOS/Pods-Firestore_IntegrationTests_iOS-frameworks.sh\"\n";
			showEnvVarsInLog = 0;
		};
		BF6384844477A4F850F0E89F /* [CP] Check Pods Manifest.lock */ = {
			isa = PBXShellScriptBuildPhase;
			buildActionMask = 2147483647;
			files = (
			);
			inputPaths = (
				"${PODS_PODFILE_DIR_PATH}/Podfile.lock",
				"${PODS_ROOT}/Manifest.lock",
			);
			name = "[CP] Check Pods Manifest.lock";
			outputPaths = (
				"$(DERIVED_FILE_DIR)/Pods-Firestore_Benchmarks_iOS-checkManifestLockResult.txt",
			);
			runOnlyForDeploymentPostprocessing = 0;
			shellPath = /bin/sh;
			shellScript = "diff \"${PODS_PODFILE_DIR_PATH}/Podfile.lock\" \"${PODS_ROOT}/Manifest.lock\" > /dev/null\nif [ $? != 0 ] ; then\n    # print error to STDERR\n    echo \"error: The sandbox is not in sync with the Podfile.lock. Run 'pod install' or update your CocoaPods installation.\" >&2\n    exit 1\nfi\n# This output is used by Xcode 'outputs' to avoid re-running this script phase.\necho \"SUCCESS\" > \"${SCRIPT_OUTPUT_FILE_0}\"\n";
			showEnvVarsInLog = 0;
		};
		C164AD918C826AF88B418DA5 /* [CP] Embed Pods Frameworks */ = {
			isa = PBXShellScriptBuildPhase;
			buildActionMask = 2147483647;
			files = (
			);
			inputPaths = (
			);
			name = "[CP] Embed Pods Frameworks";
			outputPaths = (
			);
			runOnlyForDeploymentPostprocessing = 0;
			shellPath = /bin/sh;
			shellScript = "\"${PODS_ROOT}/Target Support Files/Pods-Firestore_IntegrationTests_macOS/Pods-Firestore_IntegrationTests_macOS-frameworks.sh\"\n";
			showEnvVarsInLog = 0;
		};
		D2D94DFA64939EF6DECDF908 /* [CP] Check Pods Manifest.lock */ = {
			isa = PBXShellScriptBuildPhase;
			buildActionMask = 2147483647;
			files = (
			);
			inputPaths = (
				"${PODS_PODFILE_DIR_PATH}/Podfile.lock",
				"${PODS_ROOT}/Manifest.lock",
			);
			name = "[CP] Check Pods Manifest.lock";
			outputPaths = (
				"$(DERIVED_FILE_DIR)/Pods-Firestore_Example_iOS-Firestore_SwiftTests_iOS-checkManifestLockResult.txt",
			);
			runOnlyForDeploymentPostprocessing = 0;
			shellPath = /bin/sh;
			shellScript = "diff \"${PODS_PODFILE_DIR_PATH}/Podfile.lock\" \"${PODS_ROOT}/Manifest.lock\" > /dev/null\nif [ $? != 0 ] ; then\n    # print error to STDERR\n    echo \"error: The sandbox is not in sync with the Podfile.lock. Run 'pod install' or update your CocoaPods installation.\" >&2\n    exit 1\nfi\n# This output is used by Xcode 'outputs' to avoid re-running this script phase.\necho \"SUCCESS\" > \"${SCRIPT_OUTPUT_FILE_0}\"\n";
			showEnvVarsInLog = 0;
		};
		EA424838F4A5DD7B337F57AB /* [CP] Embed Pods Frameworks */ = {
			isa = PBXShellScriptBuildPhase;
			buildActionMask = 2147483647;
			files = (
			);
			inputPaths = (
			);
			name = "[CP] Embed Pods Frameworks";
			outputPaths = (
			);
			runOnlyForDeploymentPostprocessing = 0;
			shellPath = /bin/sh;
			shellScript = "\"${PODS_ROOT}/Target Support Files/Pods-Firestore_Example_iOS-Firestore_SwiftTests_iOS/Pods-Firestore_Example_iOS-Firestore_SwiftTests_iOS-frameworks.sh\"\n";
			showEnvVarsInLog = 0;
		};
/* End PBXShellScriptBuildPhase section */

/* Begin PBXSourcesBuildPhase section */
		544AB18E2248072200F851E6 /* Sources */ = {
			isa = PBXSourcesBuildPhase;
			buildActionMask = 2147483647;
			files = (
				E11DDA3DD75705F26245E295 /* FIRCollectionReferenceTests.mm in Sources */,
				46999832F7D1709B4C29FAA8 /* FIRDocumentReferenceTests.mm in Sources */,
				6FD2369F24E884A9D767DD80 /* FIRDocumentSnapshotTests.mm in Sources */,
				C39CBADA58F442C8D66C3DA2 /* FIRFieldPathTests.mm in Sources */,
				F3F09BC931A717CEFF4E14B9 /* FIRFieldValueTests.mm in Sources */,
				D59FAEE934987D4C4B2A67B2 /* FIRFirestoreTests.mm in Sources */,
				18CF41A17EA3292329E1119D /* FIRGeoPointTests.mm in Sources */,
				113190791F42202FDE1ABC14 /* FIRQuerySnapshotTests.mm in Sources */,
				D39F0216BF1EA8CD54C76CF8 /* FIRQueryUnitTests.mm in Sources */,
				2EAD77559EC654E6CA4D3E21 /* FIRSnapshotMetadataTests.mm in Sources */,
				CD0AA9E5D83C00CAAE7C2F67 /* FIRTimestampTest.m in Sources */,
				9D71628E38D9F64C965DF29E /* FSTAPIHelpers.mm in Sources */,
				F4F00BF4E87D7F0F0F8831DB /* FSTEventAccumulator.mm in Sources */,
				0A6FBE65A7FE048BAD562A15 /* FSTGoogleTestTests.mm in Sources */,
				939C898FE9D129F6A2EA259C /* FSTHelpers.mm in Sources */,
				C4055D868A38221B332CD03D /* FSTIntegrationTestCase.mm in Sources */,
				10CA552415BE0954221A1626 /* FSTLRUGarbageCollectorTests.mm in Sources */,
				939A15D3AD941CF7242DA9FA /* FSTLevelDBLRUGarbageCollectorTests.mm in Sources */,
				A7470B7B2433264FFDCC7AC3 /* FSTLevelDBLocalStoreTests.mm in Sources */,
				E9558682F8A4DD3E7C85C067 /* FSTLevelDBMigrationsTests.mm in Sources */,
				1E52635E55FD6FAB78FD29D8 /* FSTLevelDBMutationQueueTests.mm in Sources */,
				EC80A217F3D66EB0272B36B0 /* FSTLevelDBSpecTests.mm in Sources */,
				63BB61B6366E7F80C348419D /* FSTLevelDBTransactionTests.mm in Sources */,
				904DA0AE915C02154AE547FC /* FSTLocalStoreTests.mm in Sources */,
				34387C13A92D31B212BC0CA9 /* FSTMemoryLRUGarbageCollectorTests.mm in Sources */,
				3958F87E768E5CF40B87EF90 /* FSTMemoryLocalStoreTests.mm in Sources */,
				70D96C9129976DB01AC58BAC /* FSTMemoryMutationQueueTests.mm in Sources */,
				6FF2B680CC8631B06C7BD7AB /* FSTMemorySpecTests.mm in Sources */,
				F3261CBFC169DB375A0D9492 /* FSTMockDatastore.mm in Sources */,
				38F973FA8ADEAFE9541C25EA /* FSTMutationQueueTests.mm in Sources */,
				A907244EE37BC32C8D82948E /* FSTSpecTests.mm in Sources */,
				072D805A94E767DE4D371881 /* FSTSyncEngineTestDriver.mm in Sources */,
				548180A6228DEF1A004F70CD /* FSTUserDataConverterTests.mm in Sources */,
				6DCA8E54E652B78EFF3EEDAC /* XCTestCase+Await.mm in Sources */,
				45939AFF906155EA27D281AB /* annotations.pb.cc in Sources */,
				FF3405218188DFCE586FB26B /* app_testing.mm in Sources */,
				57BDB8DBEDEC4C61DB497CB4 /* append_only_list_test.cc in Sources */,
				B192F30DECA8C28007F9B1D0 /* array_sorted_map_test.cc in Sources */,
				4F857404731D45F02C5EE4C3 /* async_queue_libdispatch_test.mm in Sources */,
				83A9CD3B6E791A860CE81FA1 /* async_queue_std_test.cc in Sources */,
				0B7B24194E2131F5C325FE0E /* async_queue_test.cc in Sources */,
				B28ACC69EB1F232AE612E77B /* async_testing.cc in Sources */,
				1733601ECCEA33E730DEAF45 /* autoid_test.cc in Sources */,
				0DAA255C2FEB387895ADEE12 /* bits_test.cc in Sources */,
				EBE4A7B6A57BCE02B389E8A6 /* byte_string_test.cc in Sources */,
				9AC604BF7A76CABDF26F8C8E /* cc_compilation_test.cc in Sources */,
				5556B648B9B1C2F79A706B4F /* common.pb.cc in Sources */,
				08D853C9D3A4DC919C55671A /* comparison_test.cc in Sources */,
				AAA50E56B9A7EF3EFDA62172 /* create_noop_connectivity_monitor.cc in Sources */,
				B49311BDE5EB6DF811E03C1B /* credentials_provider_test.cc in Sources */,
				9774A6C2AA02A12D80B34C3C /* database_id_test.cc in Sources */,
				11F8EE69182C9699E90A9E3D /* database_info_test.cc in Sources */,
				E2B7AEDCAAC5AD74C12E85C1 /* datastore_test.cc in Sources */,
				62DA31B79FE97A90EEF28B0B /* delayed_constructor_test.cc in Sources */,
				FF4FA5757D13A2B7CEE40F04 /* document.pb.cc in Sources */,
				5B62003FEA9A3818FDF4E2DD /* document_key_test.cc in Sources */,
				547E9A4422F9EA7300A275E0 /* document_set_test.cc in Sources */,
				355A9171EF3F7AD44A9C60CB /* document_test.cc in Sources */,
				3BCEBA50E9678123245C0272 /* empty_credentials_provider_test.cc in Sources */,
				C71385CC8843932F658BF21E /* event_manager_test.mm in Sources */,
				AC6C1E57B18730428CB15E03 /* executor_libdispatch_test.mm in Sources */,
				E7D415B8717701B952C344E5 /* executor_std_test.cc in Sources */,
				470A37727BBF516B05ED276A /* executor_test.cc in Sources */,
				2E0BBA7E627EB240BA11B0D0 /* exponential_backoff_test.cc in Sources */,
				135429EEF1D7FA9D1E329392 /* fake_credentials_provider.cc in Sources */,
				9009C285F418EA80C46CF06B /* fake_target_metadata_provider.cc in Sources */,
				401BBE4D4572EEBAA80E0B89 /* field_filter_test.cc in Sources */,
				07B1E8C62772758BC82FEBEE /* field_mask_test.cc in Sources */,
				D9366A834BFF13246DC3AF9E /* field_path_test.cc in Sources */,
				C961FA581F87000DF674BBC8 /* field_transform_test.cc in Sources */,
				C591407ABE1394B4042AB7CA /* field_value_benchmark.cc in Sources */,
				9D0E720F5A6DBD48FF325016 /* field_value_test.cc in Sources */,
				60C72F86D2231B1B6592A5E6 /* filesystem_test.cc in Sources */,
				A61AE3D94C975A87EFA82ADA /* firebase_credentials_provider_test.mm in Sources */,
				C5655568EC2A9F6B5E6F9141 /* firestore.pb.cc in Sources */,
				B8062EBDB8E5B680E46A6DD1 /* geo_point_test.cc in Sources */,
				056542AD1D0F78E29E22EFA9 /* grpc_connection_test.cc in Sources */,
				4D98894EB5B3D778F5628456 /* grpc_stream_test.cc in Sources */,
				71DF9A27169F25383C762F85 /* grpc_stream_tester.cc in Sources */,
				E6821243C510797EFFC7BCE2 /* grpc_streaming_reader_test.cc in Sources */,
				3DFBA7413965F3E6F366E923 /* grpc_unary_call_test.cc in Sources */,
				A1F57CC739211F64F2E9232D /* hard_assert_test.cc in Sources */,
				9783FAEA4CF758E8C4C2D76E /* hashing_test.cc in Sources */,
				E82F8EBBC8CC37299A459E73 /* hashing_test_apple.mm in Sources */,
				897F3C1936612ACB018CA1DD /* http.pb.cc in Sources */,
				FAD97B82766AEC29B7B5A1B7 /* index_manager_test.cc in Sources */,
				E084921EFB7CF8CB1E950D6C /* iterator_adaptors_test.cc in Sources */,
				49C04B97AB282FFA82FD98CD /* latlng.pb.cc in Sources */,
				8B3EB33933D11CF897EAF4C3 /* leveldb_index_manager_test.cc in Sources */,
				568EC1C0F68A7B95E57C8C6C /* leveldb_key_test.cc in Sources */,
<<<<<<< HEAD
				01E9A8EC21839E4905EDBA3E /* leveldb_persistence_test.cc in Sources */,
=======
				827FBEE80F531154A6BDE047 /* leveldb_query_cache_test.cc in Sources */,
>>>>>>> 76b47085
				F10A3E4E164A5458DFF7EDE6 /* leveldb_remote_document_cache_test.cc in Sources */,
				66FAB8EAC012A3822BD4D0C9 /* leveldb_util_test.cc in Sources */,
				974FF09E6AFD24D5A39B898B /* local_serializer_test.cc in Sources */,
				DBDC8E997E909804F1B43E92 /* log_test.cc in Sources */,
				12158DFCEE09D24B7988A340 /* maybe_document.pb.cc in Sources */,
				CFF1EBC60A00BA5109893C6E /* memory_index_manager_test.cc in Sources */,
				4604EDB720102F208925CDBC /* memory_query_cache_test.cc in Sources */,
				A61BB461F3E5822175F81719 /* memory_remote_document_cache_test.cc in Sources */,
				FB3D9E01547436163C456A3C /* message_test.cc in Sources */,
				C5F1E2220E30ED5EAC9ABD9E /* mutation.pb.cc in Sources */,
				1CC9BABDD52B2A1E37E2698D /* mutation_test.cc in Sources */,
				051D3E20184AF195266EF678 /* no_document_test.cc in Sources */,
				E2FBB88C3EC515A879C5A26E /* objc_class_test.cc in Sources */,
				4A699B93C58FDB46A308E745 /* objc_class_test_helper.mm in Sources */,
				D572B4D4DBDD6B9235781646 /* objc_compatibility_apple_test.mm in Sources */,
				16FE432587C1B40AF08613D2 /* objc_type_traits_apple_test.mm in Sources */,
				E08297B35E12106105F448EB /* ordered_code_benchmark.cc in Sources */,
				72AD91671629697074F2545B /* ordered_code_test.cc in Sources */,
				DB7E9C5A59CCCDDB7F0C238A /* path_test.cc in Sources */,
				E30BF9E316316446371C956C /* persistence_testing.cc in Sources */,
				0455FC6E2A281BD755FD933A /* precondition_test.cc in Sources */,
				938F2AF6EC5CD0B839300DB0 /* query.pb.cc in Sources */,
				5477C5B1543143092D37115A /* query_cache_test.cc in Sources */,
				AC03C4F1456FB1C0D88E94FF /* query_listener_test.cc in Sources */,
				7EF540911720DAAF516BEDF0 /* query_test.cc in Sources */,
				37EC6C6EA9169BB99078CA96 /* reference_set_test.cc in Sources */,
				4E0777435A9A26B8B2C08A1E /* remote_document_cache_test.cc in Sources */,
				D377FA653FB976FB474D748C /* remote_event_test.cc in Sources */,
				C7F174164D7C55E35A526009 /* resource_path_test.cc in Sources */,
				4DAF501EE4B4DB79ED4239B0 /* secure_random_test.cc in Sources */,
				D57F4CB3C92CE3D4DF329B78 /* serializer_test.cc in Sources */,
				5D45CC300ED037358EF33A8F /* snapshot_version_test.cc in Sources */,
				862B1AC9EDAB309BBF4FB18C /* sorted_map_test.cc in Sources */,
				4A62B708A6532DD45414DA3A /* sorted_set_test.cc in Sources */,
				C9F96C511F45851D38EC449C /* status.pb.cc in Sources */,
				5493A425225F9990006DE7BA /* status_apple_test.mm in Sources */,
				4DC660A62BC2B6369DA5C563 /* status_test.cc in Sources */,
				74985DE2C7EF4150D7A455FD /* statusor_test.cc in Sources */,
				4A52CEB97A43F2F3ABC6A5C8 /* stream_test.cc in Sources */,
				F9DC01FCBE76CD4F0453A67C /* strerror_test.cc in Sources */,
				37C4BF11C8B2B8B54B5ED138 /* string_apple_benchmark.mm in Sources */,
				5EFBAD082CB0F86CD0711979 /* string_apple_test.mm in Sources */,
				56D85436D3C864B804851B15 /* string_format_apple_test.mm in Sources */,
				1F998DDECB54A66222CC66AA /* string_format_test.cc in Sources */,
				8C39F6D4B3AA9074DF00CFB8 /* string_util_test.cc in Sources */,
				229D1A9381F698D71F229471 /* string_win_test.cc in Sources */,
				4A3FF3B16A39A5DC6B7EBA51 /* target.pb.cc in Sources */,
				E764F0F389E7119220EB212C /* target_id_generator_test.cc in Sources */,
				32A95242C56A1A230231DB6A /* testutil.cc in Sources */,
				5497CB78229DECDE000FB92F /* time_testing.cc in Sources */,
				ACC9369843F5ED3BD2284078 /* timestamp_test.cc in Sources */,
				2AAEABFD550255271E3BAC91 /* to_string_apple_test.mm in Sources */,
				1E2AE064CF32A604DC7BFD4D /* to_string_test.cc in Sources */,
				4F67086B5CC1787F612AE503 /* token_test.cc in Sources */,
				5D51D8B166D24EFEF73D85A2 /* transform_operation_test.cc in Sources */,
				5F19F66D8B01BA2B97579017 /* tree_sorted_map_test.cc in Sources */,
				16F52ECC6FA8A0587CD779EB /* user_test.cc in Sources */,
				A9A9994FB8042838671E8506 /* view_snapshot_test.cc in Sources */,
				AD8F0393B276B2934D251AAC /* view_test.cc in Sources */,
				2D65D31D71A75B046C47B0EB /* view_testing.cc in Sources */,
				A6A916A7DEA41EE29FD13508 /* watch_change_test.cc in Sources */,
				53AB47E44D897C81A94031F6 /* write.pb.cc in Sources */,
				59E6941008253D4B0F77C2BA /* writer_test.cc in Sources */,
				2E6E6164F44B9E3C6BB88313 /* xcgmock_test.mm in Sources */,
			);
			runOnlyForDeploymentPostprocessing = 0;
		};
		54AA338B224BF935006CE580 /* Sources */ = {
			isa = PBXSourcesBuildPhase;
			buildActionMask = 2147483647;
			files = (
				54AA3393224BF935006CE580 /* AppDelegate.m in Sources */,
				54AA3396224BF935006CE580 /* ViewController.m in Sources */,
				54AA339E224BF936006CE580 /* main.m in Sources */,
			);
			runOnlyForDeploymentPostprocessing = 0;
		};
		54AA33A2224BFE09006CE580 /* Sources */ = {
			isa = PBXSourcesBuildPhase;
			buildActionMask = 2147483647;
			files = (
				00B7AFE2A7C158DD685EB5EE /* FIRCollectionReferenceTests.mm in Sources */,
				25FE27330996A59F31713A0C /* FIRDocumentReferenceTests.mm in Sources */,
				28E4B4A53A739AE2C9CF4159 /* FIRDocumentSnapshotTests.mm in Sources */,
				5FE047FE866758FD6A6A6478 /* FIRFieldPathTests.mm in Sources */,
				A57EC303CD2D6AA4F4745551 /* FIRFieldValueTests.mm in Sources */,
				31BDB4CB0E7458C650A77ED0 /* FIRFirestoreTests.mm in Sources */,
				D98A0B6007E271E32299C79D /* FIRGeoPointTests.mm in Sources */,
				17638F813B9B556FE7718C0C /* FIRQuerySnapshotTests.mm in Sources */,
				518BF03D57FBAD7C632D18F8 /* FIRQueryUnitTests.mm in Sources */,
				ED420D8F49DA5C41EEF93913 /* FIRSnapshotMetadataTests.mm in Sources */,
				36E174A66C323891AEA16A2A /* FIRTimestampTest.m in Sources */,
				6E4854B19B120C6F0F8192CC /* FSTAPIHelpers.mm in Sources */,
				73E42D984FB36173A2BDA57C /* FSTEventAccumulator.mm in Sources */,
				E375FBA0632EFB4D14C4E5A9 /* FSTGoogleTestTests.mm in Sources */,
				F72DF72447EA7AB9D100816A /* FSTHelpers.mm in Sources */,
				AEBF3F80ACC01AA8A27091CD /* FSTIntegrationTestCase.mm in Sources */,
				9BD7DC8F5ADA0FE64AFAFA75 /* FSTLRUGarbageCollectorTests.mm in Sources */,
				55BDA39A16C4229A1AECB796 /* FSTLevelDBLRUGarbageCollectorTests.mm in Sources */,
				F46394FAA186BC6D19213B59 /* FSTLevelDBLocalStoreTests.mm in Sources */,
				FA63B7521A07F1EB2F999859 /* FSTLevelDBMigrationsTests.mm in Sources */,
				535F51F2FF2AB52A6E629091 /* FSTLevelDBMutationQueueTests.mm in Sources */,
				7495E3BAE536CD839EE20F31 /* FSTLevelDBSpecTests.mm in Sources */,
				59D1E0A722CE68E00A3F85AA /* FSTLevelDBTransactionTests.mm in Sources */,
				9328C93759C78A10FDBF68E0 /* FSTLocalStoreTests.mm in Sources */,
				29FDE0C0BA643E3804D8546C /* FSTMemoryLRUGarbageCollectorTests.mm in Sources */,
				3B47E82ED2A3C59AB5002640 /* FSTMemoryLocalStoreTests.mm in Sources */,
				1DFAEEE901B4E517A4CB9CAD /* FSTMemoryMutationQueueTests.mm in Sources */,
				EB04FE18E5794FEC187A09E3 /* FSTMemorySpecTests.mm in Sources */,
				31D8E3D925FA3F70AA20ACCE /* FSTMockDatastore.mm in Sources */,
				239B9B357E67036BEA831E3A /* FSTMutationQueueTests.mm in Sources */,
				D5E9954FC1C5ABBC7A180B33 /* FSTSpecTests.mm in Sources */,
				D69B97FF4C065EACEDD91886 /* FSTSyncEngineTestDriver.mm in Sources */,
				548180A7228DEF1A004F70CD /* FSTUserDataConverterTests.mm in Sources */,
				AAC15E7CCAE79619B2ABB972 /* XCTestCase+Await.mm in Sources */,
				1C19D796DB6715368407387A /* annotations.pb.cc in Sources */,
				6EEA00A737690EF82A3C91C6 /* app_testing.mm in Sources */,
				AFAC87E03815769ABB11746F /* append_only_list_test.cc in Sources */,
				1291D9F5300AFACD1FBD262D /* array_sorted_map_test.cc in Sources */,
				4AD9809C9CE9FA09AC40992F /* async_queue_libdispatch_test.mm in Sources */,
				38208AC761FF994BA69822BE /* async_queue_std_test.cc in Sources */,
				900D0E9F18CE3DB954DD0D1E /* async_queue_test.cc in Sources */,
				F73471529D36DD48ABD8AAE8 /* async_testing.cc in Sources */,
				5D5E24E3FA1128145AA117D2 /* autoid_test.cc in Sources */,
				B6FDE6F91D3F81D045E962A0 /* bits_test.cc in Sources */,
				E1264B172412967A09993EC6 /* byte_string_test.cc in Sources */,
				079E63E270F3EFCA175D2705 /* cc_compilation_test.cc in Sources */,
				18638EAED9E126FC5D895B14 /* common.pb.cc in Sources */,
				1115DB1F1DCE93B63E03BA8C /* comparison_test.cc in Sources */,
				169D01E6FF2CDF994B32B491 /* create_noop_connectivity_monitor.cc in Sources */,
				5686B35D611C1CFF6BFE7215 /* credentials_provider_test.cc in Sources */,
				58E377DCCC64FE7D2C6B59A1 /* database_id_test.cc in Sources */,
				8F3AE423677A4C50F7E0E5C0 /* database_info_test.cc in Sources */,
				9A7CF567C6FF0623EB4CFF64 /* datastore_test.cc in Sources */,
				D22B96C19A0F3DE998D4320C /* delayed_constructor_test.cc in Sources */,
				25A75DFA730BAD21A5538EC5 /* document.pb.cc in Sources */,
				D6E0E54CD1640E726900828A /* document_key_test.cc in Sources */,
				547E9A4622F9EA7300A275E0 /* document_set_test.cc in Sources */,
				07A64E6C4EB700E3AF3FD496 /* document_test.cc in Sources */,
				2B1E95FAFD350C191B525F3B /* empty_credentials_provider_test.cc in Sources */,
				1A82B6A8C3B0E69D259C514C /* event_manager_test.mm in Sources */,
				B220E091D8F4E6DE1EA44F57 /* executor_libdispatch_test.mm in Sources */,
				BAB43C839445782040657239 /* executor_std_test.cc in Sources */,
				3A7CB01751697ED599F2D9A1 /* executor_test.cc in Sources */,
				EF3518F84255BAF3EBD317F6 /* exponential_backoff_test.cc in Sources */,
				4E8085FB9DBE40BAE11F0F4E /* fake_credentials_provider.cc in Sources */,
				4DAFC3A3FD5E96910A517320 /* fake_target_metadata_provider.cc in Sources */,
				6369DE4E258556FE3382DD78 /* field_filter_test.cc in Sources */,
				ED4E2AC80CAF2A8FDDAC3DEE /* field_mask_test.cc in Sources */,
				41EAC526C543064B8F3F7EDA /* field_path_test.cc in Sources */,
				A192648233110B7B8BD65528 /* field_transform_test.cc in Sources */,
				0EF74A344612147DE4261A4B /* field_value_benchmark.cc in Sources */,
				E4EEF6AAFCD33303CE9E5408 /* field_value_test.cc in Sources */,
				AAF2F02E77A80C9CDE2C0C7A /* filesystem_test.cc in Sources */,
				DAC43DD1FDFBAB1FE1AD6BE5 /* firebase_credentials_provider_test.mm in Sources */,
				8683BBC3AC7B01937606A83B /* firestore.pb.cc in Sources */,
				F7718C43D3A8FCCDB4BB0071 /* geo_point_test.cc in Sources */,
				BA9A65BD6D993B2801A3C768 /* grpc_connection_test.cc in Sources */,
				D6DE74259F5C0CCA010D6A0D /* grpc_stream_test.cc in Sources */,
				7BBE0389D855242DDB83334B /* grpc_stream_tester.cc in Sources */,
				804B0C6CCE3933CF3948F249 /* grpc_streaming_reader_test.cc in Sources */,
				8612F3C7E4A7D17221442699 /* grpc_unary_call_test.cc in Sources */,
				E0E640226A1439C59BBBA9C1 /* hard_assert_test.cc in Sources */,
				227CFA0B2A01884C277E4F1D /* hashing_test.cc in Sources */,
				CD78EEAA1CD36BE691CA3427 /* hashing_test_apple.mm in Sources */,
				1357806B4CD3A62A8F5DE86D /* http.pb.cc in Sources */,
				F58A23FEF328EB74F681FE83 /* index_manager_test.cc in Sources */,
				0E4C94369FFF7EC0C9229752 /* iterator_adaptors_test.cc in Sources */,
				0FBDD5991E8F6CD5F8542474 /* latlng.pb.cc in Sources */,
				A215078DBFBB5A4F4DADE8A9 /* leveldb_index_manager_test.cc in Sources */,
				B513F723728E923DFF34F60F /* leveldb_key_test.cc in Sources */,
<<<<<<< HEAD
				4DD59069842DF002BD46737B /* leveldb_persistence_test.cc in Sources */,
=======
				46FA68DE0CD58715EDCAC6CA /* leveldb_query_cache_test.cc in Sources */,
>>>>>>> 76b47085
				CD1E2F356FC71D7E74FCD26C /* leveldb_remote_document_cache_test.cc in Sources */,
				7A3BE0ED54933C234FDE23D1 /* leveldb_util_test.cc in Sources */,
				0FA4D5601BE9F0CB5EC2882C /* local_serializer_test.cc in Sources */,
				12BB9ED1CA98AA52B92F497B /* log_test.cc in Sources */,
				88FD82A1FC5FEC5D56B481D8 /* maybe_document.pb.cc in Sources */,
				3987A3E8534BAA496D966735 /* memory_index_manager_test.cc in Sources */,
				BC4246BD7DD4CD92198A7993 /* memory_query_cache_test.cc in Sources */,
				EADD28A7859FBB9BE4D913B0 /* memory_remote_document_cache_test.cc in Sources */,
				ED9DF1EB20025227B38736EC /* message_test.cc in Sources */,
				153F3E4E9E3A0174E29550B4 /* mutation.pb.cc in Sources */,
				5E6F9184B271F6D5312412FF /* mutation_test.cc in Sources */,
				FEF55ECFB0CA317B351179AB /* no_document_test.cc in Sources */,
				8F1417FC39F417F7D1E5E4BF /* objc_class_test.cc in Sources */,
				D6826E6A53030C44EA0741DE /* objc_class_test_helper.mm in Sources */,
				7400AC9377419A28B782B5EC /* objc_compatibility_apple_test.mm in Sources */,
				9AC28D928902C6767A11F5FC /* objc_type_traits_apple_test.mm in Sources */,
				B3C87C635527A2E57944B789 /* ordered_code_benchmark.cc in Sources */,
				FD8EA96A604E837092ACA51D /* ordered_code_test.cc in Sources */,
				0963F6D7B0F9AE1E24B82866 /* path_test.cc in Sources */,
				92D7081085679497DC112EDB /* persistence_testing.cc in Sources */,
				152543FD706D5E8851C8DA92 /* precondition_test.cc in Sources */,
				5FA3DB52A478B01384D3A2ED /* query.pb.cc in Sources */,
				985DE962B26BCBBFA77D915D /* query_cache_test.cc in Sources */,
				0D88B4CB916A4752B08E5B42 /* query_listener_test.cc in Sources */,
				F481368DB694B3B4D0C8E4A2 /* query_test.cc in Sources */,
				7DBE7DB90CF83B589A94980F /* reference_set_test.cc in Sources */,
				F696B7467E80E370FDB3EAA7 /* remote_document_cache_test.cc in Sources */,
				EF43FF491B9282E0330E4CA2 /* remote_event_test.cc in Sources */,
				85B8918FC8C5DC62482E39C3 /* resource_path_test.cc in Sources */,
				A8C9FF6D13E6C83D4AB54EA7 /* secure_random_test.cc in Sources */,
				31A396C81A107D1DEFDF4A34 /* serializer_test.cc in Sources */,
				13D8F4196528BAB19DBB18A7 /* snapshot_version_test.cc in Sources */,
				86E6FC2B7657C35B342E1436 /* sorted_map_test.cc in Sources */,
				8413BD9958F6DD52C466D70F /* sorted_set_test.cc in Sources */,
				0D2D25522A94AA8195907870 /* status.pb.cc in Sources */,
				5493A426225F9990006DE7BA /* status_apple_test.mm in Sources */,
				C0AD8DB5A84CAAEE36230899 /* status_test.cc in Sources */,
				DC48407370E87F2233D7AB7E /* statusor_test.cc in Sources */,
				5BC8406FD842B2FC2C200B2F /* stream_test.cc in Sources */,
				69ED7BC38B3F981DE91E7933 /* strerror_test.cc in Sources */,
				C71AD99EE8D176614E742FD7 /* string_apple_benchmark.mm in Sources */,
				0087625FD31D76E1365C589E /* string_apple_test.mm in Sources */,
				7A7EC216A0015D7620B4FF3E /* string_format_apple_test.mm in Sources */,
				392F527F144BADDAC69C5485 /* string_format_test.cc in Sources */,
				E50187548B537DBCDBF7F9F0 /* string_util_test.cc in Sources */,
				81D1B1D2B66BD8310AC5707F /* string_win_test.cc in Sources */,
				81B23D2D4E061074958AF12F /* target.pb.cc in Sources */,
				DA4303684707606318E1914D /* target_id_generator_test.cc in Sources */,
				8388418F43042605FB9BFB92 /* testutil.cc in Sources */,
				5497CB79229DECDE000FB92F /* time_testing.cc in Sources */,
				26CB3D7C871BC56456C6021E /* timestamp_test.cc in Sources */,
				5BE49546D57C43DDFCDB6FBD /* to_string_apple_test.mm in Sources */,
				E500AB82DF2E7F3AFDB1AB3F /* to_string_test.cc in Sources */,
				2F6E23D7888FC82475C63010 /* token_test.cc in Sources */,
				5EE21E86159A1911E9503BC1 /* transform_operation_test.cc in Sources */,
				627253FDEC6BB5549FE77F4E /* tree_sorted_map_test.cc in Sources */,
				596C782EFB68131380F8EEF8 /* user_test.cc in Sources */,
				1B4794A51F4266556CD0976B /* view_snapshot_test.cc in Sources */,
				C1F196EC5A7C112D2F7C7724 /* view_test.cc in Sources */,
				3451DC1712D7BF5D288339A2 /* view_testing.cc in Sources */,
				15F54E9538839D56A40C5565 /* watch_change_test.cc in Sources */,
				A5AB1815C45FFC762981E481 /* write.pb.cc in Sources */,
				A21819C437C3C80450D7EEEE /* writer_test.cc in Sources */,
				6EB896CD1B64A60E6C82D8CC /* xcgmock_test.mm in Sources */,
			);
			runOnlyForDeploymentPostprocessing = 0;
		};
		54AA33B0224C0035006CE580 /* Sources */ = {
			isa = PBXSourcesBuildPhase;
			buildActionMask = 2147483647;
			files = (
				733AFC467B600967536BD70F /* BasicCompileTests.swift in Sources */,
				79987AF2DF1FCE799008B846 /* CodableGeoPointTests.swift in Sources */,
				1C79AE3FBFC91800E30D092C /* CodableIntegrationTests.swift in Sources */,
				BA3C0BA8082A6FB2546E47AC /* CodableTimestampTests.swift in Sources */,
				816E8E62DC163649BA96951C /* EncodableFieldValueTests.swift in Sources */,
				95ED06D2B0078D3CDB821B68 /* FIRArrayTransformTests.mm in Sources */,
				0500A324CEC854C5B0CF364C /* FIRCollectionReferenceTests.mm in Sources */,
				EC160876D8A42166440E0B53 /* FIRCursorTests.mm in Sources */,
				EA38690795FBAA182A9AA63E /* FIRDatabaseTests.mm in Sources */,
				66464C291396AF149AD908FD /* FIRDocumentReferenceTests.mm in Sources */,
				5F096E8A16A3FAC824E194D1 /* FIRDocumentSnapshotTests.mm in Sources */,
				E6F8EB02A0E499F25160BB40 /* FIRFieldPathTests.mm in Sources */,
				72B53221FD099862C4BDBA2D /* FIRFieldValueTests.mm in Sources */,
				60985657831B8DDE2C65AC8B /* FIRFieldsTests.mm in Sources */,
				BC2D0A8EA272A0058F6C2B9E /* FIRFirestoreSourceTests.mm in Sources */,
				CBC1C0459C73BB4B06998401 /* FIRFirestoreTests.mm in Sources */,
				61D35E0DE04E70D3BC243A65 /* FIRGeoPointTests.mm in Sources */,
				F19B749671F2552E964422F7 /* FIRListenerRegistrationTests.mm in Sources */,
				08F44F7DF9A3EF0D35C8FB57 /* FIRNumericTransformTests.mm in Sources */,
				6DBB3DB3FD6B4981B7F26A55 /* FIRQuerySnapshotTests.mm in Sources */,
				9A29D572C64CA1FA62F591D4 /* FIRQueryTests.mm in Sources */,
				9A8B01AF6F19D248202FBC0A /* FIRQueryUnitTests.mm in Sources */,
				FA7837C5CDFB273DE447E447 /* FIRServerTimestampTests.mm in Sources */,
				67BC2B77C1CC47388E79D774 /* FIRSnapshotMetadataTests.mm in Sources */,
				041CF73F67F6A22BF317625A /* FIRTimestampTest.m in Sources */,
				75D124966E727829A5F99249 /* FIRTypeTests.mm in Sources */,
				12DB753599571E24DCED0C2C /* FIRValidationTests.mm in Sources */,
				BC0C98A9201E8F98B9A176A9 /* FIRWriteBatchTests.mm in Sources */,
				D550446303227FB1B381133C /* FSTAPIHelpers.mm in Sources */,
				A4ECA8335000CBDF94586C94 /* FSTDatastoreTests.mm in Sources */,
				2E169CF1E9E499F054BB873A /* FSTEventAccumulator.mm in Sources */,
				1817DEF8FF479D218381C541 /* FSTGoogleTestTests.mm in Sources */,
				086E10B1B37666FB746D56BC /* FSTHelpers.mm in Sources */,
				02C953A7B0FA5EF87DB0361A /* FSTIntegrationTestCase.mm in Sources */,
				DA53332DCEAAD466C8ADD0D5 /* FSTLRUGarbageCollectorTests.mm in Sources */,
				3737D67E59DD506291A4C4D0 /* FSTLevelDBLRUGarbageCollectorTests.mm in Sources */,
				A2874B68641B7E9F17E66C50 /* FSTLevelDBLocalStoreTests.mm in Sources */,
				1A1927621A8593B0A69AA2F3 /* FSTLevelDBMigrationsTests.mm in Sources */,
				3FD3DC939514674C9F07958A /* FSTLevelDBMutationQueueTests.mm in Sources */,
				29954A3172DDFE5133D91E24 /* FSTLevelDBSpecTests.mm in Sources */,
				CB40EDACDFA20BE174D4ADD6 /* FSTLevelDBTransactionTests.mm in Sources */,
				B1BD0A7EC48C7B7AF09437D5 /* FSTLocalStoreTests.mm in Sources */,
				EC7C09704D2E9305F4AE431E /* FSTMemoryLRUGarbageCollectorTests.mm in Sources */,
				40A8F6C6A3670663D6520644 /* FSTMemoryLocalStoreTests.mm in Sources */,
				081C3C95C7776BC92DBE5FF3 /* FSTMemoryMutationQueueTests.mm in Sources */,
				2F8FDF35BBB549A6F4D2118E /* FSTMemorySpecTests.mm in Sources */,
				26B52236C9D049847042E1BD /* FSTMockDatastore.mm in Sources */,
				CF51E8910ED6E5F6D87941BC /* FSTMutationQueueTests.mm in Sources */,
				3D9619906F09108E34FF0C95 /* FSTSmokeTests.mm in Sources */,
				BFEAC4151D3AA8CE1F92CC2D /* FSTSpecTests.mm in Sources */,
				F2AB7EACA1B9B1A7046D3995 /* FSTSyncEngineTestDriver.mm in Sources */,
				D77941FD93DBE862AEF1F623 /* FSTTransactionTests.mm in Sources */,
				E9B704651F9783B70F2D5E86 /* FSTUserDataConverterTests.mm in Sources */,
				3B1E27D951407FD237E64D07 /* FirestoreEncoderTests.swift in Sources */,
				4D42E5C756229C08560DD731 /* XCTestCase+Await.mm in Sources */,
				276A563D546698B6AAC20164 /* annotations.pb.cc in Sources */,
				7B8D7BAC1A075DB773230505 /* app_testing.mm in Sources */,
				098191405BA24F9A7E4F80C6 /* append_only_list_test.cc in Sources */,
				DC1C711290E12F8EF3601151 /* array_sorted_map_test.cc in Sources */,
				9B2CD4CBB1DFE8BC3C81A335 /* async_queue_libdispatch_test.mm in Sources */,
				342724CA250A65E23CB133AC /* async_queue_std_test.cc in Sources */,
				DA1D665B12AA1062DCDEA6BD /* async_queue_test.cc in Sources */,
				08E3D48B3651E4908D75B23A /* async_testing.cc in Sources */,
				B842780CF42361ACBBB381A9 /* autoid_test.cc in Sources */,
				146C140B254F3837A4DD7AE8 /* bits_test.cc in Sources */,
				D658E6DA5A218E08810E1688 /* byte_string_test.cc in Sources */,
				0A52B47C43B7602EE64F53A7 /* cc_compilation_test.cc in Sources */,
				1DB3013C5FC736B519CD65A3 /* common.pb.cc in Sources */,
				555161D6DB2DDC8B57F72A70 /* comparison_test.cc in Sources */,
				70A25C4238429C53CCF7C4CA /* create_noop_connectivity_monitor.cc in Sources */,
				F386012CAB7F0C0A5564016A /* credentials_provider_test.cc in Sources */,
				1465E362F7BA7A3D063E61C7 /* database_id_test.cc in Sources */,
				A8AF92A35DFA30EEF9C27FB7 /* database_info_test.cc in Sources */,
				B99452AB7E16B72D1C01FBBC /* datastore_test.cc in Sources */,
				2ABA80088D70E7A58F95F7D8 /* delayed_constructor_test.cc in Sources */,
				1F38FD2703C58DFA69101183 /* document.pb.cc in Sources */,
				BB1A6F7D8F06E74FB6E525C5 /* document_key_test.cc in Sources */,
				547E9A4722F9EA7300A275E0 /* document_set_test.cc in Sources */,
				13E264F840239C8C99865921 /* document_test.cc in Sources */,
				3A8C29BF47A62B7BADCBA6F5 /* empty_credentials_provider_test.cc in Sources */,
				036381635A5E42A666757192 /* event_manager_test.mm in Sources */,
				5F6CE37B34C542704C5605A4 /* executor_libdispatch_test.mm in Sources */,
				AECCD9663BB3DC52199F954A /* executor_std_test.cc in Sources */,
				18F644E6AA98E6D6F3F1F809 /* executor_test.cc in Sources */,
				6938575C8B5E6FE0D562547A /* exponential_backoff_test.cc in Sources */,
				07DAD9847381941F659B0D0B /* fake_credentials_provider.cc in Sources */,
				258B372CF33B7E7984BBA659 /* fake_target_metadata_provider.cc in Sources */,
				DF27137C8EA7D095D68851B4 /* field_filter_test.cc in Sources */,
				F272A8C41D2353700A11D1FB /* field_mask_test.cc in Sources */,
				AF6D6C47F9A25C65BFDCBBA0 /* field_path_test.cc in Sources */,
				B667366CB06893DFF472902E /* field_transform_test.cc in Sources */,
				0B4D2668C1E81DF6D62BA9BF /* field_value_benchmark.cc in Sources */,
				DDBC6DB41D1A43CFF01288A2 /* field_value_test.cc in Sources */,
				D6486C7FFA8BE6F9C7D2F4C4 /* filesystem_test.cc in Sources */,
				3DF1AB74036BD8AEF4430FA6 /* firebase_credentials_provider_test.mm in Sources */,
				8C602DAD4E8296AB5EFB962A /* firestore.pb.cc in Sources */,
				6ABB82D43C0728EB095947AF /* geo_point_test.cc in Sources */,
				D9DA467E7903412DC6AECDE4 /* grpc_connection_test.cc in Sources */,
				B7DD5FC63A78FF00E80332C0 /* grpc_stream_test.cc in Sources */,
				D4676D999F4A46DAFFC071D5 /* grpc_stream_tester.cc in Sources */,
				4A22BE9429A75E8E0EC4BC14 /* grpc_streaming_reader_test.cc in Sources */,
				906DB5C85F57EFCBD2027E60 /* grpc_unary_call_test.cc in Sources */,
				3B37BD3C13A66625EC82CF77 /* hard_assert_test.cc in Sources */,
				5CADE71A1CA6358E1599F0F9 /* hashing_test.cc in Sources */,
				3B256CCF6AEEE12E22F16BB8 /* hashing_test_apple.mm in Sources */,
				AB8209455BAA17850D5E196D /* http.pb.cc in Sources */,
				4BFEEB7FDD7CD5A693B5B5C1 /* index_manager_test.cc in Sources */,
				FA334ADC73CFDB703A7C17CD /* iterator_adaptors_test.cc in Sources */,
				CBC891BEEC525F4D8F40A319 /* latlng.pb.cc in Sources */,
				A602E6C7C8B243BB767D251C /* leveldb_index_manager_test.cc in Sources */,
				8AA7A1FCEE6EC309399978AD /* leveldb_key_test.cc in Sources */,
<<<<<<< HEAD
				FEE048659D5399CA339DF47E /* leveldb_persistence_test.cc in Sources */,
=======
				E6916B6F39CABB3F2FB4A1C1 /* leveldb_query_cache_test.cc in Sources */,
>>>>>>> 76b47085
				79D86DD18BB54D2D69DC457F /* leveldb_remote_document_cache_test.cc in Sources */,
				3ABF84FC618016CA6E1D3C03 /* leveldb_util_test.cc in Sources */,
				F05B277F16BDE6A47FE0F943 /* local_serializer_test.cc in Sources */,
				CAFB1E0ED514FEF4641E3605 /* log_test.cc in Sources */,
				6F511ABFD023AEB81F92DB12 /* maybe_document.pb.cc in Sources */,
				E6B825EE85BF20B88AF3E3CD /* memory_index_manager_test.cc in Sources */,
				1BD1E22ECED65BD98A9138A3 /* memory_query_cache_test.cc in Sources */,
				F7B1DF16A9DDFB664EA98EBB /* memory_remote_document_cache_test.cc in Sources */,
				00F1CB487E8E0DA48F2E8FEC /* message_test.cc in Sources */,
				BBDFE0000C4D7E529E296ED4 /* mutation.pb.cc in Sources */,
				F5A654E92FF6F3FF16B93E6B /* mutation_test.cc in Sources */,
				1E1683C9F65658270745EDCD /* no_document_test.cc in Sources */,
				E30B1AE12CB3BCB372DDE586 /* objc_class_test.cc in Sources */,
				00701EDB1AB5C1B7534AC90E /* objc_class_test_helper.mm in Sources */,
				A4237B1E55F30FE40DCB28C8 /* objc_compatibility_apple_test.mm in Sources */,
				C524026444E83EEBC1773650 /* objc_type_traits_apple_test.mm in Sources */,
				28691225046DF9DF181B3350 /* ordered_code_benchmark.cc in Sources */,
				E4A573B7C9227C3C24661B5B /* ordered_code_test.cc in Sources */,
				70A171FC43BE328767D1B243 /* path_test.cc in Sources */,
				EECC1EC64CA963A8376FA55C /* persistence_testing.cc in Sources */,
				34D69886DAD4A2029BFC5C63 /* precondition_test.cc in Sources */,
				22A00AC39CAB3426A943E037 /* query.pb.cc in Sources */,
				C595B05CEECADEBCFE1C1BBE /* query_cache_test.cc in Sources */,
				05D99904EA713414928DD920 /* query_listener_test.cc in Sources */,
				339CFFD1323BDCA61EAAFE31 /* query_test.cc in Sources */,
				C25F321AC9BF8D1CFC8543AF /* reference_set_test.cc in Sources */,
				65537B22A73E3909666FB5BC /* remote_document_cache_test.cc in Sources */,
				37286D731E432CB873354357 /* remote_event_test.cc in Sources */,
				AE0CFFC34A423E1B80D07418 /* resource_path_test.cc in Sources */,
				39CDC9EC5FD2E891D6D49151 /* secure_random_test.cc in Sources */,
				3F3C2DAD9F9326BF789B1C96 /* serializer_test.cc in Sources */,
				7A8DF35E7DB4278E67E6BDB3 /* snapshot_version_test.cc in Sources */,
				DC0E186BDD221EAE9E4D2F41 /* sorted_map_test.cc in Sources */,
				3AC147E153D4A535B71C519E /* sorted_set_test.cc in Sources */,
				DE17D9D0C486E1817E9E11F9 /* status.pb.cc in Sources */,
				7FF39B8BD834F8267BDCBCC6 /* status_apple_test.mm in Sources */,
				7A66A2CB5CF33F0C28202596 /* status_test.cc in Sources */,
				BEF0365AD2718B8B70715978 /* statusor_test.cc in Sources */,
				53BBB5CDED453F923ADD08D2 /* stream_test.cc in Sources */,
				911931696309D2EABB325F17 /* strerror_test.cc in Sources */,
				3DBBC644BE08B140BCC23BD5 /* string_apple_benchmark.mm in Sources */,
				62F86BBE7DDA5B295B57C8DA /* string_apple_test.mm in Sources */,
				BE92E16A9B9B7AD5EB072919 /* string_format_apple_test.mm in Sources */,
				E7CE4B1ECD008983FAB90F44 /* string_format_test.cc in Sources */,
				3FFFC1FE083D8BE9C4D9A148 /* string_util_test.cc in Sources */,
				0BDC438E72D4DD44877BEDEE /* string_win_test.cc in Sources */,
				EC3331B17394886A3715CFD8 /* target.pb.cc in Sources */,
				71E2B154C4FB63F7B7CC4B50 /* target_id_generator_test.cc in Sources */,
				409C0F2BFC2E1BECFFAC4D32 /* testutil.cc in Sources */,
				6300709ECDE8E0B5A8645F8D /* time_testing.cc in Sources */,
				0CEE93636BA4852D3C5EC428 /* timestamp_test.cc in Sources */,
				95DCD082374F871A86EF905F /* to_string_apple_test.mm in Sources */,
				9E656F4FE92E8BFB7F625283 /* to_string_test.cc in Sources */,
				DE8C47B973526A20D88F785D /* token_test.cc in Sources */,
				15BF63DFF3A7E9A5376C4233 /* transform_operation_test.cc in Sources */,
				54B91B921DA757C64CC67C90 /* tree_sorted_map_test.cc in Sources */,
				8D5A9E6E43B6F47431841FE2 /* user_test.cc in Sources */,
				3A307F319553A977258BB3D6 /* view_snapshot_test.cc in Sources */,
				89C71AEAA5316836BB1D5A01 /* view_test.cc in Sources */,
				06BCEB9C65DFAA142F3D3F0B /* view_testing.cc in Sources */,
				6359EA7D5C76D462BD31B5E5 /* watch_change_test.cc in Sources */,
				FCF8E7F5268F6842C07B69CF /* write.pb.cc in Sources */,
				B0D10C3451EDFB016A6EAF03 /* writer_test.cc in Sources */,
				1EF47EF3D03B0847007C2318 /* xcgmock_test.mm in Sources */,
			);
			runOnlyForDeploymentPostprocessing = 0;
		};
		54B8E4A6224BDC4100930F18 /* Sources */ = {
			isa = PBXSourcesBuildPhase;
			buildActionMask = 2147483647;
			files = (
				B896E5DE1CC27347FAC009C3 /* BasicCompileTests.swift in Sources */,
				722F9A798F39F7D1FE7CF270 /* CodableGeoPointTests.swift in Sources */,
				CF5DE1ED21DD0A9783383A35 /* CodableIntegrationTests.swift in Sources */,
				32B0739404FA588608E1F41A /* CodableTimestampTests.swift in Sources */,
				5B0E2D0595BE30B2320D96F1 /* EncodableFieldValueTests.swift in Sources */,
				660E99DEDA0A6FC1CCB200F9 /* FIRArrayTransformTests.mm in Sources */,
				BA0BB02821F1949783C8AA50 /* FIRCollectionReferenceTests.mm in Sources */,
				A55266E6C986251D283CE948 /* FIRCursorTests.mm in Sources */,
				7DD67E9621C52B790E844B16 /* FIRDatabaseTests.mm in Sources */,
				FB2111D9205822CC8E7368C2 /* FIRDocumentReferenceTests.mm in Sources */,
				72F21684D7520AA43A6F9C69 /* FIRDocumentSnapshotTests.mm in Sources */,
				77D3CF0BE43BC67B9A26B06D /* FIRFieldPathTests.mm in Sources */,
				2620644052E960310DADB298 /* FIRFieldValueTests.mm in Sources */,
				8460C97C9209D7DAF07090BD /* FIRFieldsTests.mm in Sources */,
				8A6C809B9F81C30B7333FCAA /* FIRFirestoreSourceTests.mm in Sources */,
				457171CE2510EEA46F7D8A30 /* FIRFirestoreTests.mm in Sources */,
				4809D7ACAA9414E3192F04FF /* FIRGeoPointTests.mm in Sources */,
				E2B15548A3B6796CE5A01975 /* FIRListenerRegistrationTests.mm in Sources */,
				B03F286F3AEC3781C386C646 /* FIRNumericTransformTests.mm in Sources */,
				BB894A81FDF56EEC19CC29F8 /* FIRQuerySnapshotTests.mm in Sources */,
				6A4F6B42C628D55CCE0C311F /* FIRQueryTests.mm in Sources */,
				298E0F8F6EB27AA36BA1CE76 /* FIRQueryUnitTests.mm in Sources */,
				27E46C94AAB087C80A97FF7F /* FIRServerTimestampTests.mm in Sources */,
				59F512D155DE361095A04ED4 /* FIRSnapshotMetadataTests.mm in Sources */,
				FE1C0263F6570DAC54A60F5C /* FIRTimestampTest.m in Sources */,
				5F05A801B1EA44BC1264E55A /* FIRTypeTests.mm in Sources */,
				8403D519C916C72B9C7F2FA1 /* FIRValidationTests.mm in Sources */,
				8705C4856498F66E471A0997 /* FIRWriteBatchTests.mm in Sources */,
				881E55152AB34465412F8542 /* FSTAPIHelpers.mm in Sources */,
				4A64A339BCA77B9F875D1D8B /* FSTDatastoreTests.mm in Sources */,
				1C7254742A9F6F7042C9D78E /* FSTEventAccumulator.mm in Sources */,
				8D0EF43F1B7B156550E65C20 /* FSTGoogleTestTests.mm in Sources */,
				198F193BD9484E49375A7BE7 /* FSTHelpers.mm in Sources */,
				0F54634745BA07B09BDC14D7 /* FSTIntegrationTestCase.mm in Sources */,
				187B2380475130E559822D15 /* FSTLRUGarbageCollectorTests.mm in Sources */,
				5DF464E52B3F12F8FD35508F /* FSTLevelDBLRUGarbageCollectorTests.mm in Sources */,
				20BBEADB4725D48BB27548E9 /* FSTLevelDBLocalStoreTests.mm in Sources */,
				44C806AD8E7F0EA15357CE90 /* FSTLevelDBMigrationsTests.mm in Sources */,
				7860A760FCBF4E32E8CFE157 /* FSTLevelDBMutationQueueTests.mm in Sources */,
				7DED491019248CE9B9E9EB50 /* FSTLevelDBSpecTests.mm in Sources */,
				CBE3E77B645BCA9A7A827DED /* FSTLevelDBTransactionTests.mm in Sources */,
				5210694AA6274DEDB3AF1177 /* FSTLocalStoreTests.mm in Sources */,
				722D1C4C40C2B657EE51BBCB /* FSTMemoryLRUGarbageCollectorTests.mm in Sources */,
				3AFEB9ED387C59DEF6B32D5F /* FSTMemoryLocalStoreTests.mm in Sources */,
				F74AA9DA46B7B2820B5AC79F /* FSTMemoryMutationQueueTests.mm in Sources */,
				B3B8608727430210C4405AC0 /* FSTMemorySpecTests.mm in Sources */,
				07ADEF17BFBC07C0C2E306F6 /* FSTMockDatastore.mm in Sources */,
				1628C9CE4A1640E73761806B /* FSTMutationQueueTests.mm in Sources */,
				42063E6AE9ADF659AA6D4E18 /* FSTSmokeTests.mm in Sources */,
				F609600E9A88A4D44FD1FCEB /* FSTSpecTests.mm in Sources */,
				42208EDA18C500BC271B6E95 /* FSTSyncEngineTestDriver.mm in Sources */,
				5E5B3B8B3A41C8EB70035A6B /* FSTTransactionTests.mm in Sources */,
				8146D5979B2A0B63C79B7AC4 /* FSTUserDataConverterTests.mm in Sources */,
				5E89B1A5A5430713C79C4854 /* FirestoreEncoderTests.swift in Sources */,
				736C4E82689F1CA1859C4A3F /* XCTestCase+Await.mm in Sources */,
				EA46611779C3EEF12822508C /* annotations.pb.cc in Sources */,
				8F4F40E9BC7ED588F67734D5 /* app_testing.mm in Sources */,
				B1A4D8A731EC0A0B16CC411A /* append_only_list_test.cc in Sources */,
				A6E236CE8B3A47BE32254436 /* array_sorted_map_test.cc in Sources */,
				1CB8AEFBF3E9565FF9955B50 /* async_queue_libdispatch_test.mm in Sources */,
				AB2BAB0BD77FF05CC26FCF75 /* async_queue_std_test.cc in Sources */,
				2FA0BAE32D587DF2EA5EEB97 /* async_queue_test.cc in Sources */,
				2C5E4D9FDE7615AD0F63909E /* async_testing.cc in Sources */,
				6AF739DDA9D33DF756DE7CDE /* autoid_test.cc in Sources */,
				C1B4621C0820EEB0AC9CCD22 /* bits_test.cc in Sources */,
				297DC2B3C1EB136D58F4BA9C /* byte_string_test.cc in Sources */,
				1E8A00ABF414AC6C6591D9AC /* cc_compilation_test.cc in Sources */,
				1D71CA6BBA1E3433F243188E /* common.pb.cc in Sources */,
				9C86EEDEA131BFD50255EEF1 /* comparison_test.cc in Sources */,
				AAE47EEF4A19F0DC6E1847CE /* create_noop_connectivity_monitor.cc in Sources */,
				4008AF7585844F12207FC2F5 /* credentials_provider_test.cc in Sources */,
				1D618761796DE311A1707AA2 /* database_id_test.cc in Sources */,
				E8495A8D1E11C0844339CCA3 /* database_info_test.cc in Sources */,
				7B74447D211586D9D1CC82BB /* datastore_test.cc in Sources */,
				4EE1ABA574FBFDC95165624C /* delayed_constructor_test.cc in Sources */,
				E27C0996AF6EC6D08D91B253 /* document.pb.cc in Sources */,
				B3F3DCA51819F1A213E00D9C /* document_key_test.cc in Sources */,
				547E9A4522F9EA7300A275E0 /* document_set_test.cc in Sources */,
				8ECDF2AFCF1BCA1A2CDAAD8A /* document_test.cc in Sources */,
				18688026A6F1E9404F63B243 /* empty_credentials_provider_test.cc in Sources */,
				95622D4B4C50B4613E739AD5 /* event_manager_test.mm in Sources */,
				49C593017B5438B216FAF593 /* executor_libdispatch_test.mm in Sources */,
				17DFF30CF61D87883986E8B6 /* executor_std_test.cc in Sources */,
				814724DE70EFC3DDF439CD78 /* executor_test.cc in Sources */,
				BD6CC8614970A3D7D2CF0D49 /* exponential_backoff_test.cc in Sources */,
				A2346D231C8021698F0BDD13 /* fake_credentials_provider.cc in Sources */,
				4D2655C5675D83205C3749DC /* fake_target_metadata_provider.cc in Sources */,
				0B071E9044CEEF666D829354 /* field_filter_test.cc in Sources */,
				A1563EFEB021936D3FFE07E3 /* field_mask_test.cc in Sources */,
				B235E260EA0DCB7BAC04F69B /* field_path_test.cc in Sources */,
				1BF1F9A0CBB6B01654D3C2BE /* field_transform_test.cc in Sources */,
				0A800CA749750B01E36A6787 /* field_value_benchmark.cc in Sources */,
				2D3401180516B739494C7EFC /* field_value_test.cc in Sources */,
				199B778D5820495797E0BE02 /* filesystem_test.cc in Sources */,
				D148475D7F26BFEE6E05CCDA /* firebase_credentials_provider_test.mm in Sources */,
				D756A1A63E626572EE8DF592 /* firestore.pb.cc in Sources */,
				8B31F63673F3B5238DE95AFB /* geo_point_test.cc in Sources */,
				5958E3E3A0446A88B815CB70 /* grpc_connection_test.cc in Sources */,
				0C18678CE7E355B17C34F2EE /* grpc_stream_test.cc in Sources */,
				E32342AE5CEE70C343493528 /* grpc_stream_tester.cc in Sources */,
				92EFF0CC2993B43CBC7A61FF /* grpc_streaming_reader_test.cc in Sources */,
				498A45B1EEBAC97A1C547BAC /* grpc_unary_call_test.cc in Sources */,
				FD365D6DFE9511D3BA2C74DF /* hard_assert_test.cc in Sources */,
				7C7BA1DB0B66EB899A928283 /* hashing_test.cc in Sources */,
				BDD2D1812BAD962E3C81A53F /* hashing_test_apple.mm in Sources */,
				49794806F3D5052E5F61A40D /* http.pb.cc in Sources */,
				650B31A5EC6F8D2AEA79C350 /* index_manager_test.cc in Sources */,
				86494278BE08F10A8AAF9603 /* iterator_adaptors_test.cc in Sources */,
				4173B61CB74EB4CD1D89EE68 /* latlng.pb.cc in Sources */,
				839D8B502026706419FE09D6 /* leveldb_index_manager_test.cc in Sources */,
				A4AD189BDEF7A609953457A6 /* leveldb_key_test.cc in Sources */,
<<<<<<< HEAD
				DF84C1193BA3A7761A3E8BDA /* leveldb_persistence_test.cc in Sources */,
=======
				72519EBED03B20D83637A235 /* leveldb_query_cache_test.cc in Sources */,
>>>>>>> 76b47085
				A27096F764227BC73526FED3 /* leveldb_remote_document_cache_test.cc in Sources */,
				08FA4102AD14452E9587A1F2 /* leveldb_util_test.cc in Sources */,
				009CDC5D8C96F54A229F462F /* local_serializer_test.cc in Sources */,
				6B94E0AE1002C5C9EA0F5582 /* log_test.cc in Sources */,
				C19214F5B43AA745A7FC2FC1 /* maybe_document.pb.cc in Sources */,
				4D8367018652104A8803E8DB /* memory_index_manager_test.cc in Sources */,
				C5FF700C4E992B9BCB1A630F /* memory_query_cache_test.cc in Sources */,
				7281C2F04838AFFDF6A762DF /* memory_remote_document_cache_test.cc in Sources */,
				2A499CFB2831612A045977CD /* message_test.cc in Sources */,
				85D61BDC7FB99B6E0DD3AFCA /* mutation.pb.cc in Sources */,
				795A0E11B3951ACEA2859C8A /* mutation_test.cc in Sources */,
				E9430D3EBDAE12E9016B708F /* no_document_test.cc in Sources */,
				EC58C06C5E072F2BF199971B /* objc_class_test.cc in Sources */,
				A8CED1F0FE4351C20DFE74CC /* objc_class_test_helper.mm in Sources */,
				B6FD2025121D5738643C24C8 /* objc_compatibility_apple_test.mm in Sources */,
				2B4021C3E663DDDDD512E961 /* objc_type_traits_apple_test.mm in Sources */,
				71702588BFBF5D3A670508E7 /* ordered_code_benchmark.cc in Sources */,
				B4C675BE9030D5C7D19C4D19 /* ordered_code_test.cc in Sources */,
				B3A309CCF5D75A555C7196E1 /* path_test.cc in Sources */,
				46EAC2828CD942F27834F497 /* persistence_testing.cc in Sources */,
				9EE1447AA8E68DF98D0590FF /* precondition_test.cc in Sources */,
				7B0F073BDB6D0D6E542E23D4 /* query.pb.cc in Sources */,
				70A94E12296C7A9D14EC794B /* query_cache_test.cc in Sources */,
				6C92AD45A3619A18ECCA5B1F /* query_listener_test.cc in Sources */,
				9617B75E9E27E7BA46D87EF3 /* query_test.cc in Sources */,
				FBBB13329D3B5827C21AE7AB /* reference_set_test.cc in Sources */,
				77BB66DD17A8E6545DE22E0B /* remote_document_cache_test.cc in Sources */,
				A7309DAD4A3B5334536ECA46 /* remote_event_test.cc in Sources */,
				2634E1C1971C05790B505824 /* resource_path_test.cc in Sources */,
				53F449F69DF8A3ABC711FD59 /* secure_random_test.cc in Sources */,
				EB264591ADDE6D93A6924A61 /* serializer_test.cc in Sources */,
				268FC3360157A2DCAF89F92D /* snapshot_version_test.cc in Sources */,
				2CD379584D1D35AAEA271D21 /* sorted_map_test.cc in Sources */,
				314D231A9F33E0502611DD20 /* sorted_set_test.cc in Sources */,
				E186D002520881AD2906ADDB /* status.pb.cc in Sources */,
				96552D8E218F68DDCFE210A0 /* status_apple_test.mm in Sources */,
				16791B16601204220623916C /* status_test.cc in Sources */,
				4747A986288114C2B7CD179E /* statusor_test.cc in Sources */,
				2A365DB6DF32631964FE690A /* stream_test.cc in Sources */,
				B5AEF7E4EBC29653DEE856A2 /* strerror_test.cc in Sources */,
				85D7C370C7812166A467FEE9 /* string_apple_benchmark.mm in Sources */,
				009F5174BD172716AFE9F20A /* string_apple_test.mm in Sources */,
				7B0EA399F899537ACCC84E53 /* string_format_apple_test.mm in Sources */,
				990EC10E92DADB7D86A4BEE3 /* string_format_test.cc in Sources */,
				0AE084A7886BC11B8C305122 /* string_util_test.cc in Sources */,
				DC0B0E50DBAE916E6565AA18 /* string_win_test.cc in Sources */,
				B3E6F4CDB1663407F0980C7A /* target.pb.cc in Sources */,
				A05BC6BDA2ABE405009211A9 /* target_id_generator_test.cc in Sources */,
				A17DBC8F24127DA8A381F865 /* testutil.cc in Sources */,
				A25FF76DEF542E01A2DF3B0E /* time_testing.cc in Sources */,
				1E42CD0F60EB22A5D0C86D1F /* timestamp_test.cc in Sources */,
				F9705E595FC3818F13F6375A /* to_string_apple_test.mm in Sources */,
				3BAFCABA851AE1865D904323 /* to_string_test.cc in Sources */,
				4C0669A22F62E085674A7643 /* token_test.cc in Sources */,
				44EAF3E6EAC0CC4EB2147D16 /* transform_operation_test.cc in Sources */,
				3D22F56C0DE7C7256C75DC06 /* tree_sorted_map_test.cc in Sources */,
				918E3D35942CE493690C45CE /* user_test.cc in Sources */,
				81A6B241E63540900F205817 /* view_snapshot_test.cc in Sources */,
				A5B8C273593D1BB6E8AE4CBA /* view_test.cc in Sources */,
				7F771EB980D9CFAAB4764233 /* view_testing.cc in Sources */,
				CF1FB026CCB901F92B4B2C73 /* watch_change_test.cc in Sources */,
				B592DB7DB492B1C1D5E67D01 /* write.pb.cc in Sources */,
				E51957EDECF741E1D3C3968A /* writer_test.cc in Sources */,
				A94884460990CD48CC0AD070 /* xcgmock_test.mm in Sources */,
			);
			runOnlyForDeploymentPostprocessing = 0;
		};
		54C9EDED2040E16300A969CD /* Sources */ = {
			isa = PBXSourcesBuildPhase;
			buildActionMask = 2147483647;
			files = (
				544A20EE20F6C10C004E52CD /* BasicCompileTests.swift in Sources */,
				5495EB032040E90200EBA509 /* CodableGeoPointTests.swift in Sources */,
				127CC0D222B3ADDC00A3E42A /* CodableTimestampTests.swift in Sources */,
				1235769322B7E99F007DDFA9 /* EncodableFieldValueTests.swift in Sources */,
				12E62D5722BBC41A0074F412 /* FSTAPIHelpers.mm in Sources */,
				12E62D5822BBC6EF0074F412 /* FSTHelpers.mm in Sources */,
				1235769522B86E65007DDFA9 /* FirestoreEncoderTests.swift in Sources */,
			);
			runOnlyForDeploymentPostprocessing = 0;
		};
		5CAE131520FFFED600BE9A4A /* Sources */ = {
			isa = PBXSourcesBuildPhase;
			buildActionMask = 2147483647;
			files = (
				132E3EE56C143B2C9ACB6187 /* FSTLevelDBBenchmarkTests.mm in Sources */,
			);
			runOnlyForDeploymentPostprocessing = 0;
		};
		6003F586195388D20070C39A /* Sources */ = {
			isa = PBXSourcesBuildPhase;
			buildActionMask = 2147483647;
			files = (
				6003F59E195388D20070C39A /* FIRAppDelegate.m in Sources */,
				6003F5A7195388D20070C39A /* FIRViewController.m in Sources */,
				6003F59A195388D20070C39A /* main.m in Sources */,
			);
			runOnlyForDeploymentPostprocessing = 0;
		};
		6003F5AA195388D20070C39A /* Sources */ = {
			isa = PBXSourcesBuildPhase;
			buildActionMask = 2147483647;
			files = (
				5492E050202154AA00B64F25 /* FIRCollectionReferenceTests.mm in Sources */,
				5492E053202154AB00B64F25 /* FIRDocumentReferenceTests.mm in Sources */,
				5492E055202154AB00B64F25 /* FIRDocumentSnapshotTests.mm in Sources */,
				5492E056202154AB00B64F25 /* FIRFieldPathTests.mm in Sources */,
				5492E054202154AB00B64F25 /* FIRFieldValueTests.mm in Sources */,
				5467FB01203E5717009C9584 /* FIRFirestoreTests.mm in Sources */,
				5492E052202154AB00B64F25 /* FIRGeoPointTests.mm in Sources */,
				5492E059202154AB00B64F25 /* FIRQuerySnapshotTests.mm in Sources */,
				CB2C731116D6C9464220626F /* FIRQueryUnitTests.mm in Sources */,
				5492E057202154AB00B64F25 /* FIRSnapshotMetadataTests.mm in Sources */,
				B65D34A9203C995B0076A5E1 /* FIRTimestampTest.m in Sources */,
				5492E058202154AB00B64F25 /* FSTAPIHelpers.mm in Sources */,
				5492E03E2021401F00B64F25 /* FSTEventAccumulator.mm in Sources */,
				54764FAF1FAA21B90085E60A /* FSTGoogleTestTests.mm in Sources */,
				5492E03F2021401F00B64F25 /* FSTHelpers.mm in Sources */,
				5491BC721FB44593008B3588 /* FSTIntegrationTestCase.mm in Sources */,
				5CC9650320A0E93200A2D6A1 /* FSTLRUGarbageCollectorTests.mm in Sources */,
				5CC9650720A0E9C600A2D6A1 /* FSTLevelDBLRUGarbageCollectorTests.mm in Sources */,
				5492E0A82021552D00B64F25 /* FSTLevelDBLocalStoreTests.mm in Sources */,
				5492E09F2021552D00B64F25 /* FSTLevelDBMigrationsTests.mm in Sources */,
				5492E0A02021552D00B64F25 /* FSTLevelDBMutationQueueTests.mm in Sources */,
				5492E03120213FFC00B64F25 /* FSTLevelDBSpecTests.mm in Sources */,
				132E3E53179DE287D875F3F2 /* FSTLevelDBTransactionTests.mm in Sources */,
				5492E09D2021552D00B64F25 /* FSTLocalStoreTests.mm in Sources */,
				5CC9650520A0E9BD00A2D6A1 /* FSTMemoryLRUGarbageCollectorTests.mm in Sources */,
				5492E0A12021552D00B64F25 /* FSTMemoryLocalStoreTests.mm in Sources */,
				5492E0AD2021552D00B64F25 /* FSTMemoryMutationQueueTests.mm in Sources */,
				5492E03420213FFC00B64F25 /* FSTMemorySpecTests.mm in Sources */,
				5492E03220213FFC00B64F25 /* FSTMockDatastore.mm in Sources */,
				5492E0AC2021552D00B64F25 /* FSTMutationQueueTests.mm in Sources */,
				5492E03520213FFC00B64F25 /* FSTSpecTests.mm in Sources */,
				5492E03320213FFC00B64F25 /* FSTSyncEngineTestDriver.mm in Sources */,
				548180A5228DEF1A004F70CD /* FSTUserDataConverterTests.mm in Sources */,
				5492E03C2021401F00B64F25 /* XCTestCase+Await.mm in Sources */,
				618BBEAF20B89AAC00B5BCE7 /* annotations.pb.cc in Sources */,
				5467FB08203E6A44009C9584 /* app_testing.mm in Sources */,
				5477CDEA22EE71C8000FCC1E /* append_only_list_test.cc in Sources */,
				54EB764D202277B30088B8F3 /* array_sorted_map_test.cc in Sources */,
				B6FB4684208EA0EC00554BA2 /* async_queue_libdispatch_test.mm in Sources */,
				B6FB4685208EA0F000554BA2 /* async_queue_std_test.cc in Sources */,
				B6FB467D208E9D3C00554BA2 /* async_queue_test.cc in Sources */,
				11BC867491A6631D37DE56A8 /* async_testing.cc in Sources */,
				54740A581FC914F000713A1A /* autoid_test.cc in Sources */,
				AB380D02201BC69F00D97691 /* bits_test.cc in Sources */,
				7B86B1B21FD0EF2A67547F66 /* byte_string_test.cc in Sources */,
				08A9C531265B5E4C5367346E /* cc_compilation_test.cc in Sources */,
				544129DA21C2DDC800EFB9CC /* common.pb.cc in Sources */,
				548DB929200D59F600E00ABC /* comparison_test.cc in Sources */,
				B67BF449216EB43000CA9097 /* create_noop_connectivity_monitor.cc in Sources */,
				ABC1D7DC2023A04B00BA84F0 /* credentials_provider_test.cc in Sources */,
				ABE6637A201FA81900ED349A /* database_id_test.cc in Sources */,
				AB38D93020236E21000A432D /* database_info_test.cc in Sources */,
				D3B470C98ACFAB7307FB3800 /* datastore_test.cc in Sources */,
				6EC28BB8C38E3FD126F68211 /* delayed_constructor_test.cc in Sources */,
				544129DD21C2DDC800EFB9CC /* document.pb.cc in Sources */,
				B6152AD7202A53CB000E5744 /* document_key_test.cc in Sources */,
				547E9A4222F9EA7300A275E0 /* document_set_test.cc in Sources */,
				AB6B908420322E4D00CC290A /* document_test.cc in Sources */,
				ABC1D7DD2023A04F00BA84F0 /* empty_credentials_provider_test.cc in Sources */,
				D268E8770462354725981C25 /* event_manager_test.mm in Sources */,
				B6FB468E208F9BAB00554BA2 /* executor_libdispatch_test.mm in Sources */,
				B6FB468F208F9BAE00554BA2 /* executor_std_test.cc in Sources */,
				B6FB4690208F9BB300554BA2 /* executor_test.cc in Sources */,
				B6D1B68520E2AB1B00B35856 /* exponential_backoff_test.cc in Sources */,
				B60894F72170207200EBC644 /* fake_credentials_provider.cc in Sources */,
				FAE5DA6ED3E1842DC21453EE /* fake_target_metadata_provider.cc in Sources */,
				047F5209AB055A884D795B8A /* field_filter_test.cc in Sources */,
				549CCA5720A36E1F00BCEB75 /* field_mask_test.cc in Sources */,
				B686F2AF2023DDEE0028D6BE /* field_path_test.cc in Sources */,
				2EC1C4D202A01A632339A161 /* field_transform_test.cc in Sources */,
				85D301119D7175F82E12892E /* field_value_benchmark.cc in Sources */,
				AB356EF7200EA5EB0089B766 /* field_value_test.cc in Sources */,
				D94A1862B8FB778225DB54A1 /* filesystem_test.cc in Sources */,
				ABC1D7E42024AFDE00BA84F0 /* firebase_credentials_provider_test.mm in Sources */,
				544129DB21C2DDC800EFB9CC /* firestore.pb.cc in Sources */,
				AB7BAB342012B519001E0872 /* geo_point_test.cc in Sources */,
				B6D9649121544D4F00EB9CFB /* grpc_connection_test.cc in Sources */,
				B6BBE43121262CF400C6A53E /* grpc_stream_test.cc in Sources */,
				333FCB7BB0C9986B5DF28FC8 /* grpc_stream_tester.cc in Sources */,
				B6D964932154AB8F00EB9CFB /* grpc_streaming_reader_test.cc in Sources */,
				B6D964952163E63900EB9CFB /* grpc_unary_call_test.cc in Sources */,
				73FE5066020EF9B2892C86BF /* hard_assert_test.cc in Sources */,
				54511E8E209805F8005BD28F /* hashing_test.cc in Sources */,
				B69CF3F12227386500B281C8 /* hashing_test_apple.mm in Sources */,
				618BBEB020B89AAC00B5BCE7 /* http.pb.cc in Sources */,
				E6357221227031DD77EE5265 /* index_manager_test.cc in Sources */,
				54A0353520A3D8CB003E0143 /* iterator_adaptors_test.cc in Sources */,
				618BBEAE20B89AAC00B5BCE7 /* latlng.pb.cc in Sources */,
				B743F4E121E879EF34536A51 /* leveldb_index_manager_test.cc in Sources */,
				54995F6F205B6E12004EFFA0 /* leveldb_key_test.cc in Sources */,
<<<<<<< HEAD
				63F0A2172EFA3E52C98148C9 /* leveldb_persistence_test.cc in Sources */,
=======
				FF9596A1F92FD81B79D5B2D8 /* leveldb_query_cache_test.cc in Sources */,
>>>>>>> 76b47085
				8077722A6BB175D3108CDC55 /* leveldb_remote_document_cache_test.cc in Sources */,
				BEE0294A23AB993E5DE0E946 /* leveldb_util_test.cc in Sources */,
				020AFD89BB40E5175838BB76 /* local_serializer_test.cc in Sources */,
				54C2294F1FECABAE007D065B /* log_test.cc in Sources */,
				618BBEA720B89AAC00B5BCE7 /* maybe_document.pb.cc in Sources */,
				3B47CC43DBA24434E215B8ED /* memory_index_manager_test.cc in Sources */,
				BE20AA2B4081C95A8FBA4117 /* memory_query_cache_test.cc in Sources */,
				CEA91CE103B42533C54DBAD6 /* memory_remote_document_cache_test.cc in Sources */,
				2B4D0509577E5CE0B0B8CEDF /* message_test.cc in Sources */,
				618BBEA820B89AAC00B5BCE7 /* mutation.pb.cc in Sources */,
				32F022CB75AEE48CDDAF2982 /* mutation_test.cc in Sources */,
				AB6B908820322E8800CC290A /* no_document_test.cc in Sources */,
				CE222EAE5BD7D4CDEA8528BF /* objc_class_test.cc in Sources */,
				5542632E76A0C17B61399B54 /* objc_class_test_helper.mm in Sources */,
				B6968590221770F100271095 /* objc_compatibility_apple_test.mm in Sources */,
				C80B10E79CDD7EF7843C321E /* objc_type_traits_apple_test.mm in Sources */,
				3040FD156E1B7C92B0F2A70C /* ordered_code_benchmark.cc in Sources */,
				AB380D04201BC6E400D97691 /* ordered_code_test.cc in Sources */,
				5A080105CCBFDB6BF3F3772D /* path_test.cc in Sources */,
				21C17F15579341289AD01051 /* persistence_testing.cc in Sources */,
				549CCA5920A36E1F00BCEB75 /* precondition_test.cc in Sources */,
				544129DC21C2DDC800EFB9CC /* query.pb.cc in Sources */,
				74C258673E348DA91ACAB95B /* query_cache_test.cc in Sources */,
				CD226D868CEFA9D557EF33A1 /* query_listener_test.cc in Sources */,
				6F3CAC76D918D6B0917EDF92 /* query_test.cc in Sources */,
				132E3483789344640A52F223 /* reference_set_test.cc in Sources */,
				F950A371FADCA2F0B73683E0 /* remote_document_cache_test.cc in Sources */,
				59880AE766F7FBFF0C41A94E /* remote_event_test.cc in Sources */,
				B686F2B22025000D0028D6BE /* resource_path_test.cc in Sources */,
				54740A571FC914BA00713A1A /* secure_random_test.cc in Sources */,
				61F72C5620BC48FD001A68CB /* serializer_test.cc in Sources */,
				ABA495BB202B7E80008A7851 /* snapshot_version_test.cc in Sources */,
				549CCA5220A36DBC00BCEB75 /* sorted_map_test.cc in Sources */,
				549CCA5020A36DBC00BCEB75 /* sorted_set_test.cc in Sources */,
				618BBEB120B89AAC00B5BCE7 /* status.pb.cc in Sources */,
				5493A424225F9990006DE7BA /* status_apple_test.mm in Sources */,
				54A0352F20A3B3D8003E0143 /* status_test.cc in Sources */,
				54A0353020A3B3D8003E0143 /* statusor_test.cc in Sources */,
				36999FC1F37930E8C9B6DA25 /* stream_test.cc in Sources */,
				1CAA9012B25F975D445D5978 /* strerror_test.cc in Sources */,
				87B5AC3EBF0E83166B142FA4 /* string_apple_benchmark.mm in Sources */,
				36FD4CE79613D18BC783C55B /* string_apple_test.mm in Sources */,
				0535C1B65DADAE1CE47FA3CA /* string_format_apple_test.mm in Sources */,
				54131E9720ADE679001DF3FF /* string_format_test.cc in Sources */,
				AB380CFE201A2F4500D97691 /* string_util_test.cc in Sources */,
				DD5976A45071455FF3FE74B8 /* string_win_test.cc in Sources */,
				618BBEA620B89AAC00B5BCE7 /* target.pb.cc in Sources */,
				AB380CFB2019388600D97691 /* target_id_generator_test.cc in Sources */,
				54A0352A20A3B3BD003E0143 /* testutil.cc in Sources */,
				5497CB77229DECDE000FB92F /* time_testing.cc in Sources */,
				ABF6506C201131F8005F2C74 /* timestamp_test.cc in Sources */,
				B68B1E012213A765008977EF /* to_string_apple_test.mm in Sources */,
				B696858E2214B53900271095 /* to_string_test.cc in Sources */,
				ABC1D7E12023A40C00BA84F0 /* token_test.cc in Sources */,
				D3CB03747E34D7C0365638F1 /* transform_operation_test.cc in Sources */,
				549CCA5120A36DBC00BCEB75 /* tree_sorted_map_test.cc in Sources */,
				ABC1D7DE2023A05300BA84F0 /* user_test.cc in Sources */,
				340987A77D72C80A3E0FDADF /* view_snapshot_test.cc in Sources */,
				17473086EBACB98CDC3CC65C /* view_test.cc in Sources */,
				DDDE74C752E65DE7D39A7166 /* view_testing.cc in Sources */,
				2CBA4FA327C48B97D31F6373 /* watch_change_test.cc in Sources */,
				544129DE21C2DDC800EFB9CC /* write.pb.cc in Sources */,
				3BA4EEA6153B3833F86B8104 /* writer_test.cc in Sources */,
				9794E074439ABE5457E60F35 /* xcgmock_test.mm in Sources */,
			);
			runOnlyForDeploymentPostprocessing = 0;
		};
		6EDD3AD520BF247500C33877 /* Sources */ = {
			isa = PBXSourcesBuildPhase;
			buildActionMask = 2147483647;
			files = (
				6E8302E021022309003E1EA3 /* FSTFuzzTestFieldPath.mm in Sources */,
				6EA39FDE20FE820E008D461F /* FSTFuzzTestSerializer.mm in Sources */,
				6EDD3B6020BF25AE00C33877 /* FSTFuzzTestsPrincipal.mm in Sources */,
			);
			runOnlyForDeploymentPostprocessing = 0;
		};
		DAFF0CF121E64AC30062958F /* Sources */ = {
			isa = PBXSourcesBuildPhase;
			buildActionMask = 2147483647;
			files = (
				DAFF0CF921E64AC30062958F /* AppDelegate.m in Sources */,
				DAFF0D0121E64AC40062958F /* main.m in Sources */,
			);
			runOnlyForDeploymentPostprocessing = 0;
		};
		DE03B2981F2149D600A30B9C /* Sources */ = {
			isa = PBXSourcesBuildPhase;
			buildActionMask = 2147483647;
			files = (
				F731A0CCD0220B370BC1BE8B /* BasicCompileTests.swift in Sources */,
				7C5E017689012489AAB7718D /* CodableGeoPointTests.swift in Sources */,
				54C3242322D3B627000FE6DD /* CodableIntegrationTests.swift in Sources */,
				70AB665EB6A473FF6C4CFD31 /* CodableTimestampTests.swift in Sources */,
				E688620D4578F1F7FBB1AF9C /* EncodableFieldValueTests.swift in Sources */,
				73866AA12082B0A5009BB4FF /* FIRArrayTransformTests.mm in Sources */,
				7BCC5973C4F4FCC272150E31 /* FIRCollectionReferenceTests.mm in Sources */,
				5492E079202154D600B64F25 /* FIRCursorTests.mm in Sources */,
				5492E075202154D600B64F25 /* FIRDatabaseTests.mm in Sources */,
				C43A555928CB0441096F82D2 /* FIRDocumentReferenceTests.mm in Sources */,
				20814A477D00EA11D0E76631 /* FIRDocumentSnapshotTests.mm in Sources */,
				B371628DA91E80B64AE53085 /* FIRFieldPathTests.mm in Sources */,
				1D76DDBE57A4D66C64C00B65 /* FIRFieldValueTests.mm in Sources */,
				5492E073202154D600B64F25 /* FIRFieldsTests.mm in Sources */,
				6161B5032047140C00A99DBB /* FIRFirestoreSourceTests.mm in Sources */,
				25C167BAA4284FC951206E1F /* FIRFirestoreTests.mm in Sources */,
				1B6E74BA33B010D76DB1E2F9 /* FIRGeoPointTests.mm in Sources */,
				5492E074202154D600B64F25 /* FIRListenerRegistrationTests.mm in Sources */,
				D5B252EE3F4037405DB1ECE3 /* FIRNumericTransformTests.mm in Sources */,
				6C143182916AC638707DB854 /* FIRQuerySnapshotTests.mm in Sources */,
				5492E072202154D600B64F25 /* FIRQueryTests.mm in Sources */,
				82E3634FCF4A882948B81839 /* FIRQueryUnitTests.mm in Sources */,
				5492E077202154D600B64F25 /* FIRServerTimestampTests.mm in Sources */,
				716289F99B5316B3CC5E5CE9 /* FIRSnapshotMetadataTests.mm in Sources */,
				02B83EB79020AE6CBA60A410 /* FIRTimestampTest.m in Sources */,
				5492E07A202154D600B64F25 /* FIRTypeTests.mm in Sources */,
				5492E076202154D600B64F25 /* FIRValidationTests.mm in Sources */,
				5492E078202154D600B64F25 /* FIRWriteBatchTests.mm in Sources */,
				D9EF7FC0E3F8646B272B427E /* FSTAPIHelpers.mm in Sources */,
				5492E082202154EC00B64F25 /* FSTDatastoreTests.mm in Sources */,
				5492E041202143E700B64F25 /* FSTEventAccumulator.mm in Sources */,
				1E6E2AE74B7C9DEDFC07E76B /* FSTGoogleTestTests.mm in Sources */,
				5492E0422021440500B64F25 /* FSTHelpers.mm in Sources */,
				5491BC731FB44593008B3588 /* FSTIntegrationTestCase.mm in Sources */,
				EF1C9EA3F95E18B42751C28B /* FSTLRUGarbageCollectorTests.mm in Sources */,
				C3D5AD62A372B8B69B83BAD8 /* FSTLevelDBLRUGarbageCollectorTests.mm in Sources */,
				AFE6FCE804A3B0217D3E2B54 /* FSTLevelDBLocalStoreTests.mm in Sources */,
				11CFC7F545012C246B3484FD /* FSTLevelDBMigrationsTests.mm in Sources */,
				5AFEE472CE790DFCEBCEEA6E /* FSTLevelDBMutationQueueTests.mm in Sources */,
				F4FAC5A7D40A0A9A3EA77998 /* FSTLevelDBSpecTests.mm in Sources */,
				00FB77925C843B7DCA944712 /* FSTLevelDBTransactionTests.mm in Sources */,
				AA616D15FE0E7952787D6A59 /* FSTLocalStoreTests.mm in Sources */,
				374C644283E63F6E3FE2EAAC /* FSTMemoryLRUGarbageCollectorTests.mm in Sources */,
				602F6CF9FBF5DA712DA58B5F /* FSTMemoryLocalStoreTests.mm in Sources */,
				C57089C5D76266E943840F04 /* FSTMemoryMutationQueueTests.mm in Sources */,
				40431BF2A368D0C891229F6E /* FSTMemorySpecTests.mm in Sources */,
				2BBFAD893295881057E6C1FD /* FSTMockDatastore.mm in Sources */,
				4D85E7D0647904018F040545 /* FSTMutationQueueTests.mm in Sources */,
				5492E080202154EC00B64F25 /* FSTSmokeTests.mm in Sources */,
				6E10507432E1D7AE658D16BD /* FSTSpecTests.mm in Sources */,
				5FC0157A03EF9820BCCCC4A3 /* FSTSyncEngineTestDriver.mm in Sources */,
				5492E07F202154EC00B64F25 /* FSTTransactionTests.mm in Sources */,
				2F7D76FF225B550F83B95A72 /* FSTUserDataConverterTests.mm in Sources */,
				6F45846C159D3C063DBD3CBE /* FirestoreEncoderTests.swift in Sources */,
				5492E0442021457E00B64F25 /* XCTestCase+Await.mm in Sources */,
				02EB33CC2590E1484D462912 /* annotations.pb.cc in Sources */,
				EBFC611B1BF195D0EC710AF4 /* app_testing.mm in Sources */,
				5477CDEB22EE71C8000FCC1E /* append_only_list_test.cc in Sources */,
				FCA48FB54FC50BFDFDA672CD /* array_sorted_map_test.cc in Sources */,
				45A5504D33D39C6F80302450 /* async_queue_libdispatch_test.mm in Sources */,
				6F914209F46E6552B5A79570 /* async_queue_std_test.cc in Sources */,
				AD74843082C6465A676F16A7 /* async_queue_test.cc in Sources */,
				35C330499D50AC415B24C580 /* async_testing.cc in Sources */,
				8F781F527ED72DC6C123689E /* autoid_test.cc in Sources */,
				0B9BD73418289EFF91917934 /* bits_test.cc in Sources */,
				52967C3DD7896BFA48840488 /* byte_string_test.cc in Sources */,
				338DFD5BCD142DF6C82A0D56 /* cc_compilation_test.cc in Sources */,
				4C66806697D7BCA730FA3697 /* common.pb.cc in Sources */,
				EC7A44792A5513FBB6F501EE /* comparison_test.cc in Sources */,
				90BE848D96AE8CEF7035E1BA /* create_noop_connectivity_monitor.cc in Sources */,
				43EDB01D1641D96C40DA1889 /* credentials_provider_test.cc in Sources */,
				61976CE9C088131EC564A503 /* database_id_test.cc in Sources */,
				65FC1A102890C02EF1A65213 /* database_info_test.cc in Sources */,
				4D6761FB02F4D915E466A985 /* datastore_test.cc in Sources */,
				C663A8B74B57FD84717DEA21 /* delayed_constructor_test.cc in Sources */,
				C426C6E424FB2199F5C2C5BC /* document.pb.cc in Sources */,
				93E5620E3884A431A14500B0 /* document_key_test.cc in Sources */,
				547E9A4322F9EA7300A275E0 /* document_set_test.cc in Sources */,
				A5175CA2E677E13CC5F23D72 /* document_test.cc in Sources */,
				0A1B97E51BDE36DE4F6E3787 /* empty_credentials_provider_test.cc in Sources */,
				D8673F8C7CE8172FE7AD9DEC /* event_manager_test.mm in Sources */,
				B6BF6EFEF887B072068BA658 /* executor_libdispatch_test.mm in Sources */,
				125B1048ECB755C2106802EB /* executor_std_test.cc in Sources */,
				DABB9FB61B1733F985CBF713 /* executor_test.cc in Sources */,
				7BCF050BA04537B0E7D44730 /* exponential_backoff_test.cc in Sources */,
				396F03881A10FD54AEB71D06 /* fake_credentials_provider.cc in Sources */,
				BA1C5EAE87393D8E60F5AE6D /* fake_target_metadata_provider.cc in Sources */,
				97729B53698C0E52EB165003 /* field_filter_test.cc in Sources */,
				6A40835DB2C02B9F07C02E88 /* field_mask_test.cc in Sources */,
				D00E69F7FDF2BE674115AD3F /* field_path_test.cc in Sources */,
				9016EF298E41456060578C90 /* field_transform_test.cc in Sources */,
				D541EA6C61FBB8913BA5C3C3 /* field_value_benchmark.cc in Sources */,
				DA9FA01D1A4D7EC7ACA14DAB /* field_value_test.cc in Sources */,
				280A282BE9AF4DCF4E855EAB /* filesystem_test.cc in Sources */,
				D085EA576C763E4146C9988E /* firebase_credentials_provider_test.mm in Sources */,
				920B6ABF76FDB3547F1CCD84 /* firestore.pb.cc in Sources */,
				5FE84472E5369DA866193C45 /* geo_point_test.cc in Sources */,
				0DDEE9FE08845BB7CA4607DE /* grpc_connection_test.cc in Sources */,
				549CEDA0519BA5F2508794E1 /* grpc_stream_test.cc in Sources */,
				A78B38A9B29579342D48F6D5 /* grpc_stream_tester.cc in Sources */,
				9CE07BAAD3D3BC5F069D38FE /* grpc_streaming_reader_test.cc in Sources */,
				AD3C26630E33BE59C49BEB0D /* grpc_unary_call_test.cc in Sources */,
				21A2A881F71CB825299DF06E /* hard_assert_test.cc in Sources */,
				46683E00E0119595555018AB /* hashing_test.cc in Sources */,
				433474A3416B76645FFD17BB /* hashing_test_apple.mm in Sources */,
				06A3926F89C847846BE4D6BE /* http.pb.cc in Sources */,
				2B4234B962625F9EE68B31AC /* index_manager_test.cc in Sources */,
				8A79DDB4379A063C30A76329 /* iterator_adaptors_test.cc in Sources */,
				23C04A637090E438461E4E70 /* latlng.pb.cc in Sources */,
				2C5C612B26168BA9286290AE /* leveldb_index_manager_test.cc in Sources */,
				7731E564468645A4A62E2A3C /* leveldb_key_test.cc in Sources */,
<<<<<<< HEAD
				891A45DD297B237933410706 /* leveldb_persistence_test.cc in Sources */,
=======
				918E0F94B77665AAB2F4ABFB /* leveldb_query_cache_test.cc in Sources */,
>>>>>>> 76b47085
				EE6DBFB0874A50578CE97A7F /* leveldb_remote_document_cache_test.cc in Sources */,
				BC549E3F3F119D80741D8612 /* leveldb_util_test.cc in Sources */,
				A585BD0F31E90980B5F5FBCA /* local_serializer_test.cc in Sources */,
				677C833244550767B71DB1BA /* log_test.cc in Sources */,
				12E04A12ABD5533B616D552A /* maybe_document.pb.cc in Sources */,
				90FE088B8FD9EC06EEED1F39 /* memory_index_manager_test.cc in Sources */,
				C2B25B816170505AC12E4D65 /* memory_query_cache_test.cc in Sources */,
				31850B3D5232E8D3F8C4D90C /* memory_remote_document_cache_test.cc in Sources */,
				26777815544F549DD18D87AF /* message_test.cc in Sources */,
				C393D6984614D8E4D8C336A2 /* mutation.pb.cc in Sources */,
				D18DBCE3FE34BF5F14CF8ABD /* mutation_test.cc in Sources */,
				9073AFB51EA26A818C29131E /* no_document_test.cc in Sources */,
				A8B3534EE9F36AEC39A0FB8A /* objc_class_test.cc in Sources */,
				2B7764F81BA762BE1D791851 /* objc_class_test_helper.mm in Sources */,
				E387401C33D1E3F21E5550EA /* objc_compatibility_apple_test.mm in Sources */,
				0BC541D6457CBEDEA7BCF180 /* objc_type_traits_apple_test.mm in Sources */,
				4FAB27F13EA5D3D79E770EA2 /* ordered_code_benchmark.cc in Sources */,
				21836C4D9D48F962E7A3A244 /* ordered_code_test.cc in Sources */,
				6105A1365831B79A7DEEA4F3 /* path_test.cc in Sources */,
				CB8BEF34CC4A996C7BE85119 /* persistence_testing.cc in Sources */,
				4194B7BB8B0352E1AC5D69B9 /* precondition_test.cc in Sources */,
				63B91FC476F3915A44F00796 /* query.pb.cc in Sources */,
				5DB22C35AD98D8063D253E92 /* query_cache_test.cc in Sources */,
				BC8DFBCB023DBD914E27AA7D /* query_listener_test.cc in Sources */,
				DE435F33CE563E238868D318 /* query_test.cc in Sources */,
				B921A4F35B58925D958DD9A6 /* reference_set_test.cc in Sources */,
				E2AE851F9DC4C037CCD05E36 /* remote_document_cache_test.cc in Sources */,
				AD35AA07F973934BA30C9000 /* remote_event_test.cc in Sources */,
				5DDEC1A08F13226271FE636E /* resource_path_test.cc in Sources */,
				49DB9113178FAA52F14477B2 /* secure_random_test.cc in Sources */,
				50454F81EC4584D4EB5F5ED5 /* serializer_test.cc in Sources */,
				F091532DEE529255FB008E25 /* snapshot_version_test.cc in Sources */,
				BB15588CC1622904CF5AD210 /* sorted_map_test.cc in Sources */,
				9F9244225BE2EC88AA0CE4EF /* sorted_set_test.cc in Sources */,
				489D672CAA09B9BC66798E9F /* status.pb.cc in Sources */,
				95C0F55813DA51E6B8C439E1 /* status_apple_test.mm in Sources */,
				FABE084FA7DA6E216A41EE80 /* status_test.cc in Sources */,
				01D9704C3AAA13FAD2F962AB /* statusor_test.cc in Sources */,
				353E47129584B8DDF10138BD /* stream_test.cc in Sources */,
				3F4B6300198FD78E7B19BC5A /* strerror_test.cc in Sources */,
				822E5D5EC4955393DF26BC5C /* string_apple_benchmark.mm in Sources */,
				623AA12C3481646B0715006D /* string_apple_test.mm in Sources */,
				A6D57EC3A0BF39060705ED29 /* string_format_apple_test.mm in Sources */,
				EB7BE7B43A99E0BC2B0A8077 /* string_format_test.cc in Sources */,
				6D578695E8E03988820D401C /* string_util_test.cc in Sources */,
				5B4391097A6DF86EC3801DEE /* string_win_test.cc in Sources */,
				6FAC16B7FBD3B40D11A6A816 /* target.pb.cc in Sources */,
				306E762DC6B829CED4FD995D /* target_id_generator_test.cc in Sources */,
				CA989C0E6020C372A62B7062 /* testutil.cc in Sources */,
				2D220B9ABFA36CD7AC43D0A7 /* time_testing.cc in Sources */,
				D91D86B29B86A60C05879A48 /* timestamp_test.cc in Sources */,
				60260A06871DCB1A5F3448D3 /* to_string_apple_test.mm in Sources */,
				ECED3B60C5718B085AAB14FB /* to_string_test.cc in Sources */,
				1C4D8915AE94323AD1024D74 /* token_test.cc in Sources */,
				60186935E36CF79E48A0B293 /* transform_operation_test.cc in Sources */,
				5DA343D28AE05B0B2FE9FFB3 /* tree_sorted_map_test.cc in Sources */,
				D43F7601F3F3DE3125346D42 /* user_test.cc in Sources */,
				59E89A97A476790E89AFC7E7 /* view_snapshot_test.cc in Sources */,
				B63D84B2980C7DEE7E6E4708 /* view_test.cc in Sources */,
				48D1B38B93D34F1B82320577 /* view_testing.cc in Sources */,
				6BA8753F49951D7AEAD70199 /* watch_change_test.cc in Sources */,
				E435450184AEB51EE8435F66 /* write.pb.cc in Sources */,
				AFB0ACCF130713DF6495E110 /* writer_test.cc in Sources */,
				4D1F46B2DD91198C8867C04C /* xcgmock_test.mm in Sources */,
			);
			runOnlyForDeploymentPostprocessing = 0;
		};
/* End PBXSourcesBuildPhase section */

/* Begin PBXTargetDependency section */
		544AB1982248072200F851E6 /* PBXTargetDependency */ = {
			isa = PBXTargetDependency;
			target = DAFF0CF421E64AC30062958F /* Firestore_Example_macOS */;
			targetProxy = 544AB1972248072200F851E6 /* PBXContainerItemProxy */;
		};
		54AA33AC224BFE0A006CE580 /* PBXTargetDependency */ = {
			isa = PBXTargetDependency;
			target = 54AA338E224BF935006CE580 /* Firestore_Example_tvOS */;
			targetProxy = 54AA33AB224BFE0A006CE580 /* PBXContainerItemProxy */;
		};
		54AA33BA224C0035006CE580 /* PBXTargetDependency */ = {
			isa = PBXTargetDependency;
			target = 54AA338E224BF935006CE580 /* Firestore_Example_tvOS */;
			targetProxy = 54AA33B9224C0035006CE580 /* PBXContainerItemProxy */;
		};
		54B8E4B0224BDC4100930F18 /* PBXTargetDependency */ = {
			isa = PBXTargetDependency;
			target = DAFF0CF421E64AC30062958F /* Firestore_Example_macOS */;
			targetProxy = 54B8E4AF224BDC4100930F18 /* PBXContainerItemProxy */;
		};
		54C9EDF72040E16300A969CD /* PBXTargetDependency */ = {
			isa = PBXTargetDependency;
			target = 6003F589195388D20070C39A /* Firestore_Example_iOS */;
			targetProxy = 54C9EDF62040E16300A969CD /* PBXContainerItemProxy */;
		};
		5CAE131F20FFFED600BE9A4A /* PBXTargetDependency */ = {
			isa = PBXTargetDependency;
			target = 6003F589195388D20070C39A /* Firestore_Example_iOS */;
			targetProxy = 5CAE131E20FFFED600BE9A4A /* PBXContainerItemProxy */;
		};
		6003F5B4195388D20070C39A /* PBXTargetDependency */ = {
			isa = PBXTargetDependency;
			target = 6003F589195388D20070C39A /* Firestore_Example_iOS */;
			targetProxy = 6003F5B3195388D20070C39A /* PBXContainerItemProxy */;
		};
		6EDD3AD220BF247500C33877 /* PBXTargetDependency */ = {
			isa = PBXTargetDependency;
			target = 6003F589195388D20070C39A /* Firestore_Example_iOS */;
			targetProxy = 6EDD3AD320BF247500C33877 /* PBXContainerItemProxy */;
		};
		DE03B2951F2149D600A30B9C /* PBXTargetDependency */ = {
			isa = PBXTargetDependency;
			target = 6003F589195388D20070C39A /* Firestore_Example_iOS */;
			targetProxy = DE03B2961F2149D600A30B9C /* PBXContainerItemProxy */;
		};
/* End PBXTargetDependency section */

/* Begin PBXVariantGroup section */
		54AA3397224BF935006CE580 /* Main.storyboard */ = {
			isa = PBXVariantGroup;
			children = (
				54AA3398224BF935006CE580 /* Base */,
			);
			name = Main.storyboard;
			sourceTree = "<group>";
		};
		6003F596195388D20070C39A /* InfoPlist.strings */ = {
			isa = PBXVariantGroup;
			children = (
				6003F597195388D20070C39A /* en */,
			);
			name = InfoPlist.strings;
			sourceTree = "<group>";
		};
		6003F5B8195388D20070C39A /* InfoPlist.strings */ = {
			isa = PBXVariantGroup;
			children = (
				6003F5B9195388D20070C39A /* en */,
			);
			name = InfoPlist.strings;
			sourceTree = "<group>";
		};
		71719F9D1E33DC2100824A3D /* LaunchScreen.storyboard */ = {
			isa = PBXVariantGroup;
			children = (
				71719F9E1E33DC2100824A3D /* Base */,
			);
			name = LaunchScreen.storyboard;
			sourceTree = "<group>";
		};
		DAFF0CFC21E64AC40062958F /* MainMenu.xib */ = {
			isa = PBXVariantGroup;
			children = (
				DAFF0CFD21E64AC40062958F /* Base */,
			);
			name = MainMenu.xib;
			sourceTree = "<group>";
		};
/* End PBXVariantGroup section */

/* Begin XCBuildConfiguration section */
		544AB1992248072200F851E6 /* Debug */ = {
			isa = XCBuildConfiguration;
			baseConfigurationReference = BD01F0E43E4E2A07B8B05099 /* Pods-Firestore_Tests_macOS.debug.xcconfig */;
			buildSettings = {
				BUNDLE_LOADER = "$(TEST_HOST)";
				CLANG_ANALYZER_NONNULL = YES;
				CLANG_ANALYZER_NUMBER_OBJECT_CONVERSION = YES_AGGRESSIVE;
				CLANG_ENABLE_OBJC_WEAK = YES;
				CLANG_WARN_DOCUMENTATION_COMMENTS = YES;
				CLANG_WARN_UNGUARDED_AVAILABILITY = YES_AGGRESSIVE;
				CODE_SIGN_IDENTITY = "";
				"CODE_SIGN_IDENTITY[sdk=iphoneos*]" = "";
				COMBINE_HIDPI_IMAGES = YES;
				DEVELOPMENT_TEAM = "";
				INFOPLIST_FILE = "Tests/Tests-Info.plist";
				MACOSX_DEPLOYMENT_TARGET = 10.11;
				MTL_ENABLE_DEBUG_INFO = INCLUDE_SOURCE;
				MTL_FAST_MATH = YES;
				PRODUCT_BUNDLE_IDENTIFIER = "com.google.Firestore-Tests-macOS";
				PRODUCT_NAME = "$(TARGET_NAME)";
				SDKROOT = macosx;
				TEST_HOST = "$(BUILT_PRODUCTS_DIR)/Firestore_Example_macOS.app/Contents/MacOS/Firestore_Example_macOS";
			};
			name = Debug;
		};
		544AB19A2248072200F851E6 /* Release */ = {
			isa = XCBuildConfiguration;
			baseConfigurationReference = 397FB002E298B780F1E223E2 /* Pods-Firestore_Tests_macOS.release.xcconfig */;
			buildSettings = {
				BUNDLE_LOADER = "$(TEST_HOST)";
				CLANG_ANALYZER_NONNULL = YES;
				CLANG_ANALYZER_NUMBER_OBJECT_CONVERSION = YES_AGGRESSIVE;
				CLANG_ENABLE_OBJC_WEAK = YES;
				CLANG_WARN_DOCUMENTATION_COMMENTS = YES;
				CLANG_WARN_UNGUARDED_AVAILABILITY = YES_AGGRESSIVE;
				CODE_SIGN_IDENTITY = "";
				"CODE_SIGN_IDENTITY[sdk=iphoneos*]" = "";
				COMBINE_HIDPI_IMAGES = YES;
				COPY_PHASE_STRIP = NO;
				DEVELOPMENT_TEAM = "";
				INFOPLIST_FILE = "Tests/Tests-Info.plist";
				MACOSX_DEPLOYMENT_TARGET = 10.11;
				MTL_ENABLE_DEBUG_INFO = NO;
				MTL_FAST_MATH = YES;
				PRODUCT_BUNDLE_IDENTIFIER = "com.google.Firestore-Tests-macOS";
				PRODUCT_NAME = "$(TARGET_NAME)";
				PROVISIONING_PROFILE_SPECIFIER = "";
				SDKROOT = macosx;
				TEST_HOST = "$(BUILT_PRODUCTS_DIR)/Firestore_Example_macOS.app/Contents/MacOS/Firestore_Example_macOS";
			};
			name = Release;
		};
		54AA339F224BF936006CE580 /* Debug */ = {
			isa = XCBuildConfiguration;
			baseConfigurationReference = A70E82DD627B162BEF92B8ED /* Pods-Firestore_Example_tvOS.debug.xcconfig */;
			buildSettings = {
				ASSETCATALOG_COMPILER_APPICON_NAME = "App Icon & Top Shelf Image";
				ASSETCATALOG_COMPILER_LAUNCHIMAGE_NAME = LaunchImage;
				CLANG_ANALYZER_NONNULL = YES;
				CLANG_ANALYZER_NUMBER_OBJECT_CONVERSION = YES_AGGRESSIVE;
				CLANG_ENABLE_OBJC_WEAK = YES;
				CLANG_WARN_DOCUMENTATION_COMMENTS = YES;
				CLANG_WARN_UNGUARDED_AVAILABILITY = YES_AGGRESSIVE;
				CODE_SIGN_STYLE = Automatic;
				INFOPLIST_FILE = "$(SRCROOT)/App/tvOS/Info.plist";
				LD_RUNPATH_SEARCH_PATHS = "$(inherited) @executable_path/Frameworks";
				MTL_ENABLE_DEBUG_INFO = INCLUDE_SOURCE;
				MTL_FAST_MATH = YES;
				PRODUCT_BUNDLE_IDENTIFIER = "com.google.Firestore-Example-tvOS";
				PRODUCT_NAME = "$(TARGET_NAME)";
				SDKROOT = appletvos;
				TARGETED_DEVICE_FAMILY = 3;
				TVOS_DEPLOYMENT_TARGET = 10.0;
			};
			name = Debug;
		};
		54AA33A0224BF936006CE580 /* Release */ = {
			isa = XCBuildConfiguration;
			baseConfigurationReference = FC738525340E594EBFAB121E /* Pods-Firestore_Example_tvOS.release.xcconfig */;
			buildSettings = {
				ASSETCATALOG_COMPILER_APPICON_NAME = "App Icon & Top Shelf Image";
				ASSETCATALOG_COMPILER_LAUNCHIMAGE_NAME = LaunchImage;
				CLANG_ANALYZER_NONNULL = YES;
				CLANG_ANALYZER_NUMBER_OBJECT_CONVERSION = YES_AGGRESSIVE;
				CLANG_ENABLE_OBJC_WEAK = YES;
				CLANG_WARN_DOCUMENTATION_COMMENTS = YES;
				CLANG_WARN_UNGUARDED_AVAILABILITY = YES_AGGRESSIVE;
				CODE_SIGN_STYLE = Automatic;
				COPY_PHASE_STRIP = NO;
				INFOPLIST_FILE = "$(SRCROOT)/App/tvOS/Info.plist";
				LD_RUNPATH_SEARCH_PATHS = "$(inherited) @executable_path/Frameworks";
				MTL_ENABLE_DEBUG_INFO = NO;
				MTL_FAST_MATH = YES;
				PRODUCT_BUNDLE_IDENTIFIER = "com.google.Firestore-Example-tvOS";
				PRODUCT_NAME = "$(TARGET_NAME)";
				SDKROOT = appletvos;
				TARGETED_DEVICE_FAMILY = 3;
				TVOS_DEPLOYMENT_TARGET = 10.0;
			};
			name = Release;
		};
		54AA33AD224BFE0A006CE580 /* Debug */ = {
			isa = XCBuildConfiguration;
			baseConfigurationReference = 2E48431B0EDA400BEA91D4AB /* Pods-Firestore_Tests_tvOS.debug.xcconfig */;
			buildSettings = {
				BUNDLE_LOADER = "$(TEST_HOST)";
				CLANG_ANALYZER_NONNULL = YES;
				CLANG_ANALYZER_NUMBER_OBJECT_CONVERSION = YES_AGGRESSIVE;
				CLANG_ENABLE_OBJC_WEAK = YES;
				CLANG_WARN_DOCUMENTATION_COMMENTS = YES;
				CLANG_WARN_UNGUARDED_AVAILABILITY = YES_AGGRESSIVE;
				CODE_SIGN_STYLE = Automatic;
				INFOPLIST_FILE = "Tests/Tests-Info.plist";
				MTL_ENABLE_DEBUG_INFO = INCLUDE_SOURCE;
				MTL_FAST_MATH = YES;
				PRODUCT_BUNDLE_IDENTIFIER = "com.google.Firestore-Tests-tvOS";
				PRODUCT_NAME = "$(TARGET_NAME)";
				SDKROOT = appletvos;
				TARGETED_DEVICE_FAMILY = 3;
				TEST_HOST = "$(BUILT_PRODUCTS_DIR)/Firestore_Example_tvOS.app/Firestore_Example_tvOS";
				TVOS_DEPLOYMENT_TARGET = 10.0;
			};
			name = Debug;
		};
		54AA33AE224BFE0A006CE580 /* Release */ = {
			isa = XCBuildConfiguration;
			baseConfigurationReference = 6AE927CDFC7A72BF825BE4CB /* Pods-Firestore_Tests_tvOS.release.xcconfig */;
			buildSettings = {
				BUNDLE_LOADER = "$(TEST_HOST)";
				CLANG_ANALYZER_NONNULL = YES;
				CLANG_ANALYZER_NUMBER_OBJECT_CONVERSION = YES_AGGRESSIVE;
				CLANG_ENABLE_OBJC_WEAK = YES;
				CLANG_WARN_DOCUMENTATION_COMMENTS = YES;
				CLANG_WARN_UNGUARDED_AVAILABILITY = YES_AGGRESSIVE;
				CODE_SIGN_STYLE = Automatic;
				COPY_PHASE_STRIP = NO;
				INFOPLIST_FILE = "Tests/Tests-Info.plist";
				MTL_ENABLE_DEBUG_INFO = NO;
				MTL_FAST_MATH = YES;
				PRODUCT_BUNDLE_IDENTIFIER = "com.google.Firestore-Tests-tvOS";
				PRODUCT_NAME = "$(TARGET_NAME)";
				SDKROOT = appletvos;
				TARGETED_DEVICE_FAMILY = 3;
				TEST_HOST = "$(BUILT_PRODUCTS_DIR)/Firestore_Example_tvOS.app/Firestore_Example_tvOS";
				TVOS_DEPLOYMENT_TARGET = 10.0;
			};
			name = Release;
		};
		54AA33BC224C0035006CE580 /* Debug */ = {
			isa = XCBuildConfiguration;
			baseConfigurationReference = 74AC2ADBF1BAD9A8EF30CF41 /* Pods-Firestore_IntegrationTests_tvOS.debug.xcconfig */;
			buildSettings = {
				BUNDLE_LOADER = "$(TEST_HOST)";
				CLANG_ANALYZER_NONNULL = YES;
				CLANG_ANALYZER_NUMBER_OBJECT_CONVERSION = YES_AGGRESSIVE;
				CLANG_ENABLE_OBJC_WEAK = YES;
				CLANG_WARN_DOCUMENTATION_COMMENTS = YES;
				CLANG_WARN_UNGUARDED_AVAILABILITY = YES_AGGRESSIVE;
				CODE_SIGN_STYLE = Automatic;
				INFOPLIST_FILE = "Tests/Tests-Info.plist";
				MTL_ENABLE_DEBUG_INFO = INCLUDE_SOURCE;
				MTL_FAST_MATH = YES;
				PRODUCT_BUNDLE_IDENTIFIER = "com.google.Firestore-IntegrationTests-tvOS";
				PRODUCT_NAME = "$(TARGET_NAME)";
				SDKROOT = appletvos;
				TARGETED_DEVICE_FAMILY = 3;
				TEST_HOST = "$(BUILT_PRODUCTS_DIR)/Firestore_Example_tvOS.app/Firestore_Example_tvOS";
				TVOS_DEPLOYMENT_TARGET = 10.0;
			};
			name = Debug;
		};
		54AA33BD224C0035006CE580 /* Release */ = {
			isa = XCBuildConfiguration;
			baseConfigurationReference = 36D235D9F1240D5195CDB670 /* Pods-Firestore_IntegrationTests_tvOS.release.xcconfig */;
			buildSettings = {
				BUNDLE_LOADER = "$(TEST_HOST)";
				CLANG_ANALYZER_NONNULL = YES;
				CLANG_ANALYZER_NUMBER_OBJECT_CONVERSION = YES_AGGRESSIVE;
				CLANG_ENABLE_OBJC_WEAK = YES;
				CLANG_WARN_DOCUMENTATION_COMMENTS = YES;
				CLANG_WARN_UNGUARDED_AVAILABILITY = YES_AGGRESSIVE;
				CODE_SIGN_STYLE = Automatic;
				COPY_PHASE_STRIP = NO;
				INFOPLIST_FILE = "Tests/Tests-Info.plist";
				MTL_ENABLE_DEBUG_INFO = NO;
				MTL_FAST_MATH = YES;
				PRODUCT_BUNDLE_IDENTIFIER = "com.google.Firestore-IntegrationTests-tvOS";
				PRODUCT_NAME = "$(TARGET_NAME)";
				SDKROOT = appletvos;
				TARGETED_DEVICE_FAMILY = 3;
				TEST_HOST = "$(BUILT_PRODUCTS_DIR)/Firestore_Example_tvOS.app/Firestore_Example_tvOS";
				TVOS_DEPLOYMENT_TARGET = 10.0;
			};
			name = Release;
		};
		54B8E4B1224BDC4100930F18 /* Debug */ = {
			isa = XCBuildConfiguration;
			baseConfigurationReference = 2F901F31BC62444A476B779F /* Pods-Firestore_IntegrationTests_macOS.debug.xcconfig */;
			buildSettings = {
				BUNDLE_LOADER = "$(TEST_HOST)";
				CLANG_ANALYZER_NONNULL = YES;
				CLANG_ANALYZER_NUMBER_OBJECT_CONVERSION = YES_AGGRESSIVE;
				CLANG_ENABLE_OBJC_WEAK = YES;
				CLANG_WARN_DOCUMENTATION_COMMENTS = YES;
				CLANG_WARN_UNGUARDED_AVAILABILITY = YES_AGGRESSIVE;
				CODE_SIGN_IDENTITY = "";
				"CODE_SIGN_IDENTITY[sdk=iphoneos*]" = "";
				COMBINE_HIDPI_IMAGES = YES;
				DEVELOPMENT_TEAM = "";
				INFOPLIST_FILE = "Tests/Tests-Info.plist";
				MACOSX_DEPLOYMENT_TARGET = 10.11;
				MTL_ENABLE_DEBUG_INFO = INCLUDE_SOURCE;
				MTL_FAST_MATH = YES;
				PRODUCT_BUNDLE_IDENTIFIER = "com.google.Firestore-IntegrationTests-macOS";
				PRODUCT_NAME = "$(TARGET_NAME)";
				SDKROOT = macosx;
				TEST_HOST = "$(BUILT_PRODUCTS_DIR)/Firestore_Example_macOS.app/Contents/MacOS/Firestore_Example_macOS";
			};
			name = Debug;
		};
		54B8E4B2224BDC4100930F18 /* Release */ = {
			isa = XCBuildConfiguration;
			baseConfigurationReference = B953604968FBF5483BD20F5A /* Pods-Firestore_IntegrationTests_macOS.release.xcconfig */;
			buildSettings = {
				BUNDLE_LOADER = "$(TEST_HOST)";
				CLANG_ANALYZER_NONNULL = YES;
				CLANG_ANALYZER_NUMBER_OBJECT_CONVERSION = YES_AGGRESSIVE;
				CLANG_ENABLE_OBJC_WEAK = YES;
				CLANG_WARN_DOCUMENTATION_COMMENTS = YES;
				CLANG_WARN_UNGUARDED_AVAILABILITY = YES_AGGRESSIVE;
				CODE_SIGN_IDENTITY = "";
				"CODE_SIGN_IDENTITY[sdk=iphoneos*]" = "";
				COMBINE_HIDPI_IMAGES = YES;
				COPY_PHASE_STRIP = NO;
				DEVELOPMENT_TEAM = "";
				INFOPLIST_FILE = "Tests/Tests-Info.plist";
				MACOSX_DEPLOYMENT_TARGET = 10.11;
				MTL_ENABLE_DEBUG_INFO = NO;
				MTL_FAST_MATH = YES;
				PRODUCT_BUNDLE_IDENTIFIER = "com.google.Firestore-IntegrationTests-macOS";
				PRODUCT_NAME = "$(TARGET_NAME)";
				SDKROOT = macosx;
				TEST_HOST = "$(BUILT_PRODUCTS_DIR)/Firestore_Example_macOS.app/Contents/MacOS/Firestore_Example_macOS";
			};
			name = Release;
		};
		54C9EDF82040E16300A969CD /* Debug */ = {
			isa = XCBuildConfiguration;
			baseConfigurationReference = 69E6C311558EC77729A16CF1 /* Pods-Firestore_Example_iOS-Firestore_SwiftTests_iOS.debug.xcconfig */;
			buildSettings = {
				BUNDLE_LOADER = "$(TEST_HOST)";
				CLANG_ANALYZER_NONNULL = YES;
				CLANG_ANALYZER_NUMBER_OBJECT_CONVERSION = YES_AGGRESSIVE;
				CLANG_WARN_BLOCK_CAPTURE_AUTORELEASING = YES;
				CLANG_WARN_COMMA = YES;
				CLANG_WARN_DOCUMENTATION_COMMENTS = YES;
				CLANG_WARN_INFINITE_RECURSION = YES;
				CLANG_WARN_NON_LITERAL_NULL_CONVERSION = YES;
				CLANG_WARN_OBJC_LITERAL_CONVERSION = YES;
				CLANG_WARN_RANGE_LOOP_ANALYSIS = YES;
				CLANG_WARN_STRICT_PROTOTYPES = YES;
				CLANG_WARN_SUSPICIOUS_MOVE = YES;
				CLANG_WARN_UNGUARDED_AVAILABILITY = YES_AGGRESSIVE;
				CLANG_WARN_UNREACHABLE_CODE = YES;
				CODE_SIGN_IDENTITY = "iPhone Developer";
				CODE_SIGN_STYLE = Automatic;
				ENABLE_STRICT_OBJC_MSGSEND = YES;
				GCC_NO_COMMON_BLOCKS = YES;
				INFOPLIST_FILE = ../Swift/Tests/Info.plist;
				IPHONEOS_DEPLOYMENT_TARGET = 11.2;
				LD_RUNPATH_SEARCH_PATHS = "$(inherited) @executable_path/Frameworks @loader_path/Frameworks";
				MTL_ENABLE_DEBUG_INFO = YES;
				PRODUCT_BUNDLE_IDENTIFIER = "com.google.Firestore-SwiftTests-iOS";
				PRODUCT_NAME = "$(TARGET_NAME)";
				SWIFT_ACTIVE_COMPILATION_CONDITIONS = DEBUG;
				SWIFT_OPTIMIZATION_LEVEL = "-Onone";
				TARGETED_DEVICE_FAMILY = "1,2";
				TEST_HOST = "$(BUILT_PRODUCTS_DIR)/Firestore_Example_iOS.app/Firestore_Example_iOS";
			};
			name = Debug;
		};
		54C9EDF92040E16300A969CD /* Release */ = {
			isa = XCBuildConfiguration;
			baseConfigurationReference = 11984BA0A99D7A7ABA5B0D90 /* Pods-Firestore_Example_iOS-Firestore_SwiftTests_iOS.release.xcconfig */;
			buildSettings = {
				BUNDLE_LOADER = "$(TEST_HOST)";
				CLANG_ANALYZER_NONNULL = YES;
				CLANG_ANALYZER_NUMBER_OBJECT_CONVERSION = YES_AGGRESSIVE;
				CLANG_WARN_BLOCK_CAPTURE_AUTORELEASING = YES;
				CLANG_WARN_COMMA = YES;
				CLANG_WARN_DOCUMENTATION_COMMENTS = YES;
				CLANG_WARN_INFINITE_RECURSION = YES;
				CLANG_WARN_NON_LITERAL_NULL_CONVERSION = YES;
				CLANG_WARN_OBJC_LITERAL_CONVERSION = YES;
				CLANG_WARN_RANGE_LOOP_ANALYSIS = YES;
				CLANG_WARN_STRICT_PROTOTYPES = YES;
				CLANG_WARN_SUSPICIOUS_MOVE = YES;
				CLANG_WARN_UNGUARDED_AVAILABILITY = YES_AGGRESSIVE;
				CLANG_WARN_UNREACHABLE_CODE = YES;
				CODE_SIGN_IDENTITY = "iPhone Developer";
				CODE_SIGN_STYLE = Automatic;
				COPY_PHASE_STRIP = NO;
				ENABLE_STRICT_OBJC_MSGSEND = YES;
				GCC_NO_COMMON_BLOCKS = YES;
				INFOPLIST_FILE = ../Swift/Tests/Info.plist;
				IPHONEOS_DEPLOYMENT_TARGET = 11.2;
				LD_RUNPATH_SEARCH_PATHS = "$(inherited) @executable_path/Frameworks @loader_path/Frameworks";
				MTL_ENABLE_DEBUG_INFO = NO;
				PRODUCT_BUNDLE_IDENTIFIER = "com.google.Firestore-SwiftTests-iOS";
				PRODUCT_NAME = "$(TARGET_NAME)";
				SWIFT_OPTIMIZATION_LEVEL = "-Owholemodule";
				TARGETED_DEVICE_FAMILY = "1,2";
				TEST_HOST = "$(BUILT_PRODUCTS_DIR)/Firestore_Example_iOS.app/Firestore_Example_iOS";
			};
			name = Release;
		};
		5CAE132120FFFED600BE9A4A /* Debug */ = {
			isa = XCBuildConfiguration;
			baseConfigurationReference = FA2E9952BA2B299C1156C43C /* Pods-Firestore_Benchmarks_iOS.debug.xcconfig */;
			buildSettings = {
				BUNDLE_LOADER = "$(TEST_HOST)";
				DEVELOPMENT_TEAM = EQHXZ8M8AV;
				GCC_PRECOMPILE_PREFIX_HEADER = YES;
				GCC_PREFIX_HEADER = "";
				PRODUCT_BUNDLE_IDENTIFIER = "Firebase.Firestore-Benchmarks-iOS";
				PRODUCT_NAME = "$(TARGET_NAME)";
				TEST_HOST = "$(BUILT_PRODUCTS_DIR)/Firestore_Example_iOS.app/Firestore_Example_iOS";
			};
			name = Debug;
		};
		5CAE132220FFFED600BE9A4A /* Release */ = {
			isa = XCBuildConfiguration;
			baseConfigurationReference = A5FA86650A18F3B7A8162287 /* Pods-Firestore_Benchmarks_iOS.release.xcconfig */;
			buildSettings = {
				BUNDLE_LOADER = "$(TEST_HOST)";
				DEVELOPMENT_TEAM = EQHXZ8M8AV;
				GCC_PRECOMPILE_PREFIX_HEADER = YES;
				GCC_PREFIX_HEADER = "";
				PRODUCT_BUNDLE_IDENTIFIER = "Firebase.Firestore-Benchmarks-iOS";
				PRODUCT_NAME = "$(TARGET_NAME)";
				TEST_HOST = "$(BUILT_PRODUCTS_DIR)/Firestore_Example_iOS.app/Firestore_Example_iOS";
			};
			name = Release;
		};
		6003F5BD195388D20070C39A /* Debug */ = {
			isa = XCBuildConfiguration;
			buildSettings = {
				ALWAYS_SEARCH_USER_PATHS = NO;
				CLANG_CXX_LANGUAGE_STANDARD = "c++0x";
				CLANG_CXX_LIBRARY = "libc++";
				CLANG_ENABLE_MODULES = YES;
				CLANG_ENABLE_OBJC_ARC = YES;
				CLANG_WARN_BLOCK_CAPTURE_AUTORELEASING = YES;
				CLANG_WARN_BOOL_CONVERSION = YES;
				CLANG_WARN_COMMA = YES;
				CLANG_WARN_CONSTANT_CONVERSION = YES;
				CLANG_WARN_DEPRECATED_OBJC_IMPLEMENTATIONS = YES;
				CLANG_WARN_DIRECT_OBJC_ISA_USAGE = YES_ERROR;
				CLANG_WARN_EMPTY_BODY = YES;
				CLANG_WARN_ENUM_CONVERSION = YES;
				CLANG_WARN_INFINITE_RECURSION = YES;
				CLANG_WARN_INT_CONVERSION = YES;
				CLANG_WARN_NON_LITERAL_NULL_CONVERSION = YES;
				CLANG_WARN_OBJC_IMPLICIT_RETAIN_SELF = YES;
				CLANG_WARN_OBJC_LITERAL_CONVERSION = YES;
				CLANG_WARN_OBJC_ROOT_CLASS = YES_ERROR;
				CLANG_WARN_RANGE_LOOP_ANALYSIS = YES;
				CLANG_WARN_STRICT_PROTOTYPES = YES;
				CLANG_WARN_SUSPICIOUS_MOVE = YES;
				CLANG_WARN_UNREACHABLE_CODE = YES;
				CLANG_WARN__DUPLICATE_METHOD_MATCH = YES;
				"CODE_SIGN_IDENTITY[sdk=iphoneos*]" = "iPhone Developer";
				COPY_PHASE_STRIP = NO;
				DEBUG_INFORMATION_FORMAT = dwarf;
				ENABLE_STRICT_OBJC_MSGSEND = YES;
				ENABLE_TESTABILITY = YES;
				GCC_C_LANGUAGE_STANDARD = c99;
				GCC_DYNAMIC_NO_PIC = NO;
				GCC_NO_COMMON_BLOCKS = YES;
				GCC_OPTIMIZATION_LEVEL = 0;
				GCC_PREPROCESSOR_DEFINITIONS = (
					"DEBUG=1",
					"$(inherited)",
				);
				GCC_SYMBOLS_PRIVATE_EXTERN = NO;
				GCC_WARN_64_TO_32_BIT_CONVERSION = YES;
				GCC_WARN_ABOUT_RETURN_TYPE = YES_ERROR;
				GCC_WARN_UNDECLARED_SELECTOR = YES;
				GCC_WARN_UNINITIALIZED_AUTOS = YES_AGGRESSIVE;
				GCC_WARN_UNUSED_FUNCTION = YES;
				GCC_WARN_UNUSED_VARIABLE = YES;
				HEADER_SEARCH_PATHS = "";
				IPHONEOS_DEPLOYMENT_TARGET = 8.0;
				ONLY_ACTIVE_ARCH = YES;
				OTHER_CFLAGS = "";
				SDKROOT = iphoneos;
				TARGETED_DEVICE_FAMILY = "1,2";
			};
			name = Debug;
		};
		6003F5BE195388D20070C39A /* Release */ = {
			isa = XCBuildConfiguration;
			buildSettings = {
				ALWAYS_SEARCH_USER_PATHS = NO;
				CLANG_CXX_LANGUAGE_STANDARD = "c++0x";
				CLANG_CXX_LIBRARY = "libc++";
				CLANG_ENABLE_MODULES = YES;
				CLANG_ENABLE_OBJC_ARC = YES;
				CLANG_WARN_BLOCK_CAPTURE_AUTORELEASING = YES;
				CLANG_WARN_BOOL_CONVERSION = YES;
				CLANG_WARN_COMMA = YES;
				CLANG_WARN_CONSTANT_CONVERSION = YES;
				CLANG_WARN_DEPRECATED_OBJC_IMPLEMENTATIONS = YES;
				CLANG_WARN_DIRECT_OBJC_ISA_USAGE = YES_ERROR;
				CLANG_WARN_EMPTY_BODY = YES;
				CLANG_WARN_ENUM_CONVERSION = YES;
				CLANG_WARN_INFINITE_RECURSION = YES;
				CLANG_WARN_INT_CONVERSION = YES;
				CLANG_WARN_NON_LITERAL_NULL_CONVERSION = YES;
				CLANG_WARN_OBJC_IMPLICIT_RETAIN_SELF = YES;
				CLANG_WARN_OBJC_LITERAL_CONVERSION = YES;
				CLANG_WARN_OBJC_ROOT_CLASS = YES_ERROR;
				CLANG_WARN_RANGE_LOOP_ANALYSIS = YES;
				CLANG_WARN_STRICT_PROTOTYPES = YES;
				CLANG_WARN_SUSPICIOUS_MOVE = YES;
				CLANG_WARN_UNREACHABLE_CODE = YES;
				CLANG_WARN__DUPLICATE_METHOD_MATCH = YES;
				"CODE_SIGN_IDENTITY[sdk=iphoneos*]" = "iPhone Developer";
				COPY_PHASE_STRIP = YES;
				ENABLE_NS_ASSERTIONS = NO;
				ENABLE_STRICT_OBJC_MSGSEND = YES;
				GCC_C_LANGUAGE_STANDARD = c99;
				GCC_NO_COMMON_BLOCKS = YES;
				GCC_WARN_64_TO_32_BIT_CONVERSION = YES;
				GCC_WARN_ABOUT_RETURN_TYPE = YES_ERROR;
				GCC_WARN_UNDECLARED_SELECTOR = YES;
				GCC_WARN_UNINITIALIZED_AUTOS = YES_AGGRESSIVE;
				GCC_WARN_UNUSED_FUNCTION = YES;
				GCC_WARN_UNUSED_VARIABLE = YES;
				HEADER_SEARCH_PATHS = "";
				IPHONEOS_DEPLOYMENT_TARGET = 8.0;
				OTHER_CFLAGS = "";
				SDKROOT = iphoneos;
				SWIFT_COMPILATION_MODE = wholemodule;
				TARGETED_DEVICE_FAMILY = "1,2";
				VALIDATE_PRODUCT = YES;
			};
			name = Release;
		};
		6003F5C0195388D20070C39A /* Debug */ = {
			isa = XCBuildConfiguration;
			baseConfigurationReference = 3C81DE3772628FE297055662 /* Pods-Firestore_Example_iOS.debug.xcconfig */;
			buildSettings = {
				ASSETCATALOG_COMPILER_APPICON_NAME = AppIcon;
				CLANG_ENABLE_MODULES = YES;
				GCC_PRECOMPILE_PREFIX_HEADER = YES;
				GCC_PREFIX_HEADER = "";
				HEADER_SEARCH_PATHS = (
					"$(inherited)",
					"\"${PODS_ROOT}/leveldb-library/include\"",
				);
				INFOPLIST_FILE = "App/iOS/Firestore-Info.plist";
				MODULE_NAME = ExampleApp;
				PRODUCT_BUNDLE_IDENTIFIER = "org.cocoapods.demo.${PRODUCT_NAME:rfc1034identifier}";
				PRODUCT_NAME = "$(TARGET_NAME)";
				SWIFT_OPTIMIZATION_LEVEL = "-Onone";
				SWIFT_VERSION = 4.0;
				WRAPPER_EXTENSION = app;
			};
			name = Debug;
		};
		6003F5C1195388D20070C39A /* Release */ = {
			isa = XCBuildConfiguration;
			baseConfigurationReference = 3F0992A4B83C60841C52E960 /* Pods-Firestore_Example_iOS.release.xcconfig */;
			buildSettings = {
				ASSETCATALOG_COMPILER_APPICON_NAME = AppIcon;
				CLANG_ENABLE_MODULES = YES;
				GCC_PRECOMPILE_PREFIX_HEADER = YES;
				GCC_PREFIX_HEADER = "";
				HEADER_SEARCH_PATHS = (
					"$(inherited)",
					"\"${PODS_ROOT}/leveldb-library/include\"",
				);
				INFOPLIST_FILE = "App/iOS/Firestore-Info.plist";
				LD_RUNPATH_SEARCH_PATHS = "$(inherited) @executable_path/Frameworks";
				MODULE_NAME = ExampleApp;
				PRODUCT_BUNDLE_IDENTIFIER = "org.cocoapods.demo.${PRODUCT_NAME:rfc1034identifier}";
				PRODUCT_NAME = "$(TARGET_NAME)";
				SWIFT_VERSION = 4.0;
				WRAPPER_EXTENSION = app;
			};
			name = Release;
		};
		6003F5C3195388D20070C39A /* Debug */ = {
			isa = XCBuildConfiguration;
			baseConfigurationReference = E592181BFD7C53C305123739 /* Pods-Firestore_Tests_iOS.debug.xcconfig */;
			buildSettings = {
				BUNDLE_LOADER = "$(TEST_HOST)";
				DEVELOPMENT_TEAM = EQHXZ8M8AV;
				GCC_PRECOMPILE_PREFIX_HEADER = YES;
				GCC_PREFIX_HEADER = "";
				GCC_PREPROCESSOR_DEFINITIONS = (
					"$(inherited)",
					"COCOAPODS=1",
					"GPB_USE_PROTOBUF_FRAMEWORK_IMPORTS=1",
				);
				INFOPLIST_FILE = "Tests/Tests-Info.plist";
				OTHER_CFLAGS = (
					"$(inherited)",
					"-iquote",
					"\"${PODS_CONFIGURATION_BUILD_DIR}/GoogleTest/GoogleTest.framework/Headers\"",
					"-iquote",
					"\"${PODS_CONFIGURATION_BUILD_DIR}/OCMock/OCMock.framework/Headers\"",
					"-iquote",
					"\"${PODS_CONFIGURATION_BUILD_DIR}/ProtobufCpp/ProtobufCpp.framework/Headers\"",
					"-iquote",
					"\"${PODS_CONFIGURATION_BUILD_DIR}/leveldb-library/leveldb.framework/Headers\"",
					"$(inherited)",
					"-iquote",
					"\"${PODS_CONFIGURATION_BUILD_DIR}/BoringSSL/openssl.framework/Headers\"",
					"-iquote",
					"\"${PODS_CONFIGURATION_BUILD_DIR}/FirebaseAuth/FirebaseAuth.framework/Headers\"",
					"-iquote",
					"\"${PODS_CONFIGURATION_BUILD_DIR}/FirebaseCore/FirebaseCore.framework/Headers\"",
					"-iquote",
					"\"${PODS_CONFIGURATION_BUILD_DIR}/FirebaseFirestore/FirebaseFirestore.framework/Headers\"",
					"-iquote",
					"\"${PODS_CONFIGURATION_BUILD_DIR}/GTMSessionFetcher/GTMSessionFetcher.framework/Headers\"",
					"-iquote",
					"\"${PODS_CONFIGURATION_BUILD_DIR}/GoogleToolboxForMac/GoogleToolboxForMac.framework/Headers\"",
					"-iquote",
					"\"${PODS_CONFIGURATION_BUILD_DIR}/Protobuf/Protobuf.framework/Headers\"",
					"-iquote",
					"\"${PODS_CONFIGURATION_BUILD_DIR}/leveldb-library/leveldb.framework/Headers\"",
					"-iquote",
					"\"${PODS_CONFIGURATION_BUILD_DIR}/nanopb/nanopb.framework/Headers\"",
					"-isystem",
					"\"${PODS_ROOT}/Headers/Public\"",
					"-isystem",
					"\"${PODS_ROOT}/Headers/Public/Firebase\"",
					"-isystem",
					"\"${PODS_ROOT}/Headers/Public/FirebaseAnalytics\"",
					"-isystem",
					"\"${PODS_ROOT}/Headers/Public/FirebaseInstanceID\"",
					"-DPB_FIELD_32BIT",
					"-DPB_NO_PACKED_STRUCTS=1",
				);
				PRODUCT_BUNDLE_IDENTIFIER = "org.cocoapods.demo.${PRODUCT_NAME:rfc1034identifier}";
				PRODUCT_NAME = "$(TARGET_NAME)";
				TEST_HOST = "$(BUILT_PRODUCTS_DIR)/Firestore_Example_iOS.app/Firestore_Example_iOS";
				WRAPPER_EXTENSION = xctest;
			};
			name = Debug;
		};
		6003F5C4195388D20070C39A /* Release */ = {
			isa = XCBuildConfiguration;
			baseConfigurationReference = B3F5B3AAE791A5911B9EAA82 /* Pods-Firestore_Tests_iOS.release.xcconfig */;
			buildSettings = {
				BUNDLE_LOADER = "$(TEST_HOST)";
				DEVELOPMENT_TEAM = EQHXZ8M8AV;
				GCC_PRECOMPILE_PREFIX_HEADER = YES;
				GCC_PREFIX_HEADER = "";
				GCC_PREPROCESSOR_DEFINITIONS = (
					"$(inherited)",
					"COCOAPODS=1",
					"GPB_USE_PROTOBUF_FRAMEWORK_IMPORTS=1",
				);
				INFOPLIST_FILE = "Tests/Tests-Info.plist";
				OTHER_CFLAGS = (
					"$(inherited)",
					"-iquote",
					"\"${PODS_CONFIGURATION_BUILD_DIR}/GoogleTest/GoogleTest.framework/Headers\"",
					"-iquote",
					"\"${PODS_CONFIGURATION_BUILD_DIR}/OCMock/OCMock.framework/Headers\"",
					"-iquote",
					"\"${PODS_CONFIGURATION_BUILD_DIR}/ProtobufCpp/ProtobufCpp.framework/Headers\"",
					"-iquote",
					"\"${PODS_CONFIGURATION_BUILD_DIR}/leveldb-library/leveldb.framework/Headers\"",
					"$(inherited)",
					"-iquote",
					"\"${PODS_CONFIGURATION_BUILD_DIR}/BoringSSL/openssl.framework/Headers\"",
					"-iquote",
					"\"${PODS_CONFIGURATION_BUILD_DIR}/FirebaseAuth/FirebaseAuth.framework/Headers\"",
					"-iquote",
					"\"${PODS_CONFIGURATION_BUILD_DIR}/FirebaseCore/FirebaseCore.framework/Headers\"",
					"-iquote",
					"\"${PODS_CONFIGURATION_BUILD_DIR}/FirebaseFirestore/FirebaseFirestore.framework/Headers\"",
					"-iquote",
					"\"${PODS_CONFIGURATION_BUILD_DIR}/GTMSessionFetcher/GTMSessionFetcher.framework/Headers\"",
					"-iquote",
					"\"${PODS_CONFIGURATION_BUILD_DIR}/GoogleToolboxForMac/GoogleToolboxForMac.framework/Headers\"",
					"-iquote",
					"\"${PODS_CONFIGURATION_BUILD_DIR}/Protobuf/Protobuf.framework/Headers\"",
					"-iquote",
					"\"${PODS_CONFIGURATION_BUILD_DIR}/leveldb-library/leveldb.framework/Headers\"",
					"-iquote",
					"\"${PODS_CONFIGURATION_BUILD_DIR}/nanopb/nanopb.framework/Headers\"",
					"-isystem",
					"\"${PODS_ROOT}/Headers/Public\"",
					"-isystem",
					"\"${PODS_ROOT}/Headers/Public/Firebase\"",
					"-isystem",
					"\"${PODS_ROOT}/Headers/Public/FirebaseAnalytics\"",
					"-isystem",
					"\"${PODS_ROOT}/Headers/Public/FirebaseInstanceID\"",
					"-DPB_FIELD_32BIT",
					"-DPB_NO_PACKED_STRUCTS=1",
				);
				PRODUCT_BUNDLE_IDENTIFIER = "org.cocoapods.demo.${PRODUCT_NAME:rfc1034identifier}";
				PRODUCT_NAME = "$(TARGET_NAME)";
				TEST_HOST = "$(BUILT_PRODUCTS_DIR)/Firestore_Example_iOS.app/Firestore_Example_iOS";
				WRAPPER_EXTENSION = xctest;
			};
			name = Release;
		};
		6EDD3B5920BF247500C33877 /* Debug */ = {
			isa = XCBuildConfiguration;
			baseConfigurationReference = 84434E57CA72951015FC71BC /* Pods-Firestore_FuzzTests_iOS.debug.xcconfig */;
			buildSettings = {
				BUNDLE_LOADER = "$(TEST_HOST)";
				DEVELOPMENT_TEAM = EQHXZ8M8AV;
				GCC_PRECOMPILE_PREFIX_HEADER = YES;
				GCC_PREFIX_HEADER = "";
				PRODUCT_BUNDLE_IDENTIFIER = "org.cocoapods.demo.${PRODUCT_NAME:rfc1034identifier}";
				PRODUCT_NAME = "$(TARGET_NAME)";
				TEST_HOST = "$(BUILT_PRODUCTS_DIR)/Firestore_Example_iOS.app/Firestore_Example_iOS";
				WRAPPER_EXTENSION = xctest;
			};
			name = Debug;
		};
		6EDD3B5A20BF247500C33877 /* Release */ = {
			isa = XCBuildConfiguration;
			baseConfigurationReference = 97C492D2524E92927C11F425 /* Pods-Firestore_FuzzTests_iOS.release.xcconfig */;
			buildSettings = {
				BUNDLE_LOADER = "$(TEST_HOST)";
				DEVELOPMENT_TEAM = EQHXZ8M8AV;
				GCC_PRECOMPILE_PREFIX_HEADER = YES;
				GCC_PREFIX_HEADER = "";
				PRODUCT_BUNDLE_IDENTIFIER = "org.cocoapods.demo.${PRODUCT_NAME:rfc1034identifier}";
				PRODUCT_NAME = "$(TARGET_NAME)";
				TEST_HOST = "$(BUILT_PRODUCTS_DIR)/Firestore_Example_iOS.app/Firestore_Example_iOS";
				WRAPPER_EXTENSION = xctest;
			};
			name = Release;
		};
		DAFF0D0321E64AC40062958F /* Debug */ = {
			isa = XCBuildConfiguration;
			baseConfigurationReference = 98366480BD1FD44A1FEDD982 /* Pods-Firestore_Example_macOS.debug.xcconfig */;
			buildSettings = {
				ASSETCATALOG_COMPILER_APPICON_NAME = AppIcon;
				CLANG_ANALYZER_NONNULL = YES;
				CLANG_ANALYZER_NUMBER_OBJECT_CONVERSION = YES_AGGRESSIVE;
				CLANG_ENABLE_OBJC_WEAK = YES;
				CLANG_WARN_BLOCK_CAPTURE_AUTORELEASING = YES;
				CLANG_WARN_COMMA = YES;
				CLANG_WARN_DEPRECATED_OBJC_IMPLEMENTATIONS = YES;
				CLANG_WARN_DOCUMENTATION_COMMENTS = YES;
				CLANG_WARN_INFINITE_RECURSION = YES;
				CLANG_WARN_NON_LITERAL_NULL_CONVERSION = YES;
				CLANG_WARN_OBJC_IMPLICIT_RETAIN_SELF = YES;
				CLANG_WARN_OBJC_LITERAL_CONVERSION = YES;
				CLANG_WARN_RANGE_LOOP_ANALYSIS = YES;
				CLANG_WARN_STRICT_PROTOTYPES = YES;
				CLANG_WARN_SUSPICIOUS_MOVE = YES;
				CLANG_WARN_UNGUARDED_AVAILABILITY = YES_AGGRESSIVE;
				CLANG_WARN_UNREACHABLE_CODE = YES;
				CODE_SIGN_IDENTITY = "";
				"CODE_SIGN_IDENTITY[sdk=iphoneos*]" = "";
				CODE_SIGN_STYLE = Automatic;
				COMBINE_HIDPI_IMAGES = YES;
				DEVELOPMENT_TEAM = "";
				ENABLE_STRICT_OBJC_MSGSEND = YES;
				GCC_NO_COMMON_BLOCKS = YES;
				INFOPLIST_FILE = "$(SRCROOT)/App/macOS/Info.plist";
				LD_RUNPATH_SEARCH_PATHS = "$(inherited) @executable_path/../Frameworks";
				MACOSX_DEPLOYMENT_TARGET = 10.11;
				MTL_ENABLE_DEBUG_INFO = INCLUDE_SOURCE;
				MTL_FAST_MATH = YES;
				PRODUCT_BUNDLE_IDENTIFIER = "com.google.Firestore-macOS";
				PRODUCT_NAME = "$(TARGET_NAME)";
				SDKROOT = macosx;
			};
			name = Debug;
		};
		DAFF0D0421E64AC40062958F /* Release */ = {
			isa = XCBuildConfiguration;
			baseConfigurationReference = DF148C0D5EEC4A2CD9FA484C /* Pods-Firestore_Example_macOS.release.xcconfig */;
			buildSettings = {
				ASSETCATALOG_COMPILER_APPICON_NAME = AppIcon;
				CLANG_ANALYZER_NONNULL = YES;
				CLANG_ANALYZER_NUMBER_OBJECT_CONVERSION = YES_AGGRESSIVE;
				CLANG_ENABLE_OBJC_WEAK = YES;
				CLANG_WARN_BLOCK_CAPTURE_AUTORELEASING = YES;
				CLANG_WARN_COMMA = YES;
				CLANG_WARN_DEPRECATED_OBJC_IMPLEMENTATIONS = YES;
				CLANG_WARN_DOCUMENTATION_COMMENTS = YES;
				CLANG_WARN_INFINITE_RECURSION = YES;
				CLANG_WARN_NON_LITERAL_NULL_CONVERSION = YES;
				CLANG_WARN_OBJC_IMPLICIT_RETAIN_SELF = YES;
				CLANG_WARN_OBJC_LITERAL_CONVERSION = YES;
				CLANG_WARN_RANGE_LOOP_ANALYSIS = YES;
				CLANG_WARN_STRICT_PROTOTYPES = YES;
				CLANG_WARN_SUSPICIOUS_MOVE = YES;
				CLANG_WARN_UNGUARDED_AVAILABILITY = YES_AGGRESSIVE;
				CLANG_WARN_UNREACHABLE_CODE = YES;
				CODE_SIGN_IDENTITY = "";
				"CODE_SIGN_IDENTITY[sdk=iphoneos*]" = "";
				CODE_SIGN_STYLE = Automatic;
				COMBINE_HIDPI_IMAGES = YES;
				COPY_PHASE_STRIP = NO;
				DEVELOPMENT_TEAM = "";
				ENABLE_STRICT_OBJC_MSGSEND = YES;
				GCC_NO_COMMON_BLOCKS = YES;
				INFOPLIST_FILE = "$(SRCROOT)/App/macOS/Info.plist";
				LD_RUNPATH_SEARCH_PATHS = "$(inherited) @executable_path/../Frameworks";
				MACOSX_DEPLOYMENT_TARGET = 10.11;
				MTL_ENABLE_DEBUG_INFO = NO;
				MTL_FAST_MATH = YES;
				PRODUCT_BUNDLE_IDENTIFIER = "com.google.Firestore-macOS";
				PRODUCT_NAME = "$(TARGET_NAME)";
				SDKROOT = macosx;
			};
			name = Release;
		};
		DE03B2E71F2149D600A30B9C /* Debug */ = {
			isa = XCBuildConfiguration;
			baseConfigurationReference = 1277F98C20D2DF0867496976 /* Pods-Firestore_IntegrationTests_iOS.debug.xcconfig */;
			buildSettings = {
				BUNDLE_LOADER = "$(TEST_HOST)";
				DEVELOPMENT_TEAM = EQHXZ8M8AV;
				GCC_PRECOMPILE_PREFIX_HEADER = YES;
				GCC_PREFIX_HEADER = "";
				GCC_PREPROCESSOR_DEFINITIONS = (
					"$(inherited)",
					"COCOAPODS=1",
					"GPB_USE_PROTOBUF_FRAMEWORK_IMPORTS=1",
				);
				INFOPLIST_FILE = "Tests/Tests-Info.plist";
				OTHER_LDFLAGS = (
					"$(inherited)",
					"-l\"c++\"",
				);
				PRODUCT_BUNDLE_IDENTIFIER = "org.cocoapods.demo.${PRODUCT_NAME:rfc1034identifier}";
				PRODUCT_NAME = "$(TARGET_NAME)";
				TEST_HOST = "$(BUILT_PRODUCTS_DIR)/Firestore_Example_iOS.app/Firestore_Example_iOS";
				WRAPPER_EXTENSION = xctest;
			};
			name = Debug;
		};
		DE03B2E81F2149D600A30B9C /* Release */ = {
			isa = XCBuildConfiguration;
			baseConfigurationReference = F354C0FE92645B56A6C6FD44 /* Pods-Firestore_IntegrationTests_iOS.release.xcconfig */;
			buildSettings = {
				BUNDLE_LOADER = "$(TEST_HOST)";
				DEVELOPMENT_TEAM = EQHXZ8M8AV;
				GCC_PRECOMPILE_PREFIX_HEADER = YES;
				GCC_PREFIX_HEADER = "";
				GCC_PREPROCESSOR_DEFINITIONS = (
					"$(inherited)",
					"COCOAPODS=1",
					"GPB_USE_PROTOBUF_FRAMEWORK_IMPORTS=1",
				);
				INFOPLIST_FILE = "Tests/Tests-Info.plist";
				OTHER_LDFLAGS = (
					"$(inherited)",
					"-l\"c++\"",
				);
				PRODUCT_BUNDLE_IDENTIFIER = "org.cocoapods.demo.${PRODUCT_NAME:rfc1034identifier}";
				PRODUCT_NAME = "$(TARGET_NAME)";
				TEST_HOST = "$(BUILT_PRODUCTS_DIR)/Firestore_Example_iOS.app/Firestore_Example_iOS";
				WRAPPER_EXTENSION = xctest;
			};
			name = Release;
		};
/* End XCBuildConfiguration section */

/* Begin XCConfigurationList section */
		544AB19B2248072200F851E6 /* Build configuration list for PBXNativeTarget "Firestore_Tests_macOS" */ = {
			isa = XCConfigurationList;
			buildConfigurations = (
				544AB1992248072200F851E6 /* Debug */,
				544AB19A2248072200F851E6 /* Release */,
			);
			defaultConfigurationIsVisible = 0;
			defaultConfigurationName = Release;
		};
		54AA33A1224BF936006CE580 /* Build configuration list for PBXNativeTarget "Firestore_Example_tvOS" */ = {
			isa = XCConfigurationList;
			buildConfigurations = (
				54AA339F224BF936006CE580 /* Debug */,
				54AA33A0224BF936006CE580 /* Release */,
			);
			defaultConfigurationIsVisible = 0;
			defaultConfigurationName = Release;
		};
		54AA33AF224BFE0A006CE580 /* Build configuration list for PBXNativeTarget "Firestore_Tests_tvOS" */ = {
			isa = XCConfigurationList;
			buildConfigurations = (
				54AA33AD224BFE0A006CE580 /* Debug */,
				54AA33AE224BFE0A006CE580 /* Release */,
			);
			defaultConfigurationIsVisible = 0;
			defaultConfigurationName = Release;
		};
		54AA33BB224C0035006CE580 /* Build configuration list for PBXNativeTarget "Firestore_IntegrationTests_tvOS" */ = {
			isa = XCConfigurationList;
			buildConfigurations = (
				54AA33BC224C0035006CE580 /* Debug */,
				54AA33BD224C0035006CE580 /* Release */,
			);
			defaultConfigurationIsVisible = 0;
			defaultConfigurationName = Release;
		};
		54B8E4B3224BDC4100930F18 /* Build configuration list for PBXNativeTarget "Firestore_IntegrationTests_macOS" */ = {
			isa = XCConfigurationList;
			buildConfigurations = (
				54B8E4B1224BDC4100930F18 /* Debug */,
				54B8E4B2224BDC4100930F18 /* Release */,
			);
			defaultConfigurationIsVisible = 0;
			defaultConfigurationName = Release;
		};
		54C9EDFA2040E16300A969CD /* Build configuration list for PBXNativeTarget "Firestore_SwiftTests_iOS" */ = {
			isa = XCConfigurationList;
			buildConfigurations = (
				54C9EDF82040E16300A969CD /* Debug */,
				54C9EDF92040E16300A969CD /* Release */,
			);
			defaultConfigurationIsVisible = 0;
			defaultConfigurationName = Release;
		};
		5CAE132020FFFED600BE9A4A /* Build configuration list for PBXNativeTarget "Firestore_Benchmarks_iOS" */ = {
			isa = XCConfigurationList;
			buildConfigurations = (
				5CAE132120FFFED600BE9A4A /* Debug */,
				5CAE132220FFFED600BE9A4A /* Release */,
			);
			defaultConfigurationIsVisible = 0;
			defaultConfigurationName = Release;
		};
		6003F585195388D10070C39A /* Build configuration list for PBXProject "Firestore" */ = {
			isa = XCConfigurationList;
			buildConfigurations = (
				6003F5BD195388D20070C39A /* Debug */,
				6003F5BE195388D20070C39A /* Release */,
			);
			defaultConfigurationIsVisible = 0;
			defaultConfigurationName = Release;
		};
		6003F5BF195388D20070C39A /* Build configuration list for PBXNativeTarget "Firestore_Example_iOS" */ = {
			isa = XCConfigurationList;
			buildConfigurations = (
				6003F5C0195388D20070C39A /* Debug */,
				6003F5C1195388D20070C39A /* Release */,
			);
			defaultConfigurationIsVisible = 0;
			defaultConfigurationName = Release;
		};
		6003F5C2195388D20070C39A /* Build configuration list for PBXNativeTarget "Firestore_Tests_iOS" */ = {
			isa = XCConfigurationList;
			buildConfigurations = (
				6003F5C3195388D20070C39A /* Debug */,
				6003F5C4195388D20070C39A /* Release */,
			);
			defaultConfigurationIsVisible = 0;
			defaultConfigurationName = Release;
		};
		6EDD3B5820BF247500C33877 /* Build configuration list for PBXNativeTarget "Firestore_FuzzTests_iOS" */ = {
			isa = XCConfigurationList;
			buildConfigurations = (
				6EDD3B5920BF247500C33877 /* Debug */,
				6EDD3B5A20BF247500C33877 /* Release */,
			);
			defaultConfigurationIsVisible = 0;
			defaultConfigurationName = Release;
		};
		DAFF0D0521E64AC40062958F /* Build configuration list for PBXNativeTarget "Firestore_Example_macOS" */ = {
			isa = XCConfigurationList;
			buildConfigurations = (
				DAFF0D0321E64AC40062958F /* Debug */,
				DAFF0D0421E64AC40062958F /* Release */,
			);
			defaultConfigurationIsVisible = 0;
			defaultConfigurationName = Release;
		};
		DE03B2E61F2149D600A30B9C /* Build configuration list for PBXNativeTarget "Firestore_IntegrationTests_iOS" */ = {
			isa = XCConfigurationList;
			buildConfigurations = (
				DE03B2E71F2149D600A30B9C /* Debug */,
				DE03B2E81F2149D600A30B9C /* Release */,
			);
			defaultConfigurationIsVisible = 0;
			defaultConfigurationName = Release;
		};
/* End XCConfigurationList section */
	};
	rootObject = 6003F582195388D10070C39A /* Project object */;
}<|MERGE_RESOLUTION|>--- conflicted
+++ resolved
@@ -1839,11 +1839,8 @@
 				73F1F73A2210F3D800E1F692 /* index_manager_test.h */,
 				166CE73C03AB4366AAC5201C /* leveldb_index_manager_test.cc */,
 				54995F6E205B6E12004EFFA0 /* leveldb_key_test.cc */,
-<<<<<<< HEAD
 				5C2989FEC97E94ADD2A0B7E5 /* leveldb_persistence_test.cc */,
-=======
 				BBE612A9FA0F53A9F8F02981 /* leveldb_query_cache_test.cc */,
->>>>>>> 76b47085
 				0840319686A223CC4AD3FAB1 /* leveldb_remote_document_cache_test.cc */,
 				332485C4DCC6BA0DBB5E31B7 /* leveldb_util_test.cc */,
 				F8043813A5D16963EC02B182 /* local_serializer_test.cc */,
@@ -3443,11 +3440,8 @@
 				49C04B97AB282FFA82FD98CD /* latlng.pb.cc in Sources */,
 				8B3EB33933D11CF897EAF4C3 /* leveldb_index_manager_test.cc in Sources */,
 				568EC1C0F68A7B95E57C8C6C /* leveldb_key_test.cc in Sources */,
-<<<<<<< HEAD
 				01E9A8EC21839E4905EDBA3E /* leveldb_persistence_test.cc in Sources */,
-=======
 				827FBEE80F531154A6BDE047 /* leveldb_query_cache_test.cc in Sources */,
->>>>>>> 76b47085
 				F10A3E4E164A5458DFF7EDE6 /* leveldb_remote_document_cache_test.cc in Sources */,
 				66FAB8EAC012A3822BD4D0C9 /* leveldb_util_test.cc in Sources */,
 				974FF09E6AFD24D5A39B898B /* local_serializer_test.cc in Sources */,
@@ -3619,11 +3613,8 @@
 				0FBDD5991E8F6CD5F8542474 /* latlng.pb.cc in Sources */,
 				A215078DBFBB5A4F4DADE8A9 /* leveldb_index_manager_test.cc in Sources */,
 				B513F723728E923DFF34F60F /* leveldb_key_test.cc in Sources */,
-<<<<<<< HEAD
 				4DD59069842DF002BD46737B /* leveldb_persistence_test.cc in Sources */,
-=======
 				46FA68DE0CD58715EDCAC6CA /* leveldb_query_cache_test.cc in Sources */,
->>>>>>> 76b47085
 				CD1E2F356FC71D7E74FCD26C /* leveldb_remote_document_cache_test.cc in Sources */,
 				7A3BE0ED54933C234FDE23D1 /* leveldb_util_test.cc in Sources */,
 				0FA4D5601BE9F0CB5EC2882C /* local_serializer_test.cc in Sources */,
@@ -3806,11 +3797,8 @@
 				CBC891BEEC525F4D8F40A319 /* latlng.pb.cc in Sources */,
 				A602E6C7C8B243BB767D251C /* leveldb_index_manager_test.cc in Sources */,
 				8AA7A1FCEE6EC309399978AD /* leveldb_key_test.cc in Sources */,
-<<<<<<< HEAD
 				FEE048659D5399CA339DF47E /* leveldb_persistence_test.cc in Sources */,
-=======
 				E6916B6F39CABB3F2FB4A1C1 /* leveldb_query_cache_test.cc in Sources */,
->>>>>>> 76b47085
 				79D86DD18BB54D2D69DC457F /* leveldb_remote_document_cache_test.cc in Sources */,
 				3ABF84FC618016CA6E1D3C03 /* leveldb_util_test.cc in Sources */,
 				F05B277F16BDE6A47FE0F943 /* local_serializer_test.cc in Sources */,
@@ -3993,11 +3981,8 @@
 				4173B61CB74EB4CD1D89EE68 /* latlng.pb.cc in Sources */,
 				839D8B502026706419FE09D6 /* leveldb_index_manager_test.cc in Sources */,
 				A4AD189BDEF7A609953457A6 /* leveldb_key_test.cc in Sources */,
-<<<<<<< HEAD
 				DF84C1193BA3A7761A3E8BDA /* leveldb_persistence_test.cc in Sources */,
-=======
 				72519EBED03B20D83637A235 /* leveldb_query_cache_test.cc in Sources */,
->>>>>>> 76b47085
 				A27096F764227BC73526FED3 /* leveldb_remote_document_cache_test.cc in Sources */,
 				08FA4102AD14452E9587A1F2 /* leveldb_util_test.cc in Sources */,
 				009CDC5D8C96F54A229F462F /* local_serializer_test.cc in Sources */,
@@ -4191,11 +4176,8 @@
 				618BBEAE20B89AAC00B5BCE7 /* latlng.pb.cc in Sources */,
 				B743F4E121E879EF34536A51 /* leveldb_index_manager_test.cc in Sources */,
 				54995F6F205B6E12004EFFA0 /* leveldb_key_test.cc in Sources */,
-<<<<<<< HEAD
 				63F0A2172EFA3E52C98148C9 /* leveldb_persistence_test.cc in Sources */,
-=======
 				FF9596A1F92FD81B79D5B2D8 /* leveldb_query_cache_test.cc in Sources */,
->>>>>>> 76b47085
 				8077722A6BB175D3108CDC55 /* leveldb_remote_document_cache_test.cc in Sources */,
 				BEE0294A23AB993E5DE0E946 /* leveldb_util_test.cc in Sources */,
 				020AFD89BB40E5175838BB76 /* local_serializer_test.cc in Sources */,
@@ -4397,11 +4379,8 @@
 				23C04A637090E438461E4E70 /* latlng.pb.cc in Sources */,
 				2C5C612B26168BA9286290AE /* leveldb_index_manager_test.cc in Sources */,
 				7731E564468645A4A62E2A3C /* leveldb_key_test.cc in Sources */,
-<<<<<<< HEAD
 				891A45DD297B237933410706 /* leveldb_persistence_test.cc in Sources */,
-=======
 				918E0F94B77665AAB2F4ABFB /* leveldb_query_cache_test.cc in Sources */,
->>>>>>> 76b47085
 				EE6DBFB0874A50578CE97A7F /* leveldb_remote_document_cache_test.cc in Sources */,
 				BC549E3F3F119D80741D8612 /* leveldb_util_test.cc in Sources */,
 				A585BD0F31E90980B5F5FBCA /* local_serializer_test.cc in Sources */,
