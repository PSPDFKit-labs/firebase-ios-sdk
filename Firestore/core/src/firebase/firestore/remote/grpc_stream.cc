/*
 * Copyright 2018 Google
 *
 * Licensed under the Apache License, Version 2.0 (the "License");
 * you may not use this file except in compliance with the License.
 * You may obtain a copy of the License at
 *
 *      http://www.apache.org/licenses/LICENSE-2.0
 *
 * Unless required by applicable law or agreed to in writing, software
 * distributed under the License is distributed on an "AS IS" BASIS,
 * WITHOUT WARRANTIES OR CONDITIONS OF ANY KIND, either express or implied.
 * See the License for the specific language governing permissions and
 * limitations under the License.
 */

#include "Firestore/core/src/firebase/firestore/remote/grpc_stream.h"

#include <chrono>  // NOLINT(build/c++11)
#include <future>  // NOLINT(build/c++11)

#include "Firestore/core/src/firebase/firestore/remote/datastore.h"

namespace firebase {
namespace firestore {
namespace remote {

using util::AsyncQueue;

// When invoking an async gRPC method, `GrpcStream` will create a new
// `GrpcCompletion` and use it as a tag to put on the gRPC completion queue.
// `GrpcStream` does not have a reference to the gRPC completion queue (this
// allows using the same completion queue for all streams); it expects that some
// different class (in practice, `RemoteStore`) will poll the gRPC completion
// queue and `Complete` all `GrpcCompletion`s that come out of the queue.
// `GrpcCompletion::Complete` will invoke the callback given by this
// `GrpcStream`. In turn, `GrpcStream` will decide whether to notify its
// observer.
//
// `GrpcStream` owns the gRPC objects (such as `grpc::ClientContext`) that must
// be valid until all `GrpcCompletion`s issued by this stream come back from the
// gRPC completion queue. `GrpcCompletion`s contain an `std::promise` that is
// fulfilled once the completion is taken off the gRPC completion queue, and
// `GrpcCompletion::WaitUntilOffQueue` allows blocking on this. `GrpcStream`
// holds non-owning pointers to all the completions that it issued (and removes
// pointers to completions once they ran). `GrpcStream::Finish` and
// `GrpcStream::WriteAndFinish` block on `GrpcCompletion::WaitUntilOffQueue` for
// all the currently-pending completions, thus ensuring that the stream can be
// safely released (along with the gRPC objects the stream owns) after `Finish`
// or `WriteAndFinish` have completed.

namespace internal {

absl::optional<grpc::ByteBuffer> BufferedWriter::EnqueueWrite(
    grpc::ByteBuffer&& write) {
  queue_.push(write);
  return TryStartWrite();
}

absl::optional<grpc::ByteBuffer> BufferedWriter::TryStartWrite() {
  if (queue_.empty() || has_active_write_) {
    return absl::nullopt;
  }

  has_active_write_ = true;
  grpc::ByteBuffer message = std::move(queue_.front());
  queue_.pop();
  return std::move(message);
}

absl::optional<grpc::ByteBuffer> BufferedWriter::DequeueNextWrite() {
  has_active_write_ = false;
  return TryStartWrite();
}

}  // namespace internal

using internal::BufferedWriter;

GrpcStream::GrpcStream(
    std::unique_ptr<grpc::ClientContext> context,
    std::unique_ptr<grpc::GenericClientAsyncReaderWriter> call,
    GrpcStreamObserver* observer,
    AsyncQueue* firestore_queue)
    : context_{std::move(context)},
      call_{std::move(call)},
      observer_{observer},
      firestore_queue_{firestore_queue} {
}

GrpcStream::~GrpcStream() {
  HARD_ASSERT(completions_.empty(),
              "GrpcStream is being destroyed without proper shutdown");
}

void GrpcStream::Start() {
<<<<<<< HEAD
  auto* completion =
      NewCompletion([this](bool ok, const GrpcStreamCompletion& completion) {
        if (ok) {
          OnStart();
        } else {
          OnOperationFailed();
        }
        RemoveOperation(&completion);
      });
=======
  GrpcCompletion* completion =
      NewCompletion([this](const GrpcCompletion*) { OnStart(); });
>>>>>>> e4c245f7
  call_->StartCall(completion);
}

void GrpcStream::Read() {
  if (!observer_) {
    return;
  }

<<<<<<< HEAD
  auto* completion =
      NewCompletion([this](bool ok, const GrpcStreamCompletion& completion) {
        if (ok) {
          OnRead(*completion.message());
        } else {
          OnOperationFailed();
        }
        RemoveOperation(&completion);
=======
  GrpcCompletion* completion =
      NewCompletion([this](const GrpcCompletion* completion) {
        OnRead(*completion->message());
>>>>>>> e4c245f7
      });
  call_->Read(completion->message(), completion);
}

void GrpcStream::Write(grpc::ByteBuffer&& message) {
  absl::optional<grpc::ByteBuffer> maybe_write =
      buffered_writer_.EnqueueWrite(std::move(message));
  if (!maybe_write) {
    return;
  }

<<<<<<< HEAD
  auto* completion =
      NewCompletion([this](bool ok, const GrpcStreamCompletion& completion) {
        if (ok) {
          OnWrite();
        } else {
          OnOperationFailed();
        }
        RemoveOperation(&completion);
      });
=======
  GrpcCompletion* completion =
      NewCompletion([this](const GrpcCompletion*) { OnWrite(); });
>>>>>>> e4c245f7
  *completion->message() = std::move(maybe_write).value();

  call_->Write(*completion->message(), completion);
}

void GrpcStream::Finish() {
  UnsetObserver();

  if (completions_.empty()) {
    // Nothing to cancel.
    return;
  }

  // Important: since the stream always has a pending read operation,
  // cancellation has to be called, or else the read would hang forever, and
  // finish operation will never get completed.
  //
  // (on the other hand, when an operation fails, cancellation should not be
  // called, otherwise the real failure cause will be overwritten by status
  // "canceled".)
  context_->TryCancel();

  // The observer is not interested in this event -- since it initiated the
  // finish operation, the observer must know the reason.
  GrpcCompletion* completion = NewCompletion({});
  // TODO(varconst): is issuing a finish operation necessary in this case? We
  // don't care about the status, but perhaps it will make the server notice
  // client disconnecting sooner?
<<<<<<< HEAD
  auto* completion =
      NewCompletion([this](bool ok, const GrpcStreamCompletion& completion) {
        HARD_ASSERT(ok, "Finish should never fail");
        OnFinishedByClient();
        RemoveOperation(&completion);
      });
=======
>>>>>>> e4c245f7
  call_->Finish(completion->status(), completion);

  FastFinishCompletionsBlocking();
}

void GrpcStream::FastFinishCompletionsBlocking() {
  // TODO(varconst): reset buffered_writer_? Should not be necessary, because it
  // should never be called again after a call to Finish.

  for (auto completion : completions_) {
    // `GrpcStream` cannot actually remove any of the completions that already
    // have been enqueued on the worker queue, so instead turn them into no-ops.
    completion->Cancel();
  }

  for (auto completion : completions_) {
    // This is blocking.
    completion->WaitUntilOffQueue();
  }
  completions_.clear();
}

bool GrpcStream::WriteAndFinish(grpc::ByteBuffer&& message) {
  bool did_last_write = false;

  absl::optional<grpc::ByteBuffer> last_write =
      buffered_writer_.EnqueueWrite(std::move(message));
  // Only bother with the last write if there is no active write at the moment.
  if (last_write) {
    auto* completion = new GrpcCompletion(firestore_queue_, {});
    *completion->message() = std::move(last_write).value();
    call_->Write(*completion->message(), completion);

    // Empirically, the write normally takes less than a millisecond to finish
    // (both with and without network connection), and never more than several
    // dozen milliseconds. Nevertheless, ensure `WriteAndFinish` doesn't hang if
    // there happen to be circumstances under which the write may block
    // indefinitely (in that case, rely on the fact that canceling GRPC call
    // makes all pending operations come back from the queue quickly).
    auto status = completion->WaitUntilOffQueue(std::chrono::milliseconds(500));
    if (status == std::future_status::ready) {
      RemoveCompletion(completion);
      did_last_write = true;
    }
  }

  Finish();
  return did_last_write;
}

GrpcStream::MetadataT GrpcStream::GetResponseHeaders() const {
  return context_->GetServerInitialMetadata();
}

// Callbacks

void GrpcStream::OnStart() {
  if (observer_) {
    observer_->OnStreamStart();
    // Start listening for new messages.
    Read();
  }
}

void GrpcStream::OnRead(const grpc::ByteBuffer& message) {
  if (observer_) {
    observer_->OnStreamRead(message);
    // Continue waiting for new messages indefinitely as long as there is an
    // interested observer.
    Read();
  }
}

void GrpcStream::OnWrite() {
  if (observer_) {
    absl::optional<grpc::ByteBuffer> maybe_write =
        buffered_writer_.DequeueNextWrite();
    if (!maybe_write) {
      return;
    }
<<<<<<< HEAD
    auto* completion =
        NewCompletion([this](bool ok, const GrpcStreamCompletion& completion) {
          if (ok) {
            OnWrite();
          } else {
            OnOperationFailed();
          }
          RemoveOperation(&completion);
        });
=======
    GrpcCompletion* completion =
        NewCompletion([this](const GrpcCompletion*) { OnWrite(); });
>>>>>>> e4c245f7
    *completion->message() = std::move(maybe_write).value();
    call_->Write(*completion->message(), completion);
    // Observer is not interested in this event.
  }
}

void GrpcStream::OnOperationFailed() {
  if (is_finishing_) {
    // `Finish` itself cannot fail. If another failed operation already
    // triggered `Finish`, there's nothing to do.
    return;
  }

  is_finishing_ = true;

  if (observer_) {
<<<<<<< HEAD
    auto* completion =
        NewCompletion([this](bool ok, const GrpcStreamCompletion& completion) {
          HARD_ASSERT(ok, "Finish should never fail");
          RemoveOperation(&completion);
          OnFinishedByServer(*completion.status());
=======
    GrpcCompletion* completion =
        NewCompletion([this](const GrpcCompletion* completion) {
          OnFinishedByServer(*completion->status());
>>>>>>> e4c245f7
        });
    call_->Finish(completion->status(), completion);
  } else {
    // The only reason to finish would be to get the status; if the observer is
    // no longer interested, there is no need to do that.
    FastFinishCompletionsBlocking();
  }
}

void GrpcStream::OnFinishedByServer(const grpc::Status& status) {
  FastFinishCompletionsBlocking();

  if (observer_) {
    // The call to observer could end this `GrpcStream`'s lifetime.
    GrpcStreamObserver* observer = observer_;
    UnsetObserver();
    observer->OnStreamError(Datastore::ConvertStatus(status));
  }
}

void GrpcStream::RemoveCompletion(const GrpcCompletion* to_remove) {
  auto found = std::find(completions_.begin(), completions_.end(), to_remove);
  HARD_ASSERT(found != completions_.end(), "Missing GrpcCompletion");
  completions_.erase(found);
}

GrpcCompletion* GrpcStream::NewCompletion(const OnSuccess& on_success) {
  // Can't move into lambda until C++14.
  GrpcCompletion::Action decorated =
      [this, on_success](bool ok, const GrpcCompletion* completion) {
        RemoveCompletion(completion);

        if (ok) {
          on_success(completion);
        } else {
          // Use the same error-handling for all operations; all errors are
          // unrecoverable.
          OnOperationFailed();
        }
      };

  auto* completion = new GrpcCompletion{firestore_queue_, std::move(decorated)};
  completions_.push_back(completion);
  return completion;
}

}  // namespace remote
}  // namespace firestore
}  // namespace firebase<|MERGE_RESOLUTION|>--- conflicted
+++ resolved
@@ -94,20 +94,8 @@
 }
 
 void GrpcStream::Start() {
-<<<<<<< HEAD
-  auto* completion =
-      NewCompletion([this](bool ok, const GrpcStreamCompletion& completion) {
-        if (ok) {
-          OnStart();
-        } else {
-          OnOperationFailed();
-        }
-        RemoveOperation(&completion);
-      });
-=======
   GrpcCompletion* completion =
       NewCompletion([this](const GrpcCompletion*) { OnStart(); });
->>>>>>> e4c245f7
   call_->StartCall(completion);
 }
 
@@ -116,20 +104,9 @@
     return;
   }
 
-<<<<<<< HEAD
-  auto* completion =
-      NewCompletion([this](bool ok, const GrpcStreamCompletion& completion) {
-        if (ok) {
-          OnRead(*completion.message());
-        } else {
-          OnOperationFailed();
-        }
-        RemoveOperation(&completion);
-=======
   GrpcCompletion* completion =
       NewCompletion([this](const GrpcCompletion* completion) {
         OnRead(*completion->message());
->>>>>>> e4c245f7
       });
   call_->Read(completion->message(), completion);
 }
@@ -141,20 +118,8 @@
     return;
   }
 
-<<<<<<< HEAD
-  auto* completion =
-      NewCompletion([this](bool ok, const GrpcStreamCompletion& completion) {
-        if (ok) {
-          OnWrite();
-        } else {
-          OnOperationFailed();
-        }
-        RemoveOperation(&completion);
-      });
-=======
   GrpcCompletion* completion =
       NewCompletion([this](const GrpcCompletion*) { OnWrite(); });
->>>>>>> e4c245f7
   *completion->message() = std::move(maybe_write).value();
 
   call_->Write(*completion->message(), completion);
@@ -183,15 +148,6 @@
   // TODO(varconst): is issuing a finish operation necessary in this case? We
   // don't care about the status, but perhaps it will make the server notice
   // client disconnecting sooner?
-<<<<<<< HEAD
-  auto* completion =
-      NewCompletion([this](bool ok, const GrpcStreamCompletion& completion) {
-        HARD_ASSERT(ok, "Finish should never fail");
-        OnFinishedByClient();
-        RemoveOperation(&completion);
-      });
-=======
->>>>>>> e4c245f7
   call_->Finish(completion->status(), completion);
 
   FastFinishCompletionsBlocking();
@@ -272,20 +228,8 @@
     if (!maybe_write) {
       return;
     }
-<<<<<<< HEAD
-    auto* completion =
-        NewCompletion([this](bool ok, const GrpcStreamCompletion& completion) {
-          if (ok) {
-            OnWrite();
-          } else {
-            OnOperationFailed();
-          }
-          RemoveOperation(&completion);
-        });
-=======
     GrpcCompletion* completion =
         NewCompletion([this](const GrpcCompletion*) { OnWrite(); });
->>>>>>> e4c245f7
     *completion->message() = std::move(maybe_write).value();
     call_->Write(*completion->message(), completion);
     // Observer is not interested in this event.
@@ -302,17 +246,9 @@
   is_finishing_ = true;
 
   if (observer_) {
-<<<<<<< HEAD
-    auto* completion =
-        NewCompletion([this](bool ok, const GrpcStreamCompletion& completion) {
-          HARD_ASSERT(ok, "Finish should never fail");
-          RemoveOperation(&completion);
-          OnFinishedByServer(*completion.status());
-=======
     GrpcCompletion* completion =
         NewCompletion([this](const GrpcCompletion* completion) {
           OnFinishedByServer(*completion->status());
->>>>>>> e4c245f7
         });
     call_->Finish(completion->status(), completion);
   } else {
