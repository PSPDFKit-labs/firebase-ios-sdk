/*
 * Copyright 2018 Google
 *
 * Licensed under the Apache License, Version 2.0 (the "License");
 * you may not use this file except in compliance with the License.
 * You may obtain a copy of the License at
 *
 *      http://www.apache.org/licenses/LICENSE-2.0
 *
 * Unless required by applicable law or agreed to in writing, software
 * distributed under the License is distributed on an "AS IS" BASIS,
 * WITHOUT WARRANTIES OR CONDITIONS OF ANY KIND, either express or implied.
 * See the License for the specific language governing permissions and
 * limitations under the License.
 */

#include "Firestore/core/src/firebase/firestore/local/local_serializer.h"

#include "Firestore/Protos/cpp/firestore/local/maybe_document.pb.h"
#include "Firestore/Protos/cpp/firestore/local/mutation.pb.h"
#include "Firestore/Protos/cpp/firestore/local/target.pb.h"
#include "Firestore/Protos/cpp/google/firestore/v1/firestore.pb.h"
#include "Firestore/core/src/firebase/firestore/core/query.h"
#include "Firestore/core/src/firebase/firestore/local/query_data.h"
#include "Firestore/core/src/firebase/firestore/model/field_mask.h"
#include "Firestore/core/src/firebase/firestore/model/field_value.h"
#include "Firestore/core/src/firebase/firestore/model/maybe_document.h"
#include "Firestore/core/src/firebase/firestore/model/mutation.h"
#include "Firestore/core/src/firebase/firestore/model/mutation_batch.h"
#include "Firestore/core/src/firebase/firestore/model/no_document.h"
#include "Firestore/core/src/firebase/firestore/model/precondition.h"
#include "Firestore/core/src/firebase/firestore/model/snapshot_version.h"
#include "Firestore/core/src/firebase/firestore/model/types.h"
#include "Firestore/core/src/firebase/firestore/model/unknown_document.h"
#include "Firestore/core/src/firebase/firestore/nanopb/message.h"
#include "Firestore/core/src/firebase/firestore/nanopb/reader.h"
#include "Firestore/core/src/firebase/firestore/nanopb/writer.h"
#include "Firestore/core/src/firebase/firestore/remote/serializer.h"
#include "Firestore/core/src/firebase/firestore/util/status.h"
#include "Firestore/core/test/firebase/firestore/nanopb/nanopb_testing.h"
#include "Firestore/core/test/firebase/firestore/testutil/testutil.h"
#include "Firestore/core/test/firebase/firestore/util/status_testing.h"
#include "google/protobuf/util/message_differencer.h"
#include "gtest/gtest.h"

namespace firebase {
namespace firestore {
namespace local {

namespace v1 = google::firestore::v1;
using core::Query;
using ::google::protobuf::util::MessageDifferencer;
using model::DatabaseId;
using model::Document;
using model::DocumentKey;
using model::DocumentState;
using model::FieldMask;
using model::FieldPath;
using model::FieldValue;
using model::ListenSequenceNumber;
using model::MaybeDocument;
using model::Mutation;
using model::MutationBatch;
using model::NoDocument;
using model::ObjectValue;
using model::PatchMutation;
using model::Precondition;
using model::SetMutation;
using model::SnapshotVersion;
using model::TargetId;
using model::UnknownDocument;
using nanopb::ByteString;
using nanopb::ByteStringWriter;
using nanopb::FreeNanopbMessage;
using nanopb::ProtobufParse;
using nanopb::ProtobufSerialize;
using nanopb::Reader;
using nanopb::Writer;
using testutil::DeletedDoc;
using testutil::Doc;
using testutil::Field;
using testutil::Key;
using testutil::Map;
using testutil::Query;
using testutil::UnknownDoc;
using testutil::WrapObject;
using util::Status;

class LocalSerializerTest : public ::testing::Test {
 public:
  LocalSerializerTest()
      : remote_serializer(DatabaseId("p", "d")), serializer(remote_serializer) {
    msg_diff.ReportDifferencesToString(&message_differences);
  }

  remote::Serializer remote_serializer;
  local::LocalSerializer serializer;

  template <typename... Args>
  void ExpectRoundTrip(const Args&... args) {
    // First, serialize model with our (nanopb based) serializer, then
    // deserialize the resulting bytes with libprotobuf and ensure the result is
    // the same as the expected proto.
    ExpectSerializationRoundTrip(args...);

    // Next, serialize proto with libprotobuf, then deserialize the resulting
    // bytes with our (nanopb based) deserializer and ensure the result is the
    // same as the expected model.
    ExpectDeserializationRoundTrip(args...);
  }

 private:
  void ExpectSerializationRoundTrip(
      const MaybeDocument& model,
      const ::firestore::client::MaybeDocument& proto,
      MaybeDocument::Type type) {
    EXPECT_EQ(type, model.type());
    ByteString bytes = EncodeMaybeDocument(&serializer, model);
    auto actual = ProtobufParse<::firestore::client::MaybeDocument>(bytes);
    EXPECT_TRUE(msg_diff.Compare(proto, actual)) << message_differences;
  }

  void ExpectDeserializationRoundTrip(
      const MaybeDocument& model,
      const ::firestore::client::MaybeDocument& proto,
      MaybeDocument::Type type) {
    ByteString bytes = ProtobufSerialize(proto);
    Reader reader(bytes);
    firestore_client_MaybeDocument nanopb_proto{};
    reader.ReadNanopbMessage(firestore_client_MaybeDocument_fields,
                             &nanopb_proto);
    auto actual_model = serializer.DecodeMaybeDocument(&reader, nanopb_proto);
    FreeNanopbMessage(firestore_client_MaybeDocument_fields, &nanopb_proto);
    EXPECT_OK(reader.status());
    EXPECT_EQ(type, actual_model.type());
    EXPECT_EQ(model, actual_model);
  }

  ByteString EncodeMaybeDocument(local::LocalSerializer* serializer,
                                 const MaybeDocument& maybe_doc) {
    ByteStringWriter writer;
    firestore_client_MaybeDocument proto =
        serializer->EncodeMaybeDocument(maybe_doc);
    writer.WriteNanopbMessage(firestore_client_MaybeDocument_fields, &proto);
    FreeNanopbMessage(firestore_client_MaybeDocument_fields, &proto);
    return writer.Release();
  }

  void ExpectSerializationRoundTrip(const QueryData& query_data,
                                    const ::firestore::client::Target& proto) {
    ByteString bytes = EncodeQueryData(&serializer, query_data);
    auto actual = ProtobufParse<::firestore::client::Target>(bytes);
    EXPECT_TRUE(msg_diff.Compare(proto, actual)) << message_differences;
  }

  void ExpectDeserializationRoundTrip(
      const QueryData& query_data, const ::firestore::client::Target& proto) {
    ByteString bytes = ProtobufSerialize(proto);
    Reader reader(bytes);

    firestore_client_Target nanopb_proto{};
    reader.ReadNanopbMessage(firestore_client_Target_fields, &nanopb_proto);
    QueryData actual_query_data =
        serializer.DecodeQueryData(&reader, nanopb_proto);
    FreeNanopbMessage(firestore_client_Target_fields, &nanopb_proto);

    EXPECT_OK(reader.status());
    EXPECT_EQ(query_data, actual_query_data);
  }

  ByteString EncodeQueryData(local::LocalSerializer* serializer,
                             const QueryData& query_data) {
    EXPECT_EQ(query_data.purpose(), QueryPurpose::Listen);
    ByteStringWriter writer;
    firestore_client_Target proto = serializer->EncodeQueryData(query_data);
    writer.WriteNanopbMessage(firestore_client_Target_fields, &proto);
    FreeNanopbMessage(firestore_client_Target_fields, &proto);
    return writer.Release();
  }

  void ExpectSerializationRoundTrip(
      const MutationBatch& model,
      const ::firestore::client::WriteBatch& proto) {
    ByteString bytes = EncodeMutationBatch(&serializer, model);
    auto actual = ProtobufParse<::firestore::client::WriteBatch>(bytes);
    EXPECT_TRUE(msg_diff.Compare(proto, actual)) << message_differences;
  }

  void ExpectDeserializationRoundTrip(
      const MutationBatch& model,
      const ::firestore::client::WriteBatch& proto) {
    ByteString bytes = ProtobufSerialize(proto);
    Reader reader(bytes);

    firestore_client_WriteBatch nanopb_proto{};
    reader.ReadNanopbMessage(firestore_client_WriteBatch_fields, &nanopb_proto);
    MutationBatch actual_mutation_batch =
        serializer.DecodeMutationBatch(&reader, nanopb_proto);
    FreeNanopbMessage(firestore_client_WriteBatch_fields, &nanopb_proto);

    EXPECT_OK(reader.status());
    EXPECT_EQ(model, actual_mutation_batch);
  }

  ByteString EncodeMutationBatch(local::LocalSerializer* serializer,
                                 const MutationBatch& mutation_batch) {
    ByteStringWriter writer;
    firestore_client_WriteBatch proto =
        serializer->EncodeMutationBatch(mutation_batch);
    writer.WriteNanopbMessage(firestore_client_WriteBatch_fields, &proto);
    FreeNanopbMessage(firestore_client_WriteBatch_fields, &proto);
    return writer.Release();
  }

  std::string message_differences;
  MessageDifferencer msg_diff;
};

TEST_F(LocalSerializerTest, EncodesMutationBatch) {
  Mutation base =
      PatchMutation(Key("bar/baz"), WrapObject("a", "b"), FieldMask{Field("a")},
                    Precondition::Exists(true));

  Mutation set = testutil::SetMutation("foo/bar", Map("a", "b", "num", 1));
  Mutation patch =
      PatchMutation(Key("bar/baz"), WrapObject("a", "b", "num", 1),
                    FieldMask{Field("a")}, Precondition::Exists(true));
  Mutation del = testutil::DeleteMutation("baz/quux");

  Timestamp write_time = Timestamp::Now();
  MutationBatch model(42, write_time, {base}, {set, patch, del});

  v1::Value b_value{};
  *b_value.mutable_string_value() = "b";
  v1::Value one_value{};
  one_value.set_integer_value(1);

  v1::Write base_proto{};
  *base_proto.mutable_update()->mutable_name() =
      "projects/p/databases/d/documents/bar/baz";
  (*base_proto.mutable_update()->mutable_fields())["a"] = b_value;
  base_proto.mutable_update_mask()->add_field_paths("a");
  base_proto.mutable_current_document()->set_exists(true);

  v1::Write set_proto{};
  *set_proto.mutable_update()->mutable_name() =
      "projects/p/databases/d/documents/foo/bar";
  (*set_proto.mutable_update()->mutable_fields())["a"] = b_value;
  (*set_proto.mutable_update()->mutable_fields())["num"] = one_value;

  v1::Write patch_proto{};
  *patch_proto.mutable_update()->mutable_name() =
      "projects/p/databases/d/documents/bar/baz";
  (*patch_proto.mutable_update()->mutable_fields())["a"] = b_value;
  (*patch_proto.mutable_update()->mutable_fields())["num"] = one_value;
  patch_proto.mutable_update_mask()->add_field_paths("a");
  patch_proto.mutable_current_document()->set_exists(true);

  v1::Write del_proto{};
  *del_proto.mutable_delete_() = "projects/p/databases/d/documents/baz/quux";

  ::google::protobuf::Timestamp write_time_proto{};
  write_time_proto.set_seconds(write_time.seconds());
  write_time_proto.set_nanos(write_time.nanoseconds());

  ::firestore::client::WriteBatch batch_proto{};
  batch_proto.set_batch_id(42);
  *batch_proto.add_base_writes() = base_proto;
  *batch_proto.add_writes() = set_proto;
  assert(batch_proto.writes(0).update().name() ==
         "projects/p/databases/d/documents/foo/bar");
  *batch_proto.add_writes() = patch_proto;
  *batch_proto.add_writes() = del_proto;
  *batch_proto.mutable_local_write_time() = write_time_proto;

  ExpectRoundTrip(model, batch_proto);
}

TEST_F(LocalSerializerTest, EncodesDocumentAsMaybeDocument) {
  Document doc = Doc("some/path", /*version=*/42, Map("foo", "bar"));

  ::firestore::client::MaybeDocument maybe_doc_proto;
  maybe_doc_proto.mutable_document()->set_name(
      "projects/p/databases/d/documents/some/path");
  ::google::firestore::v1::Value value_proto;
  value_proto.set_string_value("bar");
  maybe_doc_proto.mutable_document()->mutable_fields()->insert(
      {"foo", value_proto});
  maybe_doc_proto.mutable_document()->mutable_update_time()->set_seconds(0);
  maybe_doc_proto.mutable_document()->mutable_update_time()->set_nanos(42000);

  ExpectRoundTrip(doc, maybe_doc_proto, doc.type());

  // Verify has_committed_mutations
  doc = Doc("some/path", /*version=*/42, Map("foo", "bar"),
            DocumentState::kCommittedMutations);
  maybe_doc_proto.set_has_committed_mutations(true);

  ExpectRoundTrip(doc, maybe_doc_proto, doc.type());
}

TEST_F(LocalSerializerTest, EncodesNoDocumentAsMaybeDocument) {
  NoDocument no_doc = DeletedDoc("some/path", /*version=*/42);

  ::firestore::client::MaybeDocument maybe_doc_proto;
  maybe_doc_proto.mutable_no_document()->set_name(
      "projects/p/databases/d/documents/some/path");
  maybe_doc_proto.mutable_no_document()->mutable_read_time()->set_seconds(0);
  maybe_doc_proto.mutable_no_document()->mutable_read_time()->set_nanos(42000);

  ExpectRoundTrip(no_doc, maybe_doc_proto, no_doc.type());

  // Verify has_committed_mutations
  no_doc =
      DeletedDoc("some/path", /*version=*/42, /*has_committed_mutations=*/true);
  maybe_doc_proto.set_has_committed_mutations(true);

  ExpectRoundTrip(no_doc, maybe_doc_proto, no_doc.type());
}

TEST_F(LocalSerializerTest, EncodesUnknownDocumentAsMaybeDocument) {
  UnknownDocument unknown_doc = UnknownDoc("some/path", /*version=*/42);

  ::firestore::client::MaybeDocument maybe_doc_proto;
  maybe_doc_proto.mutable_unknown_document()->set_name(
      "projects/p/databases/d/documents/some/path");
  maybe_doc_proto.mutable_unknown_document()->mutable_version()->set_seconds(0);
  maybe_doc_proto.mutable_unknown_document()->mutable_version()->set_nanos(
      42000);
  maybe_doc_proto.set_has_committed_mutations(true);

  ExpectRoundTrip(unknown_doc, maybe_doc_proto, unknown_doc.type());
}

TEST_F(LocalSerializerTest, EncodesQueryData) {
  core::Query query = Query("room");
  TargetId target_id = 42;
  ListenSequenceNumber sequence_number = 10;
  SnapshotVersion version = testutil::Version(1039);
  ByteString resume_token = testutil::ResumeToken(1039);

  QueryData query_data(core::Query(query), target_id, sequence_number,
                       QueryPurpose::Listen, SnapshotVersion(version),
                       ByteString(resume_token));

<<<<<<< HEAD
  // Let the RPC serializer test various permutations of query serialization.
  ByteStringWriter writer;
  google_firestore_v1_Target_QueryTarget proto =
      remote_serializer.EncodeQueryTarget(query_data.query());
  writer.WriteNanopbMessage(google_firestore_v1_Target_QueryTarget_fields,
                            &proto);
  FreeNanopbMessage(google_firestore_v1_Target_QueryTarget_fields, &proto);
=======
  ::firestore::client::Target expected;
  expected.set_target_id(target_id);
  expected.set_last_listen_sequence_number(sequence_number);
  expected.mutable_snapshot_version()->set_nanos(1039000);
  expected.set_resume_token(resume_token.data(), resume_token.size());
  v1::Target::QueryTarget* query_proto = expected.mutable_query();

  // Add expected collection.
  query_proto->set_parent("projects/p/databases/d/documents");
  v1::StructuredQuery::CollectionSelector from;
  from.set_collection_id("room");
  *query_proto->mutable_structured_query()->add_from() = std::move(from);
>>>>>>> 089ac3f7

  // Add default order_by.
  v1::StructuredQuery::Order order;
  order.mutable_field()->set_field_path(FieldPath::kDocumentKeyPath);
  order.set_direction(v1::StructuredQuery::ASCENDING);
  *query_proto->mutable_structured_query()->add_order_by() = std::move(order);

  ExpectRoundTrip(query_data, expected);
}

TEST_F(LocalSerializerTest, EncodesQueryDataWithDocumentQuery) {
  core::Query query = Query("room/1");
  TargetId target_id = 42;
  ListenSequenceNumber sequence_number = 10;
  SnapshotVersion version = testutil::Version(1039);
  ByteString resume_token = testutil::ResumeToken(1039);

  QueryData query_data(core::Query(query), target_id, sequence_number,
                       QueryPurpose::Listen, SnapshotVersion(version),
                       ByteString(resume_token));

  ::firestore::client::Target expected;
  expected.set_target_id(target_id);
  expected.set_last_listen_sequence_number(sequence_number);
  expected.mutable_snapshot_version()->set_nanos(1039000);
  expected.set_resume_token(resume_token.data(), resume_token.size());
  v1::Target::DocumentsTarget* documents_proto = expected.mutable_documents();
  documents_proto->add_documents("projects/p/databases/d/documents/room/1");

  ExpectRoundTrip(query_data, expected);
}

}  // namespace local
}  // namespace firestore
}  // namespace firebase<|MERGE_RESOLUTION|>--- conflicted
+++ resolved
@@ -343,15 +343,6 @@
                        QueryPurpose::Listen, SnapshotVersion(version),
                        ByteString(resume_token));
 
-<<<<<<< HEAD
-  // Let the RPC serializer test various permutations of query serialization.
-  ByteStringWriter writer;
-  google_firestore_v1_Target_QueryTarget proto =
-      remote_serializer.EncodeQueryTarget(query_data.query());
-  writer.WriteNanopbMessage(google_firestore_v1_Target_QueryTarget_fields,
-                            &proto);
-  FreeNanopbMessage(google_firestore_v1_Target_QueryTarget_fields, &proto);
-=======
   ::firestore::client::Target expected;
   expected.set_target_id(target_id);
   expected.set_last_listen_sequence_number(sequence_number);
@@ -364,7 +355,6 @@
   v1::StructuredQuery::CollectionSelector from;
   from.set_collection_id("room");
   *query_proto->mutable_structured_query()->add_from() = std::move(from);
->>>>>>> 089ac3f7
 
   // Add default order_by.
   v1::StructuredQuery::Order order;
